// Copyright 2020 The Defold Foundation
// Licensed under the Defold License version 1.0 (the "License"); you may not use
// this file except in compliance with the License.
// 
// You may obtain a copy of the License, together with FAQs at
// https://www.defold.com/license
// 
// Unless required by applicable law or agreed to in writing, software distributed
// under the License is distributed on an "AS IS" BASIS, WITHOUT WARRANTIES OR
// CONDITIONS OF ANY KIND, either express or implied. See the License for the
// specific language governing permissions and limitations under the License.

#define JC_TEST_IMPLEMENTATION
#include <jc_test/jc_test.h>
#include <dlib/dstrings.h>
#include <dmsdk/dlib/vmath.h>

#include <ddf/ddf.h>
#include <script/lua_source_ddf.h>

#include "../gui.h"
#include "../gui_private.h"
#include "../gui_script.h"

extern "C"
{
#include "lua/lua.h"
#include "lua/lauxlib.h"
}

using namespace dmVMath;

static const float EPSILON = 0.000001f;

static const float TEXT_GLYPH_WIDTH = 1.0f;
static const float TEXT_MAX_ASCENT = 0.75f;
static const float TEXT_MAX_DESCENT = 0.25f;

static dmLuaDDF::LuaSource* LuaSourceFromStr(const char *str)
{
    static dmLuaDDF::LuaSource src;
    memset(&src, 0x00, sizeof(dmLuaDDF::LuaSource));
    src.m_Script.m_Data = (uint8_t*) str;
    src.m_Script.m_Count = strlen(str);
    src.m_Filename = "gui-dummy";
    return &src;
}

void GetTextMetricsCallback(const void* font, const char* text, float width, bool line_break, float leading, float tracking, dmGui::TextMetrics* out_metrics);

class dmGuiScriptTest : public jc_test_base_class
{
public:
    dmScript::HContext m_ScriptContext;
    dmGui::HContext m_Context;

    virtual void SetUp()
    {
        m_ScriptContext = dmScript::NewContext(0, 0, true);
        dmScript::Initialize(m_ScriptContext);

        dmGui::NewContextParams context_params;
        context_params.m_ScriptContext = m_ScriptContext;
        context_params.m_GetTextMetricsCallback = GetTextMetricsCallback;
        context_params.m_PhysicalWidth = 1;
        context_params.m_PhysicalHeight = 1;
        m_Context = dmGui::NewContext(&context_params);
    }

    virtual void TearDown()
    {
        dmGui::DeleteContext(m_Context, m_ScriptContext);
        dmScript::Finalize(m_ScriptContext);
        dmScript::DeleteContext(m_ScriptContext);
    }
};

void GetTextMetricsCallback(const void* font, const char* text, float width, bool line_break, float leading, float tracking, dmGui::TextMetrics* out_metrics)
{
    out_metrics->m_Width = strlen(text) * TEXT_GLYPH_WIDTH;
    out_metrics->m_MaxAscent = TEXT_MAX_ASCENT;
    out_metrics->m_MaxDescent = TEXT_MAX_DESCENT;
}

TEST_F(dmGuiScriptTest, URLOutsideFunctions)
{
    dmGui::HScript script = NewScript(m_Context);

    const char* src = "local url = msg.url(\"test\")\n"
                      "function init(self)\n"
                      "    assert(hash(\"test\") == url.path)\n"
                      "end\n";
    dmGui::NewSceneParams params;
    params.m_MaxNodes = 64;
    params.m_MaxAnimations = 32;
    params.m_UserData = this;
    dmGui::HScene scene = dmGui::NewScene(m_Context, &params);
    dmGui::SetSceneScript(scene, script);
    dmGui::Result result = SetScript(script, LuaSourceFromStr(src));
    ASSERT_EQ(dmGui::RESULT_OK, result);

    ASSERT_EQ(dmGui::RESULT_OK, dmGui::InitScene(scene));

    dmGui::DeleteScene(scene);
    dmGui::DeleteScript(script);
}

TEST_F(dmGuiScriptTest, GetScreenPos)
{
    dmGui::HScript script = NewScript(m_Context);

    dmGui::NewSceneParams params;
    params.m_MaxNodes = 64;
    params.m_MaxAnimations = 32;
    params.m_UserData = this;
    dmGui::HScene scene = dmGui::NewScene(m_Context, &params);
    dmGui::SetSceneResolution(scene, 1, 1);
    dmGui::SetSceneScript(scene, script);

    const char* src = "function init(self)\n"
                      "    local p = vmath.vector3(10, 10, 0)\n"
                      "    local s = vmath.vector3(20, 20, 0)\n"
                      "    local n1 = gui.new_box_node(p, s)\n"
                      "    local n2 = gui.new_text_node(p, \"text\")\n"
                      "    local n3 = gui.new_pie_node(p, s)\n"
                      "    gui.set_size(n2, s)\n"
                      "    gui.set_size(n3, s)\n"
                      "    assert(gui.get_screen_position(n1) == gui.get_screen_position(n2))\n"
                      "    assert(gui.get_screen_position(n1) == gui.get_screen_position(n3))\n"
                      "end\n";
    dmGui::Result result = SetScript(script, LuaSourceFromStr(src));
    ASSERT_EQ(dmGui::RESULT_OK, result);

    ASSERT_EQ(dmGui::RESULT_OK, dmGui::InitScene(scene));

    dmGui::DeleteScene(scene);

    DeleteScript(script);
}

#define REF_VALUE "__ref_value"

int TestRef(lua_State* L)
{
    lua_getglobal(L, REF_VALUE);
    int* ref = (int*)lua_touserdata(L, -1);
    dmScript::GetInstance(L);
    *ref = dmScript::Ref(L, LUA_REGISTRYINDEX);
    lua_pop(L, 1);
    return 0;
}

TEST_F(dmGuiScriptTest, TestInstanceCallback)
{
    lua_State* L = dmGui::GetLuaState(m_Context);

    lua_register(L, "test_ref", TestRef);

    int ref = LUA_NOREF;

    lua_pushlightuserdata(L, &ref);
    lua_setglobal(L, REF_VALUE);

    dmGui::HScript script = NewScript(m_Context);

    dmGui::NewSceneParams params;
    params.m_MaxNodes = 64;
    params.m_MaxAnimations = 32;
    params.m_UserData = this;
    //params.m_RigContext = m_RigContext;
    dmGui::HScene scene = dmGui::NewScene(m_Context, &params);
    dmGui::SetSceneScript(scene, script);

    const char* src =
            "function init(self)\n"
            "    test_ref()\n"
            "end\n";

    dmGui::Result result = SetScript(script, LuaSourceFromStr(src));
    ASSERT_EQ(dmGui::RESULT_OK, result);

    dmGui::InitScene(scene);

    ASSERT_NE(ref, LUA_NOREF);
    lua_rawgeti(L, LUA_REGISTRYINDEX, ref);
    dmScript::SetInstance(L);
    ASSERT_TRUE(dmScript::IsInstanceValid(L));

    dmGui::DeleteScene(scene);

    dmGui::DeleteScript(script);

    lua_rawgeti(L, LUA_REGISTRYINDEX, ref);
    dmScript::SetInstance(L);
    ASSERT_FALSE(dmScript::IsInstanceValid(L));
}

#undef REF_VALUE

TEST_F(dmGuiScriptTest, TestGlobalNodeFail)
{
    dmGui::HScript script = NewScript(m_Context);

    dmGui::NewSceneParams params;
    params.m_MaxNodes = 64;
    params.m_MaxAnimations = 32;
    params.m_UserData = this;
    //params.m_RigContext = m_RigContext;
    dmGui::HScene scene = dmGui::NewScene(m_Context, &params);
    dmGui::HScene scene2 = dmGui::NewScene(m_Context, &params);
    dmGui::SetSceneScript(scene, script);
    dmGui::SetSceneScript(scene2, script);

    const char* src =
            "local n = nil\n"
            ""
            "function init(self)\n"
            "    n = gui.new_box_node(vmath.vector3(1, 1, 1), vmath.vector3(1, 1, 1))\n"
            "end\n"
            ""
            "function update(self, dt)\n"
            "    -- should produce lua error since update is called with another scene\n"
            "    assert(gui.get_position(n).x == 1)\n"
            "end\n";

    dmGui::Result result = SetScript(script, LuaSourceFromStr(src));
    ASSERT_EQ(dmGui::RESULT_OK, result);

    result = dmGui::InitScene(scene);
    ASSERT_EQ(dmGui::RESULT_OK, result);

    result = dmGui::UpdateScene(scene2, 1.0f / 60);
    ASSERT_NE(dmGui::RESULT_OK, result);

    dmGui::DeleteScene(scene);
    dmGui::DeleteScene(scene2);

    dmGui::DeleteScript(script);
}

TEST_F(dmGuiScriptTest, TestParenting)
{
    dmGui::HScript script = NewScript(m_Context);

    dmGui::NewSceneParams params;
    params.m_MaxNodes = 64;
    params.m_MaxAnimations = 32;
    params.m_UserData = this;
    //params.m_RigContext = m_RigContext;
    dmGui::HScene scene = dmGui::NewScene(m_Context, &params);
    dmGui::SetSceneScript(scene, script);

    const char* src =
            "function init(self)\n"
            "    local parent = gui.new_box_node(vmath.vector3(1, 1, 1), vmath.vector3(1, 1, 1))\n"
            "    local child = gui.new_box_node(vmath.vector3(1, 1, 1), vmath.vector3(1, 1, 1))\n"
            "    assert(gui.get_parent(child) == nil)\n"
            "    gui.set_parent(child, parent)\n"
            "    assert(gui.get_parent(child) == parent)\n"
            "    gui.set_parent(child, nil)\n"
            "    assert(gui.get_parent(child) == nil)\n"
            "end\n";

    dmGui::Result result = SetScript(script, LuaSourceFromStr(src));
    ASSERT_EQ(dmGui::RESULT_OK, result);

    result = dmGui::InitScene(scene);
    ASSERT_EQ(dmGui::RESULT_OK, result);

    dmGui::DeleteScene(scene);

    dmGui::DeleteScript(script);
}

TEST_F(dmGuiScriptTest, TestGetIndex)
{
    dmGui::HScript script = NewScript(m_Context);

    dmGui::NewSceneParams params;
    params.m_MaxNodes = 64;
    params.m_MaxAnimations = 32;
    params.m_UserData = this;
    //params.m_RigContext = m_RigContext;
    dmGui::HScene scene = dmGui::NewScene(m_Context, &params);
    dmGui::SetSceneScript(scene, script);

    const char* src =
            "function init(self)\n"
            "    local parent = gui.new_box_node(vmath.vector3(1, 1, 1), vmath.vector3(1, 1, 1))\n"
            "    local child = gui.new_box_node(vmath.vector3(1, 1, 1), vmath.vector3(1, 1, 1))\n"
            "    assert(gui.get_index(parent) == 0)\n"
            "    assert(gui.get_index(child) == 1)\n"
            "    gui.move_above(parent, nil)\n"
            "    assert(gui.get_index(parent) == 1)\n"
            "    assert(gui.get_index(child) == 0)\n"
            "    gui.set_parent(child, parent)\n"
            "    assert(gui.get_index(parent) == 0)\n"
            "    assert(gui.get_index(child) == 0)\n"
            "    gui.set_parent(child, nil)\n"
            "    assert(gui.get_index(parent) == 0)\n"
            "    assert(gui.get_index(child) == 1)\n"
            "end\n";

    dmGui::Result result = SetScript(script, LuaSourceFromStr(src));
    ASSERT_EQ(dmGui::RESULT_OK, result);

    result = dmGui::InitScene(scene);
    ASSERT_EQ(dmGui::RESULT_OK, result);

    dmGui::DeleteScene(scene);

    dmGui::DeleteScript(script);
}

TEST_F(dmGuiScriptTest, TestCloneTree)
{
    dmGui::HScript script = NewScript(m_Context);

    dmGui::NewSceneParams params;
    params.m_MaxNodes = 64;
    params.m_MaxAnimations = 32;
    params.m_UserData = this;
    //params.m_RigContext = m_RigContext;
    dmGui::HScene scene = dmGui::NewScene(m_Context, &params);
    dmGui::SetSceneScript(scene, script);

    const char* src =
            "function init(self)\n"
            "    local n1 = gui.new_box_node(vmath.vector3(1, 1, 1), vmath.vector3(1, 1, 1))\n"
            "    gui.set_id(n1, \"n1\")\n"
            "    local n2 = gui.new_box_node(vmath.vector3(2, 2, 2), vmath.vector3(1, 1, 1))\n"
            "    gui.set_id(n2, \"n2\")\n"
            "    local n3 = gui.new_box_node(vmath.vector3(3, 3, 3), vmath.vector3(1, 1, 1))\n"
            "    gui.set_id(n3, \"n3\")\n"
            "    local n4 = gui.new_text_node(vmath.vector3(3, 3, 3), \"TEST\")\n"
            "    gui.set_id(n4, \"n4\")\n"
            "    gui.set_parent(n2, n1)\n"
            "    gui.set_parent(n3, n2)\n"
            "    gui.set_parent(n4, n3)\n"
            "    local t = gui.clone_tree(n1)\n"
            "    assert(gui.get_position(t.n1) == gui.get_position(n1))\n"
            "    assert(gui.get_position(t.n2) == gui.get_position(n2))\n"
            "    assert(gui.get_position(t.n3) == gui.get_position(n3))\n"
            "    assert(gui.get_text(t.n4) == gui.get_text(n4))\n"
            "    gui.set_position(t.n1, vmath.vector3(4, 4, 4))\n"
            "    assert(gui.get_position(t.n1) ~= gui.get_position(n1))\n"
            "    gui.set_text(t.n4, \"TEST2\")\n"
            "    assert(gui.get_text(t.n4) ~= gui.get_text(n4))\n"
            "end\n";

    dmGui::Result result = SetScript(script, LuaSourceFromStr(src));
    ASSERT_EQ(dmGui::RESULT_OK, result);

    result = dmGui::InitScene(scene);
    ASSERT_EQ(dmGui::RESULT_OK, result);

    dmGui::DeleteScene(scene);

    dmGui::DeleteScript(script);
}

TEST_F(dmGuiScriptTest, TestPieNodeScript)
{
    dmGui::HScript script = NewScript(m_Context);

    dmGui::NewSceneParams params;
    params.m_MaxNodes = 64;
    params.m_MaxAnimations = 32;
    params.m_UserData = this;
    //params.m_RigContext = m_RigContext;
    dmGui::HScene scene = dmGui::NewScene(m_Context, &params);
    dmGui::SetSceneScript(scene, script);

    const char* src =
            "function init(self)\n"
            "    local n = gui.new_pie_node(vmath.vector3(1, 1, 1), vmath.vector3(1, 1, 1))\n"
            "    gui.set_perimeter_vertices(n, 123)\n"
            "    assert(gui.get_perimeter_vertices(n) == 123)\n"
            "    gui.set_inner_radius(n, 456)\n"
            "    assert(gui.get_inner_radius(n) == 456)\n"
            "    gui.set_outer_bounds(n, gui.PIEBOUNDS_RECTANGLE)\n"
            "    assert(gui.get_outer_bounds(n) == gui.PIEBOUNDS_RECTANGLE)\n"
            "    gui.set_outer_bounds(n, gui.PIEBOUNDS_ELLIPSE)\n"
            "    assert(gui.get_outer_bounds(n) == gui.PIEBOUNDS_ELLIPSE)\n"
            "    gui.set_fill_angle(n, 90)\n"
            "    assert(gui.get_fill_angle(n) == 90)\n"
            "end\n";

    dmGui::Result result = SetScript(script, LuaSourceFromStr(src));
    ASSERT_EQ(dmGui::RESULT_OK, result);

    result = dmGui::InitScene(scene);
    ASSERT_EQ(dmGui::RESULT_OK, result);

    dmGui::DeleteScene(scene);
    dmGui::DeleteScript(script);
}

TEST_F(dmGuiScriptTest, TestTextNodeScript)
{
    dmGui::HScript script = NewScript(m_Context);

    dmGui::NewSceneParams params;
    params.m_MaxNodes = 64;
    params.m_MaxAnimations = 32;
    params.m_UserData = this;
    //params.m_RigContext = m_RigContext;
    dmGui::HScene scene = dmGui::NewScene(m_Context, &params);
    dmGui::SetSceneScript(scene, script);

    const char* src =
            "function init(self)\n"
            "    local n = gui.new_text_node(vmath.vector3(0, 0, 0), \"name\")\n"
            "    gui.set_leading(n, 2.5)\n"
            "    assert(gui.get_leading(n) == 2.5)\n"
            "    gui.set_tracking(n, 0.5)\n"
            "    assert(gui.get_tracking(n) == 0.5)\n"
            "end\n";

    dmGui::Result result = SetScript(script, LuaSourceFromStr(src));
    ASSERT_EQ(dmGui::RESULT_OK, result);

    result = dmGui::InitScene(scene);
    ASSERT_EQ(dmGui::RESULT_OK, result);

    dmGui::DeleteScene(scene);
    dmGui::DeleteScript(script);
}

TEST_F(dmGuiScriptTest, TestSlice9)
{
    dmGui::HScript script = NewScript(m_Context);

    dmGui::NewSceneParams params;
    params.m_MaxNodes = 64;
    params.m_MaxAnimations = 32;
    params.m_UserData = this;
    //params.m_RigContext = m_RigContext;
    dmGui::HScene scene = dmGui::NewScene(m_Context, &params);
    dmGui::SetSceneScript(scene, script);

    const char* src =
            "function init(self)\n"
            "    local n = gui.new_box_node(vmath.vector3(1, 1, 1), vmath.vector3(1, 1, 1))\n"
            "    assert(gui.get_slice9(n) == vmath.vector4(0,0,0,0))\n"
            "    local v = vmath.vector4(12,34,56,78)\n"
            "    gui.set_slice9(n, v)\n"
            "    assert(gui.get_slice9(n) == v)\n"
            "end\n";

    dmGui::Result result = SetScript(script, LuaSourceFromStr(src));
    ASSERT_EQ(dmGui::RESULT_OK, result);

    result = dmGui::InitScene(scene);
    ASSERT_EQ(dmGui::RESULT_OK, result);

    dmGui::DeleteScene(scene);
    dmGui::DeleteScript(script);
}


TEST_F(dmGuiScriptTest, TestSizeMode)
{
    dmGui::HScript script = NewScript(m_Context);

    dmGui::NewSceneParams params;
    params.m_MaxNodes = 64;
    params.m_MaxAnimations = 32;
    params.m_UserData = this;
    //params.m_RigContext = m_RigContext;
    dmGui::HScene scene = dmGui::NewScene(m_Context, &params);
    dmGui::SetSceneScript(scene, script);

    dmGui::Result result;

    int t1;
    result = dmGui::AddTexture(scene, dmHashString64("t1"), (void*) &t1, dmGui::NODE_TEXTURE_TYPE_TEXTURE_SET, 1, 1);
    ASSERT_EQ(result, dmGui::RESULT_OK);

    const char* src =
            "function init(self)\n"
            "    local n = gui.new_box_node(vmath.vector3(0, 0, 0), vmath.vector3(10, 10, 0))\n"
            "    gui.set_texture(n, 't1')\n"
            "    assert(gui.get_size_mode(n) == gui.SIZE_MODE_MANUAL)\n"
            "    assert(gui.get_size(n) == vmath.vector3(10, 10, 0))\n"
            "    gui.set_size_mode(n, gui.SIZE_MODE_AUTO)\n"
            "    assert(gui.get_size_mode(n) == gui.SIZE_MODE_AUTO)\n"
            "    assert(gui.get_size(n) == vmath.vector3(1, 1, 0))\n"
            "end\n";

    result = SetScript(script, LuaSourceFromStr(src));
    ASSERT_EQ(dmGui::RESULT_OK, result);

    result = dmGui::InitScene(scene);
    ASSERT_EQ(dmGui::RESULT_OK, result);

    dmGui::DeleteScene(scene);
    dmGui::DeleteScript(script);
}


void RenderNodesStoreTransform(dmGui::HScene scene, const dmGui::RenderEntry* nodes, const dmVMath::Matrix4* node_transforms, const float* node_opacities,
        const dmGui::StencilScope** stencil_scopes, uint32_t node_count, void* context)
{
    dmVMath::Matrix4* out_transforms = (dmVMath::Matrix4*)context;
    memcpy(out_transforms, node_transforms, sizeof(dmVMath::Matrix4) * node_count);
}

TEST_F(dmGuiScriptTest, TestLocalTransformSetPos)
{
    dmGui::HScript script = NewScript(m_Context);

    dmGui::NewSceneParams params;
    params.m_MaxNodes = 64;
    params.m_MaxAnimations = 32;
    params.m_UserData = this;
    //params.m_RigContext = m_RigContext;
    dmGui::HScene scene = dmGui::NewScene(m_Context, &params);
    dmGui::SetSceneResolution(scene, 1, 1);
    dmGui::SetSceneScript(scene, script);

    // Set position
    const char* src =
            "function init(self)\n"
            "    local n1 = gui.new_box_node(vmath.vector3(1, 1, 1), vmath.vector3(1, 1, 1))\n"
            "    gui.set_pivot(n1, gui.PIVOT_SW)\n"
            "    gui.set_position(n1, vmath.vector3(2, 2, 2))\n"
            "end\n";

    dmGui::Result result = SetScript(script, LuaSourceFromStr(src));
    ASSERT_EQ(dmGui::RESULT_OK, result);

    result = dmGui::InitScene(scene);
    ASSERT_EQ(dmGui::RESULT_OK, result);

    dmVMath::Matrix4 transform;
    dmGui::RenderScene(scene, RenderNodesStoreTransform, &transform);

    ASSERT_NEAR(2.0f, transform.getElem(3, 0), EPSILON);
    ASSERT_NEAR(2.0f, transform.getElem(3, 1), EPSILON);
    ASSERT_NEAR(2.0f, transform.getElem(3, 2), EPSILON);

    dmGui::DeleteScene(scene);

    dmGui::DeleteScript(script);
}

static void InitializeScriptScene(dmGui::HContext* context,
    dmGui::HScript* script, dmGui::HScene* scene, void* user_data, const char* source)
{
    *script = dmGui::NewScript(*context);
    dmGui::NewSceneParams params;
    params.m_MaxNodes = 64;
    params.m_MaxAnimations = 32;
    params.m_UserData = user_data;
    //params.m_RigContext = rig_context;
    *scene = dmGui::NewScene(*context, &params);

    dmGui::Result result = dmGui::RESULT_OK;

    dmGui::SetSceneResolution(*scene, 1, 1);

    result = dmGui::SetSceneScript(*scene, *script);
    ASSERT_EQ(dmGui::RESULT_OK, result);

    result = SetScript(*script, LuaSourceFromStr(source));
    ASSERT_EQ(dmGui::RESULT_OK, result);

    result = dmGui::InitScene(*scene);
    ASSERT_EQ(dmGui::RESULT_OK, result);
}

TEST_F(dmGuiScriptTest, TestSetRenderOrderMinimum)
{
    dmGui::HScript script = NULL;
    dmGui::HScene scene = NULL;

    const char* source = "function init(self)\ngui.set_render_order(0)\nend\n";
    InitializeScriptScene(&m_Context, &script, &scene, this, source);
    ASSERT_EQ(0, scene->m_RenderOrder);

    dmGui::DeleteScene(scene);
    dmGui::DeleteScript(script);
}

TEST_F(dmGuiScriptTest, TestSetRenderOrderMaximum)
{
    dmGui::HScript script = NULL;
    dmGui::HScene scene = NULL;

    const char* source = "function init(self)\ngui.set_render_order(15)\nend\n";
    InitializeScriptScene(&m_Context, &script, &scene, this, source);
    ASSERT_EQ(15, scene->m_RenderOrder);

    dmGui::DeleteScene(scene);
    dmGui::DeleteScript(script);
}

TEST_F(dmGuiScriptTest, TestSetRenderOrderUnderflow)
{
    dmGui::HScript script = NULL;
    dmGui::HScene scene = NULL;

    const char* source = "function init(self)\ngui.set_render_order(-1)\nend\n";
    InitializeScriptScene(&m_Context, &script, &scene, this, source);
    ASSERT_EQ(0, scene->m_RenderOrder);

    dmGui::DeleteScene(scene);
    dmGui::DeleteScript(script);
}

TEST_F(dmGuiScriptTest, TestSetRenderOrderOverflow)
{
    dmGui::HScript script = NULL;
    dmGui::HScene scene = NULL;

    const char* source = "function init(self)\ngui.set_render_order(16)\nend\n";
    InitializeScriptScene(&m_Context, &script, &scene, this, source);
    ASSERT_EQ(15, scene->m_RenderOrder);

    dmGui::DeleteScene(scene);
    dmGui::DeleteScript(script);
}

TEST_F(dmGuiScriptTest, TestLocalTransformAnim)
{
    dmGui::HScript script = NewScript(m_Context);

    dmGui::NewSceneParams params;
    params.m_MaxNodes = 64;
    params.m_MaxAnimations = 32;
    params.m_UserData = this;
    //params.m_RigContext = m_RigContext;
    dmGui::HScene scene = dmGui::NewScene(m_Context, &params);
    dmGui::SetSceneResolution(scene, 1, 1);
    dmGui::SetSceneScript(scene, script);

    // Set position
    const char* src =
            "function init(self)\n"
            "    local n1 = gui.new_box_node(vmath.vector3(1, 1, 1), vmath.vector3(1, 1, 1))\n"
            "    gui.set_pivot(n1, gui.PIVOT_SW)\n"
            "    gui.set_position(n1, vmath.vector3(0, 0, 0))\n"
            "    gui.animate(n1, gui.PROP_POSITION, vmath.vector3(2, 2, 2), gui.EASING_LINEAR, 1)\n"
            "end\n";

    dmGui::Result result = SetScript(script, LuaSourceFromStr(src));
    ASSERT_EQ(dmGui::RESULT_OK, result);

    result = dmGui::InitScene(scene);
    ASSERT_EQ(dmGui::RESULT_OK, result);

    dmVMath::Matrix4 transform;
    dmGui::RenderScene(scene, RenderNodesStoreTransform, &transform);

    ASSERT_NEAR(0.0f, transform.getElem(3, 0), EPSILON);
    ASSERT_NEAR(0.0f, transform.getElem(3, 1), EPSILON);
    ASSERT_NEAR(0.0f, transform.getElem(3, 2), EPSILON);

    dmGui::UpdateScene(scene, 1.0f);

    dmGui::RenderScene(scene, RenderNodesStoreTransform, &transform);

    ASSERT_NEAR(2.0f, transform.getElem(3, 0), EPSILON);
    ASSERT_NEAR(2.0f, transform.getElem(3, 1), EPSILON);
    ASSERT_NEAR(2.0f, transform.getElem(3, 2), EPSILON);

    dmGui::DeleteScene(scene);

    dmGui::DeleteScript(script);
}

// DEF-1972 Callback called to early (when finishing the first animation, not the last)
TEST_F(dmGuiScriptTest, TestLocalTransformAnimWithCallback)
{
    dmGui::HScript script = NewScript(m_Context);

    dmGui::NewSceneParams params;
    params.m_MaxNodes = 64;
    params.m_MaxAnimations = 32;
    params.m_UserData = this;
    //params.m_RigContext = m_RigContext;
    dmGui::HScene scene = dmGui::NewScene(m_Context, &params);
    dmGui::SetSceneResolution(scene, 1, 1);
    dmGui::SetSceneScript(scene, script);

    // Set position
    const char* src =
            "local n2 = nil"
            "local function anim_done(self, node)\n"
            "   local pos = gui.get_position(node)\n"
            "   gui.set_position(n2, pos)\n"
            "end\n"
            "function init(self)\n"
            "    local n1 = gui.new_box_node(vmath.vector3(1, 1, 1), vmath.vector3(1, 1, 1))\n"
            "    n2 = gui.new_box_node(vmath.vector3(1, 1, 1), vmath.vector3(1, 1, 1))\n"
            "    gui.set_pivot(n1, gui.PIVOT_SW)\n"
            "    gui.set_pivot(n2, gui.PIVOT_SW)\n"
            "    gui.set_position(n1, vmath.vector3(0, 0, 0))\n"
            "    gui.set_position(n2, vmath.vector3(0, 0, 0))\n"
            "    gui.animate(n1, gui.PROP_POSITION, vmath.vector3(2, 2, 2), gui.EASING_LINEAR, 1, 0, anim_done)\n"
            "end\n";

    dmGui::Result result = SetScript(script, LuaSourceFromStr(src));
    ASSERT_EQ(dmGui::RESULT_OK, result);

    result = dmGui::InitScene(scene);
    ASSERT_EQ(dmGui::RESULT_OK, result);

    dmVMath::Matrix4 transforms[2];
    dmGui::RenderScene(scene, RenderNodesStoreTransform, transforms);

    ASSERT_NEAR(0.0f, transforms[0].getElem(3, 0), EPSILON);
    ASSERT_NEAR(0.0f, transforms[0].getElem(3, 1), EPSILON);
    ASSERT_NEAR(0.0f, transforms[0].getElem(3, 2), EPSILON);
    ASSERT_NEAR(0.0f, transforms[1].getElem(3, 0), EPSILON);
    ASSERT_NEAR(0.0f, transforms[1].getElem(3, 1), EPSILON);
    ASSERT_NEAR(0.0f, transforms[1].getElem(3, 2), EPSILON);

    dmGui::UpdateScene(scene, 1.0f);

    dmGui::RenderScene(scene, RenderNodesStoreTransform, transforms);

    ASSERT_NEAR(2.0f, transforms[0].getElem(3, 0), EPSILON);
    ASSERT_NEAR(2.0f, transforms[0].getElem(3, 1), EPSILON);
    ASSERT_NEAR(2.0f, transforms[0].getElem(3, 2), EPSILON);
    ASSERT_NEAR(2.0f, transforms[1].getElem(3, 0), EPSILON);
    ASSERT_NEAR(2.0f, transforms[1].getElem(3, 1), EPSILON);
    ASSERT_NEAR(2.0f, transforms[1].getElem(3, 2), EPSILON);

    dmGui::DeleteScene(scene);

    dmGui::DeleteScript(script);
}

TEST_F(dmGuiScriptTest, TestCustomEasingAnimation)
{
	dmGui::HScript script = NewScript(m_Context);

	dmGui::NewSceneParams params;
	params.m_MaxNodes = 64;
	params.m_MaxAnimations = 32;
	params.m_UserData = this;
    //params.m_RigContext = m_RigContext;

	dmGui::HScene scene = dmGui::NewScene(m_Context, &params);
	dmGui::SetSceneResolution(scene, 1, 1);
	dmGui::SetSceneScript(scene, script);

	// Create custom curve from vmath.vector and pass along to gui.animate
	const char* src =
			"function init(self)\n"
			"    local n1 = gui.new_box_node(vmath.vector3(1, 1, 1), vmath.vector3(1, 1, 1))\n"
			"    gui.set_pivot(n1, gui.PIVOT_SW)\n"
			"    gui.set_position(n1, vmath.vector3(0, 0, 0))\n"
			"    local curve = vmath.vector( {0.0, 0.1, 0.2, 0.3, 0.4, 0.5, 0.6, 0.7, 0.8, 0.9, 1.0} );\n"
			"    gui.animate(n1, gui.PROP_POSITION, vmath.vector3(1, 1, 1), curve, 1)\n"
			"end\n";

	dmGui::Result result = SetScript(script, LuaSourceFromStr(src));
	ASSERT_EQ(dmGui::RESULT_OK, result);

	result = dmGui::InitScene(scene);
	ASSERT_EQ(dmGui::RESULT_OK, result);

	dmVMath::Matrix4 transform;
	dmGui::RenderScene(scene, RenderNodesStoreTransform, &transform);

	ASSERT_NEAR(0.0f, transform.getElem(3, 0), EPSILON);

	for (int i = 0; i < 60; ++i)
	{
		dmGui::RenderScene(scene, RenderNodesStoreTransform, &transform);
		ASSERT_NEAR((float)i / 60.0f, transform.getElem(3, 0), EPSILON);
		dmGui::UpdateScene(scene, 1.0f / 60.0f);
	}

	dmGui::DeleteScene(scene);

	dmGui::DeleteScript(script);
}

TEST_F(dmGuiScriptTest, TestCancelAnimation)
{
    dmGui::HScript script = NewScript(m_Context);

        dmGui::NewSceneParams params;
        params.m_MaxNodes = 64;
        params.m_MaxAnimations = 32;
        params.m_UserData = this;
        //params.m_RigContext = m_RigContext;
        dmGui::HScene scene = dmGui::NewScene(m_Context, &params);
        dmGui::SetSceneScript(scene, script);

        // Set position
        const char* src =
                "local n1\n"
                "local elapsed = 0\n"
                "local animating = true\n"
                "function init(self)\n"
                "    n1 = gui.new_box_node(vmath.vector3(1, 1, 1), vmath.vector3(1, 1, 1))\n"
                "    gui.set_pivot(n1, gui.PIVOT_SW)\n"
                "    gui.set_position(n1, vmath.vector3(0, 0, 0))\n"
                "    gui.animate(n1, gui.PROP_SCALE, vmath.vector3(2, 2, 2), gui.EASING_LINEAR, 1, 0, nil, gui.PLAYBACK_LOOP_FORWARD)\n"
                "end\n"
                "function update(self, dt)\n"
                "    local scale = gui.get_scale(n1)\n"
                "    elapsed = elapsed + dt\n"
                "    if 0.5 <= elapsed and animating then\n"
                "        gui.cancel_animation(n1, gui.PROP_SCALE)\n"
                "        animating = false\n"
                "    end\n"
                "end\n";

        dmGui::Result result = SetScript(script, LuaSourceFromStr(src));
        ASSERT_EQ(dmGui::RESULT_OK, result);

        result = dmGui::InitScene(scene);
        ASSERT_EQ(dmGui::RESULT_OK, result);

        int ticks = 0;
        dmVMath::Matrix4 t1;
        while (ticks < 4) {
            dmGui::RenderScene(scene, RenderNodesStoreTransform, &t1);
            dmGui::UpdateScene(scene, 0.125f);
            ++ticks;
        }
        dmVMath::Vector3 postScaleDiagonal = Vector3(t1[0][0], t1[1][1], t1[2][2]);

        dmVMath::Matrix4 t2;
        const float tinyDifference = 10e-10f;
        while (ticks < 8) {
            dmGui::RenderScene(scene, RenderNodesStoreTransform, &t1);
            dmGui::UpdateScene(scene, 0.125f);
            dmVMath::Vector3 currentDiagonal = Vector3(t1[0][0], t1[1][1], t1[2][2]);
            if (tinyDifference < Vectormath::Aos::lengthSqr(currentDiagonal - postScaleDiagonal)) {
                char animatedScale[64];
                char currentScale[64];
                dmSnPrintf(animatedScale, sizeof(animatedScale), "(%f,%f,%f)", postScaleDiagonal[0], postScaleDiagonal[1], postScaleDiagonal[2]);
                dmSnPrintf(currentScale, sizeof(currentScale), "(%f,%f,%f)", currentDiagonal[0], currentDiagonal[1], currentDiagonal[2]);
                EXPECT_STREQ(animatedScale, currentScale);
            }
            ++ticks;
        }

        dmGui::DeleteScene(scene);
        dmGui::DeleteScript(script);
}

TEST_F(dmGuiScriptTest, TestCancelAnimationComponent)
{
    dmGui::HScript script = NewScript(m_Context);

        dmGui::NewSceneParams params;
        params.m_MaxNodes = 64;
        params.m_MaxAnimations = 32;
        params.m_UserData = this;
        //params.m_RigContext = m_RigContext;
        dmGui::HScene scene = dmGui::NewScene(m_Context, &params);
        dmGui::SetSceneScript(scene, script);

        // Set position
        const char* src =
                "local n1\n"
                "local elapsed = 0\n"
                "local animating = true\n"
                "function init(self)\n"
                "    n1 = gui.new_box_node(vmath.vector3(1, 1, 1), vmath.vector3(1, 1, 1))\n"
                "    gui.set_pivot(n1, gui.PIVOT_SW)\n"
                "    gui.set_position(n1, vmath.vector3(0, 0, 0))\n"
                "    gui.animate(n1, gui.PROP_SCALE, vmath.vector3(2, 2, 2), gui.EASING_LINEAR, 1, 0, nil, gui.PLAYBACK_LOOP_FORWARD)\n"
                "end\n"
                "function update(self, dt)\n"
                "    local scale = gui.get_scale(n1)\n"
                "    elapsed = elapsed + dt\n"
                "    if 0.5 <= elapsed and animating then\n"
                "        gui.cancel_animation(n1, \"scale.y\")\n"
                "        animating = false\n"
                "    end\n"
                "end\n";

        dmGui::Result result = SetScript(script, LuaSourceFromStr(src));
        ASSERT_EQ(dmGui::RESULT_OK, result);

        result = dmGui::InitScene(scene);
        ASSERT_EQ(dmGui::RESULT_OK, result);

        int ticks = 0;
        dmVMath::Matrix4 t1;
        while (ticks < 4) {
            dmGui::RenderScene(scene, RenderNodesStoreTransform, &t1);
            dmGui::UpdateScene(scene, 0.125f);
            ++ticks;
        }
        dmVMath::Vector3 postScaleDiagonal = Vector3(t1[0][0], t1[1][1], t1[2][2]);

        dmVMath::Matrix4 t2;
        const float tinyDifference = 10e-10f;
        while (ticks < 8) {
            dmGui::RenderScene(scene, RenderNodesStoreTransform, &t1);
            dmGui::UpdateScene(scene, 0.125f);
            dmVMath::Vector3 currentDiagonal = Vector3(t1[0][0], t1[1][1], t1[2][2]);
            dmVMath::Vector3 difference = Vectormath::Aos::absPerElem(currentDiagonal - postScaleDiagonal);
            if ( (tinyDifference >= difference[0]) || (tinyDifference < difference[1]) || (tinyDifference >= difference[2])) {
                char animatedScale[64];
                char currentScale[64];
                ::dmSnPrintf(animatedScale, sizeof(animatedScale), "(%f,%f,%f)", postScaleDiagonal[0], postScaleDiagonal[1], postScaleDiagonal[2]);
                ::dmSnPrintf(currentScale, sizeof(currentScale), "(%f,%f,%f)", currentDiagonal[0], currentDiagonal[1], currentDiagonal[2]);
                EXPECT_STREQ(animatedScale, currentScale);
            }
            ++ticks;
        }

        dmGui::DeleteScene(scene);
        dmGui::DeleteScript(script);
}

<<<<<<< HEAD
=======
static void BuildBindPose(dmArray<dmRig::RigBone>* bind_pose, dmRigDDF::Skeleton* skeleton)
{
    // Calculate bind pose
    // (code from res_rig_scene.h)
    uint32_t bone_count = skeleton->m_Bones.m_Count;
    bind_pose->SetCapacity(bone_count);
    bind_pose->SetSize(bone_count);
    for (uint32_t i = 0; i < bone_count; ++i)
    {
        dmRig::RigBone* bind_bone = &(*bind_pose)[i];
        dmRigDDF::Bone* bone = &skeleton->m_Bones[i];
        bind_bone->m_LocalToParent = dmTransform::Transform(Vector3(bone->m_Position), bone->m_Rotation, bone->m_Scale);
        if (i > 0)
        {
            bind_bone->m_LocalToModel = dmTransform::Mul((*bind_pose)[bone->m_Parent].m_LocalToModel, bind_bone->m_LocalToParent);
            if (!bone->m_InheritScale)
            {
                bind_bone->m_LocalToModel.SetScale(bind_bone->m_LocalToParent.GetScale());
            }
        }
        else
        {
            bind_bone->m_LocalToModel = bind_bone->m_LocalToParent;
        }
        bind_bone->m_ModelToLocal = dmTransform::ToMatrix4(dmTransform::Inv(bind_bone->m_LocalToModel));
        bind_bone->m_ParentIndex = bone->m_Parent;
        bind_bone->m_Length = bone->m_Length;
    }
}

static void CreateSpineDummyData(dmGui::RigSceneDataDesc* dummy_data)
{
    dmRigDDF::Skeleton* skeleton          = new dmRigDDF::Skeleton();
    dmRigDDF::MeshSet* mesh_set           = new dmRigDDF::MeshSet();
    dmRigDDF::AnimationSet* animation_set = new dmRigDDF::AnimationSet();

    uint32_t bone_count = 2;
    skeleton->m_Bones.m_Data = new dmRigDDF::Bone[bone_count];
    skeleton->m_Bones.m_Count = bone_count;

    // Bone 0
    dmRigDDF::Bone& bone0 = skeleton->m_Bones.m_Data[0];
    bone0.m_Parent       = 0xffff;
    bone0.m_Id           = dmHashString64("b0");
    bone0.m_Position     = dmVMath::Point3(0.0f, 0.0f, 0.0f);
    bone0.m_Rotation     = dmVMath::Quat::identity();
    bone0.m_Scale        = dmVMath::Vector3(1.0f, 1.0f, 1.0f);
    bone0.m_InheritScale = false;
    bone0.m_Length       = 0.0f;

    // Bone 1
    dmRigDDF::Bone& bone1 = skeleton->m_Bones.m_Data[1];
    bone1.m_Parent       = 0;
    bone1.m_Id           = dmHashString64("b1");
    bone1.m_Position     = dmVMath::Point3(1.0f, 0.0f, 0.0f);
    bone1.m_Rotation     = dmVMath::Quat::identity();
    bone1.m_Scale        = dmVMath::Vector3(1.0f, 1.0f, 1.0f);
    bone1.m_InheritScale = false;
    bone1.m_Length       = 1.0f;

    dummy_data->m_BindPose = new dmArray<dmRig::RigBone>();
    dummy_data->m_Skeleton = skeleton;
    dummy_data->m_MeshSet = mesh_set;
    dummy_data->m_AnimationSet = animation_set;

    BuildBindPose(dummy_data->m_BindPose, skeleton);
}

static void DeleteSpineDummyData(dmGui::RigSceneDataDesc* dummy_data)
{
    delete dummy_data->m_BindPose;
    delete [] dummy_data->m_Skeleton->m_Bones.m_Data;
    delete dummy_data->m_Skeleton;
    delete dummy_data->m_MeshSet;
    delete dummy_data->m_AnimationSet;
    delete dummy_data;
}

TEST_F(dmGuiScriptTest, SpineScenes)
{
    dmGui::HScript script = NewScript(m_Context);

        dmGui::NewSceneParams params;
        params.m_MaxNodes = 64;
        params.m_MaxAnimations = 32;
        params.m_UserData = this;
        params.m_RigContext = m_RigContext;
        params.m_FetchRigSceneDataCallback = FetchRigSceneDataCallback;
        dmGui::HScene scene = dmGui::NewScene(m_Context, &params);
        dmGui::SetSceneScript(scene, script);

        dmGui::RigSceneDataDesc* dummy_data = new dmGui::RigSceneDataDesc();
        CreateSpineDummyData(dummy_data);

        ASSERT_EQ(dmGui::RESULT_OK, dmGui::AddSpineScene(scene, "test_spine", (void*)dummy_data));

        // Set position
        const char* src =
                "function init(self)\n"
                "    local n = gui.new_spine_node(vmath.vector3(1, 1, 1), \"test_spine\")\n"
                "    gui.set_pivot(n, gui.PIVOT_SW)\n"
                "    gui.set_position(n, vmath.vector3(0, 0, 0))\n"
                "    gui.animate(n, gui.PROP_SCALE, vmath.vector3(2, 2, 2), gui.EASING_LINEAR, 1, 0, nil, gui.PLAYBACK_LOOP_FORWARD)\n"
                "end\n";

        dmGui::Result result = SetScript(script, LuaSourceFromStr(src));
        ASSERT_EQ(dmGui::RESULT_OK, result);

        result = dmGui::InitScene(scene);
        ASSERT_EQ(dmGui::RESULT_OK, result);

        dmGui::DeleteScene(scene);
        dmGui::DeleteScript(script);

        DeleteSpineDummyData(dummy_data);
}

TEST_F(dmGuiScriptTest, DeleteSpine)
{
    dmGui::HScript script = NewScript(m_Context);

        dmGui::NewSceneParams params;
        params.m_MaxNodes = 64;
        params.m_MaxAnimations = 32;
        params.m_UserData = this;
        params.m_RigContext = m_RigContext;
        params.m_FetchRigSceneDataCallback = FetchRigSceneDataCallback;
        dmGui::HScene scene = dmGui::NewScene(m_Context, &params);
        dmGui::SetSceneScript(scene, script);

        dmGui::RigSceneDataDesc* dummy_data = new dmGui::RigSceneDataDesc();
        CreateSpineDummyData(dummy_data);

        ASSERT_EQ(dmGui::RESULT_OK, dmGui::AddSpineScene(scene, "test_spine", (void*)dummy_data));

        // Set position
        const char* src =
                "function init(self)\n"
                "    n = gui.new_spine_node(vmath.vector3(1, 1, 1), \"test_spine\")\n"
                "    gui.set_pivot(n, gui.PIVOT_SW)\n"
                "end\n"
                "function update(self, dt)\n"
                "    -- produces a lua error since the spine nodes has been deleted\n"
                "    gui.get_position(n)\n"
                "    gui.delete_node(n)\n"
                "end\n";

        dmGui::Result result = SetScript(script, LuaSourceFromStr(src));
        ASSERT_EQ(dmGui::RESULT_OK, result);

        result = dmGui::InitScene(scene);
        ASSERT_EQ(dmGui::RESULT_OK, result);

        result = dmGui::UpdateScene(scene, 1.0f / 60);
        ASSERT_EQ(dmGui::RESULT_OK, result);

        result = dmGui::UpdateScene(scene, 1.0f / 60);
        ASSERT_NE(dmGui::RESULT_OK, result);

        dmGui::DeleteScene(scene);
        dmGui::DeleteScript(script);

        DeleteSpineDummyData(dummy_data);
}

TEST_F(dmGuiScriptTest, DeleteBone)
{
    dmGui::HScript script = NewScript(m_Context);

        dmGui::NewSceneParams params;
        params.m_MaxNodes = 64;
        params.m_MaxAnimations = 32;
        params.m_UserData = this;
        params.m_RigContext = m_RigContext;
        params.m_FetchRigSceneDataCallback = FetchRigSceneDataCallback;
        dmGui::HScene scene = dmGui::NewScene(m_Context, &params);
        dmGui::SetSceneScript(scene, script);

        dmGui::RigSceneDataDesc* dummy_data = new dmGui::RigSceneDataDesc();
        CreateSpineDummyData(dummy_data);

        ASSERT_EQ(dmGui::RESULT_OK, dmGui::AddSpineScene(scene, "test_spine", (void*)dummy_data));

        // Set position
        const char* src =
                "function init(self)\n"
                "    n = gui.new_spine_node(vmath.vector3(1, 1, 1), \"test_spine\")\n"
                "    gui.set_pivot(n, gui.PIVOT_SW)\n"
                "    bone_node = gui.get_spine_bone(n, \"b1\")\n"
                "end\n"
                "function update(self, dt)\n"
                "    -- produces a lua error since bone nodes cannot be deleted on their own\n"
                "    gui.get_position(bone_node)\n"
                "    gui.delete_node(bone_node)\n"
                "end\n";

        dmGui::Result result = SetScript(script, LuaSourceFromStr(src));
        ASSERT_EQ(dmGui::RESULT_OK, result);

        result = dmGui::InitScene(scene);
        ASSERT_EQ(dmGui::RESULT_OK, result);

        result = dmGui::UpdateScene(scene, 1.0f / 60);
        ASSERT_NE(dmGui::RESULT_OK, result);

        dmGui::DeleteScene(scene);
        dmGui::DeleteScript(script);

        DeleteSpineDummyData(dummy_data);
}

TEST_F(dmGuiScriptTest, SetBoneNodeProperties)
{
    dmGui::HScript script = NewScript(m_Context);

        dmGui::NewSceneParams params;
        params.m_MaxNodes = 64;
        params.m_MaxAnimations = 32;
        params.m_UserData = this;
        params.m_RigContext = m_RigContext;
        params.m_FetchRigSceneDataCallback = FetchRigSceneDataCallback;
        dmGui::HScene scene = dmGui::NewScene(m_Context, &params);
        dmGui::SetSceneScript(scene, script);

        dmGui::RigSceneDataDesc* dummy_data = new dmGui::RigSceneDataDesc();
        CreateSpineDummyData(dummy_data);

        ASSERT_EQ(dmGui::RESULT_OK, dmGui::AddSpineScene(scene, "test_spine", (void*)dummy_data));

        // Set position
        const char* src =
                "function init(self)\n"
                "    spine_node = gui.new_spine_node(vmath.vector3(1, 1, 1), \"test_spine\")\n"
                "    fake_parent = gui.new_box_node(vmath.vector3(1, 1, 1),vmath.vector3(1, 1, 1))\n"
                "\n"
                "    bone_node = gui.get_spine_bone(spine_node, \"b1\")\n"
                "    gui.set_position(bone_node, vmath.vector3(100, 100, 0))\n"
                "    gui.set_size(bone_node, vmath.vector3(100, 100, 100))\n"
                "    gui.set_scale(bone_node, vmath.vector3(100, 100, 100))\n"
                "    gui.set_scale(bone_node, vmath.vector3(100, 100, 100))\n"
                "    gui.set_parent(bone_node, fake_parent)\n"
                "    gui.set_spine_scene(bone_node, \"test_spine\")\n"
                "end\n"
                "\n"
                "function update(self, dt)\n"
                "    -- properties should not have changed since it's not possible to set them directly for bones\n"
                "    assert(gui.get_position(bone_node).x == 1.0)\n"
                "    assert(gui.get_size(bone_node).x == 0.0)\n"
                "    assert(gui.get_scale(bone_node).x == 1.0)\n"
                "    assert(gui.get_parent(bone_node) ~= fake_parent)\n"
                "    assert(gui.get_spine_scene(bone_node) == hash(\"\"))\n"
                "end\n";

        dmGui::Result result = SetScript(script, LuaSourceFromStr(src));
        ASSERT_EQ(dmGui::RESULT_OK, result);

        result = dmGui::InitScene(scene);
        ASSERT_EQ(dmGui::RESULT_OK, result);

        result = dmGui::UpdateScene(scene, 1.0f / 60);
        ASSERT_EQ(dmGui::RESULT_OK, result);

        result = dmGui::UpdateScene(scene, 1.0f / 60);
        ASSERT_EQ(dmGui::RESULT_OK, result);

        dmGui::DeleteScene(scene);
        dmGui::DeleteScript(script);

        DeleteSpineDummyData(dummy_data);
}

>>>>>>> a1fb7be2
TEST_F(dmGuiScriptTest, TestInstanceContext)
{
    lua_State* L = dmGui::GetLuaState(m_Context);

    dmGui::NewSceneParams params;
    params.m_MaxNodes = 64;
    params.m_MaxAnimations = 32;
    params.m_UserData = this;
    dmGui::HScene scene = dmGui::NewScene(m_Context, &params);

    dmGui::InitScene(scene);

    lua_rawgeti(L, LUA_REGISTRYINDEX, scene->m_InstanceReference);
    dmScript::SetInstance(L);

    ASSERT_TRUE(dmScript::IsInstanceValid(L));

    lua_pushstring(L, "__my_context_value");
    lua_pushnumber(L, 81233);
    ASSERT_TRUE(dmScript::SetInstanceContextValue(L));

    lua_pushstring(L, "__my_context_value");
    dmScript::GetInstanceContextValue(L);
    ASSERT_EQ(81233, lua_tonumber(L, -1));
    lua_pop(L, 1);

    dmGui::DeleteScene(scene);

    lua_pushnil(L);
    dmScript::SetInstance(L);
    ASSERT_FALSE(dmScript::IsInstanceValid(L));
}

int main(int argc, char **argv)
{
    dmDDF::RegisterAllTypes();
    jc_test_init(&argc, argv);
    return jc_test_run_all();
}<|MERGE_RESOLUTION|>--- conflicted
+++ resolved
@@ -915,280 +915,6 @@
         dmGui::DeleteScript(script);
 }
 
-<<<<<<< HEAD
-=======
-static void BuildBindPose(dmArray<dmRig::RigBone>* bind_pose, dmRigDDF::Skeleton* skeleton)
-{
-    // Calculate bind pose
-    // (code from res_rig_scene.h)
-    uint32_t bone_count = skeleton->m_Bones.m_Count;
-    bind_pose->SetCapacity(bone_count);
-    bind_pose->SetSize(bone_count);
-    for (uint32_t i = 0; i < bone_count; ++i)
-    {
-        dmRig::RigBone* bind_bone = &(*bind_pose)[i];
-        dmRigDDF::Bone* bone = &skeleton->m_Bones[i];
-        bind_bone->m_LocalToParent = dmTransform::Transform(Vector3(bone->m_Position), bone->m_Rotation, bone->m_Scale);
-        if (i > 0)
-        {
-            bind_bone->m_LocalToModel = dmTransform::Mul((*bind_pose)[bone->m_Parent].m_LocalToModel, bind_bone->m_LocalToParent);
-            if (!bone->m_InheritScale)
-            {
-                bind_bone->m_LocalToModel.SetScale(bind_bone->m_LocalToParent.GetScale());
-            }
-        }
-        else
-        {
-            bind_bone->m_LocalToModel = bind_bone->m_LocalToParent;
-        }
-        bind_bone->m_ModelToLocal = dmTransform::ToMatrix4(dmTransform::Inv(bind_bone->m_LocalToModel));
-        bind_bone->m_ParentIndex = bone->m_Parent;
-        bind_bone->m_Length = bone->m_Length;
-    }
-}
-
-static void CreateSpineDummyData(dmGui::RigSceneDataDesc* dummy_data)
-{
-    dmRigDDF::Skeleton* skeleton          = new dmRigDDF::Skeleton();
-    dmRigDDF::MeshSet* mesh_set           = new dmRigDDF::MeshSet();
-    dmRigDDF::AnimationSet* animation_set = new dmRigDDF::AnimationSet();
-
-    uint32_t bone_count = 2;
-    skeleton->m_Bones.m_Data = new dmRigDDF::Bone[bone_count];
-    skeleton->m_Bones.m_Count = bone_count;
-
-    // Bone 0
-    dmRigDDF::Bone& bone0 = skeleton->m_Bones.m_Data[0];
-    bone0.m_Parent       = 0xffff;
-    bone0.m_Id           = dmHashString64("b0");
-    bone0.m_Position     = dmVMath::Point3(0.0f, 0.0f, 0.0f);
-    bone0.m_Rotation     = dmVMath::Quat::identity();
-    bone0.m_Scale        = dmVMath::Vector3(1.0f, 1.0f, 1.0f);
-    bone0.m_InheritScale = false;
-    bone0.m_Length       = 0.0f;
-
-    // Bone 1
-    dmRigDDF::Bone& bone1 = skeleton->m_Bones.m_Data[1];
-    bone1.m_Parent       = 0;
-    bone1.m_Id           = dmHashString64("b1");
-    bone1.m_Position     = dmVMath::Point3(1.0f, 0.0f, 0.0f);
-    bone1.m_Rotation     = dmVMath::Quat::identity();
-    bone1.m_Scale        = dmVMath::Vector3(1.0f, 1.0f, 1.0f);
-    bone1.m_InheritScale = false;
-    bone1.m_Length       = 1.0f;
-
-    dummy_data->m_BindPose = new dmArray<dmRig::RigBone>();
-    dummy_data->m_Skeleton = skeleton;
-    dummy_data->m_MeshSet = mesh_set;
-    dummy_data->m_AnimationSet = animation_set;
-
-    BuildBindPose(dummy_data->m_BindPose, skeleton);
-}
-
-static void DeleteSpineDummyData(dmGui::RigSceneDataDesc* dummy_data)
-{
-    delete dummy_data->m_BindPose;
-    delete [] dummy_data->m_Skeleton->m_Bones.m_Data;
-    delete dummy_data->m_Skeleton;
-    delete dummy_data->m_MeshSet;
-    delete dummy_data->m_AnimationSet;
-    delete dummy_data;
-}
-
-TEST_F(dmGuiScriptTest, SpineScenes)
-{
-    dmGui::HScript script = NewScript(m_Context);
-
-        dmGui::NewSceneParams params;
-        params.m_MaxNodes = 64;
-        params.m_MaxAnimations = 32;
-        params.m_UserData = this;
-        params.m_RigContext = m_RigContext;
-        params.m_FetchRigSceneDataCallback = FetchRigSceneDataCallback;
-        dmGui::HScene scene = dmGui::NewScene(m_Context, &params);
-        dmGui::SetSceneScript(scene, script);
-
-        dmGui::RigSceneDataDesc* dummy_data = new dmGui::RigSceneDataDesc();
-        CreateSpineDummyData(dummy_data);
-
-        ASSERT_EQ(dmGui::RESULT_OK, dmGui::AddSpineScene(scene, "test_spine", (void*)dummy_data));
-
-        // Set position
-        const char* src =
-                "function init(self)\n"
-                "    local n = gui.new_spine_node(vmath.vector3(1, 1, 1), \"test_spine\")\n"
-                "    gui.set_pivot(n, gui.PIVOT_SW)\n"
-                "    gui.set_position(n, vmath.vector3(0, 0, 0))\n"
-                "    gui.animate(n, gui.PROP_SCALE, vmath.vector3(2, 2, 2), gui.EASING_LINEAR, 1, 0, nil, gui.PLAYBACK_LOOP_FORWARD)\n"
-                "end\n";
-
-        dmGui::Result result = SetScript(script, LuaSourceFromStr(src));
-        ASSERT_EQ(dmGui::RESULT_OK, result);
-
-        result = dmGui::InitScene(scene);
-        ASSERT_EQ(dmGui::RESULT_OK, result);
-
-        dmGui::DeleteScene(scene);
-        dmGui::DeleteScript(script);
-
-        DeleteSpineDummyData(dummy_data);
-}
-
-TEST_F(dmGuiScriptTest, DeleteSpine)
-{
-    dmGui::HScript script = NewScript(m_Context);
-
-        dmGui::NewSceneParams params;
-        params.m_MaxNodes = 64;
-        params.m_MaxAnimations = 32;
-        params.m_UserData = this;
-        params.m_RigContext = m_RigContext;
-        params.m_FetchRigSceneDataCallback = FetchRigSceneDataCallback;
-        dmGui::HScene scene = dmGui::NewScene(m_Context, &params);
-        dmGui::SetSceneScript(scene, script);
-
-        dmGui::RigSceneDataDesc* dummy_data = new dmGui::RigSceneDataDesc();
-        CreateSpineDummyData(dummy_data);
-
-        ASSERT_EQ(dmGui::RESULT_OK, dmGui::AddSpineScene(scene, "test_spine", (void*)dummy_data));
-
-        // Set position
-        const char* src =
-                "function init(self)\n"
-                "    n = gui.new_spine_node(vmath.vector3(1, 1, 1), \"test_spine\")\n"
-                "    gui.set_pivot(n, gui.PIVOT_SW)\n"
-                "end\n"
-                "function update(self, dt)\n"
-                "    -- produces a lua error since the spine nodes has been deleted\n"
-                "    gui.get_position(n)\n"
-                "    gui.delete_node(n)\n"
-                "end\n";
-
-        dmGui::Result result = SetScript(script, LuaSourceFromStr(src));
-        ASSERT_EQ(dmGui::RESULT_OK, result);
-
-        result = dmGui::InitScene(scene);
-        ASSERT_EQ(dmGui::RESULT_OK, result);
-
-        result = dmGui::UpdateScene(scene, 1.0f / 60);
-        ASSERT_EQ(dmGui::RESULT_OK, result);
-
-        result = dmGui::UpdateScene(scene, 1.0f / 60);
-        ASSERT_NE(dmGui::RESULT_OK, result);
-
-        dmGui::DeleteScene(scene);
-        dmGui::DeleteScript(script);
-
-        DeleteSpineDummyData(dummy_data);
-}
-
-TEST_F(dmGuiScriptTest, DeleteBone)
-{
-    dmGui::HScript script = NewScript(m_Context);
-
-        dmGui::NewSceneParams params;
-        params.m_MaxNodes = 64;
-        params.m_MaxAnimations = 32;
-        params.m_UserData = this;
-        params.m_RigContext = m_RigContext;
-        params.m_FetchRigSceneDataCallback = FetchRigSceneDataCallback;
-        dmGui::HScene scene = dmGui::NewScene(m_Context, &params);
-        dmGui::SetSceneScript(scene, script);
-
-        dmGui::RigSceneDataDesc* dummy_data = new dmGui::RigSceneDataDesc();
-        CreateSpineDummyData(dummy_data);
-
-        ASSERT_EQ(dmGui::RESULT_OK, dmGui::AddSpineScene(scene, "test_spine", (void*)dummy_data));
-
-        // Set position
-        const char* src =
-                "function init(self)\n"
-                "    n = gui.new_spine_node(vmath.vector3(1, 1, 1), \"test_spine\")\n"
-                "    gui.set_pivot(n, gui.PIVOT_SW)\n"
-                "    bone_node = gui.get_spine_bone(n, \"b1\")\n"
-                "end\n"
-                "function update(self, dt)\n"
-                "    -- produces a lua error since bone nodes cannot be deleted on their own\n"
-                "    gui.get_position(bone_node)\n"
-                "    gui.delete_node(bone_node)\n"
-                "end\n";
-
-        dmGui::Result result = SetScript(script, LuaSourceFromStr(src));
-        ASSERT_EQ(dmGui::RESULT_OK, result);
-
-        result = dmGui::InitScene(scene);
-        ASSERT_EQ(dmGui::RESULT_OK, result);
-
-        result = dmGui::UpdateScene(scene, 1.0f / 60);
-        ASSERT_NE(dmGui::RESULT_OK, result);
-
-        dmGui::DeleteScene(scene);
-        dmGui::DeleteScript(script);
-
-        DeleteSpineDummyData(dummy_data);
-}
-
-TEST_F(dmGuiScriptTest, SetBoneNodeProperties)
-{
-    dmGui::HScript script = NewScript(m_Context);
-
-        dmGui::NewSceneParams params;
-        params.m_MaxNodes = 64;
-        params.m_MaxAnimations = 32;
-        params.m_UserData = this;
-        params.m_RigContext = m_RigContext;
-        params.m_FetchRigSceneDataCallback = FetchRigSceneDataCallback;
-        dmGui::HScene scene = dmGui::NewScene(m_Context, &params);
-        dmGui::SetSceneScript(scene, script);
-
-        dmGui::RigSceneDataDesc* dummy_data = new dmGui::RigSceneDataDesc();
-        CreateSpineDummyData(dummy_data);
-
-        ASSERT_EQ(dmGui::RESULT_OK, dmGui::AddSpineScene(scene, "test_spine", (void*)dummy_data));
-
-        // Set position
-        const char* src =
-                "function init(self)\n"
-                "    spine_node = gui.new_spine_node(vmath.vector3(1, 1, 1), \"test_spine\")\n"
-                "    fake_parent = gui.new_box_node(vmath.vector3(1, 1, 1),vmath.vector3(1, 1, 1))\n"
-                "\n"
-                "    bone_node = gui.get_spine_bone(spine_node, \"b1\")\n"
-                "    gui.set_position(bone_node, vmath.vector3(100, 100, 0))\n"
-                "    gui.set_size(bone_node, vmath.vector3(100, 100, 100))\n"
-                "    gui.set_scale(bone_node, vmath.vector3(100, 100, 100))\n"
-                "    gui.set_scale(bone_node, vmath.vector3(100, 100, 100))\n"
-                "    gui.set_parent(bone_node, fake_parent)\n"
-                "    gui.set_spine_scene(bone_node, \"test_spine\")\n"
-                "end\n"
-                "\n"
-                "function update(self, dt)\n"
-                "    -- properties should not have changed since it's not possible to set them directly for bones\n"
-                "    assert(gui.get_position(bone_node).x == 1.0)\n"
-                "    assert(gui.get_size(bone_node).x == 0.0)\n"
-                "    assert(gui.get_scale(bone_node).x == 1.0)\n"
-                "    assert(gui.get_parent(bone_node) ~= fake_parent)\n"
-                "    assert(gui.get_spine_scene(bone_node) == hash(\"\"))\n"
-                "end\n";
-
-        dmGui::Result result = SetScript(script, LuaSourceFromStr(src));
-        ASSERT_EQ(dmGui::RESULT_OK, result);
-
-        result = dmGui::InitScene(scene);
-        ASSERT_EQ(dmGui::RESULT_OK, result);
-
-        result = dmGui::UpdateScene(scene, 1.0f / 60);
-        ASSERT_EQ(dmGui::RESULT_OK, result);
-
-        result = dmGui::UpdateScene(scene, 1.0f / 60);
-        ASSERT_EQ(dmGui::RESULT_OK, result);
-
-        dmGui::DeleteScene(scene);
-        dmGui::DeleteScript(script);
-
-        DeleteSpineDummyData(dummy_data);
-}
-
->>>>>>> a1fb7be2
 TEST_F(dmGuiScriptTest, TestInstanceContext)
 {
     lua_State* L = dmGui::GetLuaState(m_Context);
