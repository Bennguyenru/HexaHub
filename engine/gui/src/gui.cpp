#include "gui.h"

#include <string.h>
#include <new>
#include <algorithm>

#include <dlib/array.h>
#include <dlib/dstrings.h>
#include <dlib/index_pool.h>
#include <dlib/log.h>
#include <dlib/hash.h>
#include <dlib/hashtable.h>
#include <dlib/math.h>
#include <dlib/vmath.h>
#include <dlib/transform.h>
#include <dlib/message.h>
#include <dlib/profile.h>
#include <dlib/trig_lookup.h>

#include <script/script.h>
#include <script/lua_source_ddf.h>

#include <render/display_profiles.h>

#include "gui_private.h"
#include "gui_script.h"

namespace dmGui
{
    /**
     * Default layer id
     */
    const dmhash_t DEFAULT_LAYER = dmHashString64("");

    const dmhash_t DEFAULT_LAYOUT = dmHashString64("");

    const uint16_t INVALID_INDEX = 0xffff;

    const uint32_t INITIAL_SCENE_COUNT = 32;

    const uint64_t LAYER_RANGE = 4;
    const uint64_t INDEX_RANGE = 10;
    const uint64_t CLIPPER_RANGE = 8;

    const uint64_t SUB_INDEX_SHIFT = 0;
    const uint64_t SUB_LAYER_SHIFT = INDEX_RANGE;
    const uint64_t CLIPPER_SHIFT = SUB_LAYER_SHIFT + LAYER_RANGE;
    const uint64_t INDEX_SHIFT = CLIPPER_SHIFT + CLIPPER_RANGE;
    const uint64_t LAYER_SHIFT = INDEX_SHIFT + INDEX_RANGE;

    static inline void UpdateTextureSetAnimData(HScene scene, InternalNode* n);
    static inline Animation* GetComponentAnimation(HScene scene, HNode node, float* value);

    static const char* SCRIPT_FUNCTION_NAMES[] =
    {
        "init",
        "final",
        "update",
        "on_message",
        "on_input",
        "on_reload"
    };

    // Translation table to translate from dmGameSystemDDF playback mode into dmGui playback mode.
    static struct PlaybackGuiToRig
    {
        dmRig::RigPlayback m_Table[dmGui::PLAYBACK_COUNT];
        PlaybackGuiToRig()
        {
            m_Table[dmGui::PLAYBACK_NONE]            = dmRig::PLAYBACK_NONE;
            m_Table[dmGui::PLAYBACK_ONCE_FORWARD]    = dmRig::PLAYBACK_ONCE_FORWARD;
            m_Table[dmGui::PLAYBACK_ONCE_BACKWARD]   = dmRig::PLAYBACK_ONCE_BACKWARD;
            m_Table[dmGui::PLAYBACK_LOOP_FORWARD]    = dmRig::PLAYBACK_LOOP_FORWARD;
            m_Table[dmGui::PLAYBACK_LOOP_BACKWARD]   = dmRig::PLAYBACK_LOOP_BACKWARD;
            m_Table[dmGui::PLAYBACK_LOOP_PINGPONG]   = dmRig::PLAYBACK_LOOP_PINGPONG;
            m_Table[dmGui::PLAYBACK_ONCE_PINGPONG]   = dmRig::PLAYBACK_ONCE_PINGPONG;
        }
    } ddf_playback_map;

#define PROP(name, prop)\
    { dmHashString64(#name), prop, 0xff }, \
    { dmHashString64(#name ".x"), prop, 0 }, \
    { dmHashString64(#name ".y"), prop, 1 }, \
    { dmHashString64(#name ".z"), prop, 2 }, \
    { dmHashString64(#name ".w"), prop, 3 },

    struct PropDesc
    {
        dmhash_t m_Hash;
        Property m_Property;
        uint8_t  m_Component;
    };

    PropDesc g_Properties[] = {
            PROP(position, PROPERTY_POSITION )
            PROP(rotation, PROPERTY_ROTATION )
            PROP(scale, PROPERTY_SCALE )
            PROP(color, PROPERTY_COLOR )
            PROP(size, PROPERTY_SIZE )
            PROP(outline, PROPERTY_OUTLINE )
            PROP(shadow, PROPERTY_SHADOW )
            PROP(slice9, PROPERTY_SLICE9 )
            { dmHashString64("inner_radius"), PROPERTY_PIE_PARAMS, 0 },
            { dmHashString64("fill_angle"), PROPERTY_PIE_PARAMS, 1 },
            { dmHashString64("leading"), PROPERTY_TEXT_PARAMS, 0 },
            { dmHashString64("tracking"), PROPERTY_TEXT_PARAMS, 1 },
    };
#undef PROP

    PropDesc g_PropTable[] = {
            { dmHashString64("position"), PROPERTY_POSITION, 0xff },
            { dmHashString64("rotation"), PROPERTY_ROTATION, 0xff },
            { dmHashString64("scale"), PROPERTY_SCALE, 0xff },
            { dmHashString64("color"), PROPERTY_COLOR, 0xff },
            { dmHashString64("size"), PROPERTY_SIZE, 0xff },
            { dmHashString64("outline"), PROPERTY_OUTLINE, 0xff },
            { dmHashString64("shadow"), PROPERTY_SHADOW, 0xff },
            { dmHashString64("slice"), PROPERTY_SLICE9, 0xff },
    };

    static PropDesc* GetPropertyDesc(dmhash_t property_hash)
    {
        int n_props = sizeof(g_Properties) / sizeof(g_Properties[0]);
        for (int i = 0; i < n_props; ++i) {
            PropDesc* pd = &g_Properties[i];
            if (pd->m_Hash == property_hash) {
                return pd;
            }
        }
        return 0;
    }

    static void RigEventCallback(dmRig::RigEventType event_type, void* event_data, void* user_data1, void* user_data2)
    {
        if (!user_data1 || !user_data2)
        {
            return;
        }

        HScene scene = (HScene)user_data1;
        SpineAnimation* animation = (SpineAnimation*)user_data2;

        switch (event_type)
        {
            case dmRig::RIG_EVENT_TYPE_COMPLETED:
            {
                if (animation->m_AnimationComplete)
                    animation->m_AnimationComplete(scene, animation->m_Node, true, animation->m_Userdata1, animation->m_Userdata2);
                break;
            }
            case dmRig::RIG_EVENT_TYPE_KEYFRAME:
            {
                scene->m_RigEventDataCallback(scene, animation->m_Userdata2, event_data);
                break;
            }
            default:
                dmLogError("Unknown rig event received (%d).", event_type);
                break;
        }
    }

    TextMetrics::TextMetrics()
    {
        memset(this, 0, sizeof(TextMetrics));
    }

    InputAction::InputAction()
    {
        memset(this, 0, sizeof(InputAction));
    }

    InternalNode* GetNode(HScene scene, HNode node)
    {
        uint16_t version = (uint16_t) (node >> 16);
        uint16_t index = node & 0xffff;
        InternalNode* n = &scene->m_Nodes[index];
        assert(n->m_Version == version);
        assert(n->m_Index == index);
        return n;
    }

    HContext NewContext(const NewContextParams* params)
    {
        Context* context = new Context();
        context->m_LuaState = InitializeScript(params->m_ScriptContext);
        context->m_GetURLCallback = params->m_GetURLCallback;
        context->m_GetUserDataCallback = params->m_GetUserDataCallback;
        context->m_ResolvePathCallback = params->m_ResolvePathCallback;
        context->m_GetTextMetricsCallback = params->m_GetTextMetricsCallback;
        context->m_DefaultProjectWidth = params->m_DefaultProjectWidth;
        context->m_DefaultProjectHeight = params->m_DefaultProjectHeight;
        context->m_PhysicalWidth = params->m_PhysicalWidth;
        context->m_PhysicalHeight = params->m_PhysicalHeight;
        context->m_Dpi = params->m_Dpi;
        context->m_HidContext = params->m_HidContext;
        context->m_Scenes.SetCapacity(INITIAL_SCENE_COUNT);
        context->m_ScratchBoneNodes.SetCapacity(32);

        return context;
    }

    void DeleteContext(HContext context, dmScript::HContext script_context)
    {
        FinalizeScript(context->m_LuaState, script_context);
        delete context;
    }

    void GetPhysicalResolution(HContext context, uint32_t& width, uint32_t& height)
    {
        width = context->m_PhysicalWidth;
        height = context->m_PhysicalHeight;
    }

    uint32_t GetDisplayDpi(HContext context)
    {
        return context->m_Dpi;
    }

    void GetSceneResolution(HScene scene, uint32_t& width, uint32_t& height)
    {
        width = scene->m_Width;
        height = scene->m_Height;
    }

    void SetSceneResolution(HScene scene, uint32_t width, uint32_t height)
    {
        scene->m_Width = width;
        scene->m_Height = height;
        scene->m_ResChanged = 1;
    }

    void GetPhysicalResolution(HScene scene, uint32_t& width, uint32_t& height)
    {
        width = scene->m_Context->m_PhysicalWidth;
        height = scene->m_Context->m_PhysicalHeight;
    }

    uint32_t GetDisplayDpi(HScene scene)
    {
        return scene->m_Context->m_Dpi;
    }

    void SetPhysicalResolution(HContext context, uint32_t width, uint32_t height)
    {
        context->m_PhysicalWidth = width;
        context->m_PhysicalHeight = height;
        dmArray<HScene>& scenes = context->m_Scenes;
        uint32_t scene_count = scenes.Size();

        for (uint32_t i = 0; i < scene_count; ++i)
        {
            Scene* scene = scenes[i];
            scene->m_ResChanged = 1;
            if(scene->m_OnWindowResizeCallback)
            {
                scene->m_OnWindowResizeCallback(scene, width, height);
            }
        }
    }

    void GetDefaultResolution(HContext context, uint32_t& width, uint32_t& height)
    {
        width = context->m_DefaultProjectWidth;
        height = context->m_DefaultProjectHeight;
    }

    void SetDefaultResolution(HContext context, uint32_t width, uint32_t height)
    {
        context->m_DefaultProjectWidth = width;
        context->m_DefaultProjectHeight = height;
    }

    void* GetDisplayProfiles(HScene scene)
    {
        return scene->m_Context->m_DisplayProfiles;
    }

    AdjustReference GetSceneAdjustReference(HScene scene)
    {
        return scene->m_AdjustReference;
    }

    dmRig::HRigContext GetRigContext(HScene scene)
    {
        assert(scene != 0x0);
        return scene->m_RigContext;
    }

    void SetDisplayProfiles(HContext context, void* display_profiles)
    {
        context->m_DisplayProfiles = display_profiles;
    }

    void SetDefaultFont(HContext context, void* font)
    {
        context->m_DefaultFont = font;
    }

    void SetSceneAdjustReference(HScene scene, AdjustReference adjust_reference)
    {
        scene->m_AdjustReference = adjust_reference;
    }

    void SetDefaultNewSceneParams(NewSceneParams* params)
    {
        memset(params, 0, sizeof(*params));
        // 1024 is a hard cap for max nodes since only 10 bits is available in the render key.
        params->m_MaxNodes = 512;
        params->m_MaxAnimations = 128;
        params->m_MaxTextures = 32;
        params->m_MaxFonts = 4;
        params->m_MaxSpineScenes = 8;
        params->m_MaxParticlefxs = 128;
        // 16 is hard cap for the same reason as above
        params->m_MaxLayers = 16;
        params->m_AdjustReference = dmGui::ADJUST_REFERENCE_LEGACY;

        params->m_ScriptWorld = 0x0;
    }

    static void ResetScene(HScene scene) {
        memset(scene, 0, sizeof(Scene));
        scene->m_InstanceReference = LUA_NOREF;
        scene->m_DataReference = LUA_NOREF;
        scene->m_ContextTableReference = LUA_NOREF;
    }

    HScene NewScene(HContext context, const NewSceneParams* params)
    {
        lua_State* L = context->m_LuaState;
        int top = lua_gettop(L);
        (void) top;

        Scene* scene = (Scene*)lua_newuserdata(L, sizeof(Scene));
        ResetScene(scene);

        dmArray<HScene>& scenes = context->m_Scenes;
        if (scenes.Full())
        {
            scenes.SetCapacity(scenes.Capacity() + INITIAL_SCENE_COUNT);
        }
        scenes.Push(scene);

        lua_pushvalue(L, -1);
        scene->m_InstanceReference = dmScript::Ref( L, LUA_REGISTRYINDEX );

        // Here we create a custom table to hold the references created by this gui scene
        // It is also the "Instance Context Table" used to by META_TABLE_SET_CONTEXT_VALUE
        // and META_TABLE_GET_CONTEXT_VALUE implementaion
        lua_newtable(L);
        scene->m_ContextTableReference = dmScript::Ref(L, LUA_REGISTRYINDEX);

        lua_newtable(L);
        scene->m_DataReference = dmScript::Ref(L, LUA_REGISTRYINDEX);

        scene->m_Context = context;
        scene->m_Script = 0x0;
        scene->m_RigContext = params->m_RigContext;
        scene->m_ParticlefxContext = params->m_ParticlefxContext;
        scene->m_Nodes.SetCapacity(params->m_MaxNodes);
        scene->m_NodePool.SetCapacity(params->m_MaxNodes);
        scene->m_Animations.SetCapacity(params->m_MaxAnimations);
        scene->m_SpineAnimations.SetCapacity(params->m_MaxAnimations);
        scene->m_Textures.SetCapacity(params->m_MaxTextures*2, params->m_MaxTextures);
        scene->m_DynamicTextures.SetCapacity(params->m_MaxTextures*2, params->m_MaxTextures);
        scene->m_Material = 0;
        scene->m_Fonts.SetCapacity(params->m_MaxFonts*2, params->m_MaxFonts);
        scene->m_SpineScenes.SetCapacity(params->m_MaxSpineScenes*2, params->m_MaxSpineScenes);
        scene->m_Particlefxs.SetCapacity(params->m_MaxParticlefxs*2, params->m_MaxParticlefxs);
        scene->m_AliveParticlefxs.SetCapacity(params->m_MaxParticlefx);
        scene->m_Layers.SetCapacity(params->m_MaxLayers*2, params->m_MaxLayers);
        scene->m_Layouts.SetCapacity(1);
        scene->m_AdjustReference = params->m_AdjustReference;
        scene->m_DefaultFont = 0;
        scene->m_UserData = params->m_UserData;
        scene->m_RenderHead = INVALID_INDEX;
        scene->m_RenderTail = INVALID_INDEX;
        scene->m_NextVersionNumber = 0;
        scene->m_RenderOrder = 0;
        scene->m_Width = context->m_DefaultProjectWidth;
        scene->m_Height = context->m_DefaultProjectHeight;
        scene->m_FetchTextureSetAnimCallback = params->m_FetchTextureSetAnimCallback;
        scene->m_FetchRigSceneDataCallback = params->m_FetchRigSceneDataCallback;
        scene->m_RigEventDataCallback = params->m_RigEventDataCallback;
        scene->m_OnWindowResizeCallback = params->m_OnWindowResizeCallback;
        scene->m_ScriptWorld = params->m_ScriptWorld;

        scene->m_Layers.Put(DEFAULT_LAYER, scene->m_NextLayerIndex++);

        ClearLayouts(scene);

        luaL_getmetatable(L, GUI_SCRIPT_INSTANCE);
        lua_setmetatable(L, -2);

        dmScript::SetInstance(L);
        dmScript::InitializeInstance(scene->m_ScriptWorld);
        lua_pushnil(L);
        dmScript::SetInstance(L);

        assert(top == lua_gettop(L));

        return scene;
    }

    void DeleteScene(HScene scene)
    {
        lua_State*L = scene->m_Context->m_LuaState;

        lua_rawgeti(L, LUA_REGISTRYINDEX, scene->m_InstanceReference);
        dmScript::SetInstance(L);
        dmScript::FinalizeInstance(scene->m_ScriptWorld);
        lua_pushnil(L);
        dmScript::SetInstance(L);

        uint32_t n = scene->m_Nodes.Size();
        InternalNode* nodes = scene->m_Nodes.Begin();
        for (uint32_t i = 0; i < n; ++i)
        {
            InternalNode* n = &nodes[i];
            if (n->m_Node.m_RigInstance) {
                dmRig::InstanceDestroyParams params = {0};
                params.m_Context = scene->m_RigContext;
                params.m_Instance = n->m_Node.m_RigInstance;
                dmRig::InstanceDestroy(params);
                n->m_Node.m_RigInstance = 0x0;
            }
            if (n->m_Node.m_Text)
                free((void*) n->m_Node.m_Text);
        }

        dmScript::Unref(L, LUA_REGISTRYINDEX, scene->m_InstanceReference);
        dmScript::Unref(L, LUA_REGISTRYINDEX, scene->m_DataReference);
        dmScript::Unref(L, LUA_REGISTRYINDEX, scene->m_ContextTableReference);

        dmArray<HScene>& scenes = scene->m_Context->m_Scenes;
        uint32_t scene_count = scenes.Size();
        for (uint32_t i = 0; i < scene_count; ++i)
        {
            if (scenes[i] == scene)
            {
                scenes.EraseSwap(i);
                break;
            }
        }

        scene->~Scene();

        ResetScene(scene);
    }

    void SetSceneUserData(HScene scene, void* userdata)
    {
        scene->m_UserData = userdata;
    }

    void* GetSceneUserData(HScene scene)
    {
        return scene->m_UserData;
    }

    Result AddTexture(HScene scene, const char* texture_name, void* texture, NodeTextureType texture_type, uint32_t original_width, uint32_t original_height)
    {
        if (scene->m_Textures.Full())
            return RESULT_OUT_OF_RESOURCES;

        uint64_t texture_hash = dmHashString64(texture_name);
        scene->m_Textures.Put(texture_hash, TextureInfo(texture, texture_type, original_width, original_height));
        uint32_t n = scene->m_Nodes.Size();
        InternalNode* nodes = scene->m_Nodes.Begin();
        for (uint32_t i = 0; i < n; ++i)
        {
            if (nodes[i].m_Node.m_TextureHash == texture_hash)
            {
                nodes[i].m_Node.m_Texture     = texture;
                nodes[i].m_Node.m_TextureType = texture_type;
            }
        }
        return RESULT_OK;
    }

    void RemoveTexture(HScene scene, const char* texture_name)
    {
        uint64_t texture_name_hash = dmHashString64(texture_name);
        scene->m_Textures.Erase(texture_name_hash);
        uint32_t n = scene->m_Nodes.Size();
        InternalNode* nodes = scene->m_Nodes.Begin();
        for (uint32_t i = 0; i < n; ++i)
        {
            Node& node = nodes[i].m_Node;
            if (node.m_TextureHash == texture_name_hash)
            {
                if (node.m_TextureType == NODE_TEXTURE_TYPE_TEXTURE_SET)
                {
                    CancelNodeFlipbookAnim(scene, GetNodeHandle(&nodes[i]));
                }

                node.m_Texture     = 0;
                node.m_TextureType = NODE_TEXTURE_TYPE_NONE;
            }
        }
    }

    void ClearTextures(HScene scene)
    {
        scene->m_Textures.Clear();
        uint32_t n = scene->m_Nodes.Size();
        InternalNode* nodes = scene->m_Nodes.Begin();
        for (uint32_t i = 0; i < n; ++i)
        {
            Node& node = nodes[i].m_Node;
            if (node.m_TextureType == NODE_TEXTURE_TYPE_TEXTURE_SET)
            {
                CancelNodeFlipbookAnim(scene, GetNodeHandle(&nodes[i]));
            }
            node.m_Texture = 0;
            node.m_TextureType = NODE_TEXTURE_TYPE_NONE;
        }
    }

    static bool CopyImageBufferFlipped(uint32_t width, uint32_t height, const uint8_t* buffer, uint32_t buffer_size, dmImage::Type type, uint8_t* out_buffer)
    {
        uint32_t stride = width*sizeof(uint8_t);
        if (type == dmImage::TYPE_RGB) {
            stride *= 3;
        } else if (type == dmImage::TYPE_RGBA) {
            stride *= 4;
        }

        if (stride*height != buffer_size) {
            dmLogError("Invalid data size when flipping image buffer.");
            return false;
        }

        const uint8_t* read_buffer = buffer+buffer_size;
        for (uint32_t y = 0; y < height; ++y)
        {
            read_buffer -= stride;
            memcpy(out_buffer, read_buffer, stride);
            out_buffer += stride;
        }

        return true;
    }

    Result NewDynamicTexture(HScene scene, const dmhash_t texture_hash, uint32_t width, uint32_t height, dmImage::Type type, bool flip, const void* buffer, uint32_t buffer_size)
    {
        uint32_t expected_buffer_size = width * height * dmImage::BytesPerPixel(type);
        if (buffer_size != expected_buffer_size) {
            dmLogError("Invalid image buffer size. Expected %d, got %d", expected_buffer_size, buffer_size);
            return RESULT_INVAL_ERROR;
        }

        if (DynamicTexture* t = scene->m_DynamicTextures.Get(texture_hash)) {
            if (t->m_Deleted) {
                t->m_Deleted = 0;
                return RESULT_OK;
            } else {
                return RESULT_TEXTURE_ALREADY_EXISTS;
            }
        }

        if (scene->m_DynamicTextures.Full()) {
            return RESULT_OUT_OF_RESOURCES;
        }

        DynamicTexture t(0);
        t.m_Buffer = malloc(buffer_size);
        if (flip) {
            if (!CopyImageBufferFlipped(width, height, (uint8_t*)buffer, buffer_size, type, (uint8_t*)t.m_Buffer)) {
                free(t.m_Buffer);
                t.m_Buffer = 0;
                return RESULT_DATA_ERROR;
            }
        } else {
            memcpy(t.m_Buffer, buffer, buffer_size);
        }
        t.m_Width = width;
        t.m_Height = height;
        t.m_Type = type;

        scene->m_DynamicTextures.Put(texture_hash, t);

        return RESULT_OK;
    }

Result DeleteDynamicTexture(HScene scene, const dmhash_t texture_hash)
    {
        DynamicTexture* t = scene->m_DynamicTextures.Get(texture_hash);

        if (!t) {
            return RESULT_RESOURCE_NOT_FOUND;
        }
        t->m_Deleted = 1U;

        if (t->m_Buffer) {
            free(t->m_Buffer);
            t->m_Buffer = 0;
        }

        return RESULT_OK;
    }

    Result SetDynamicTextureData(HScene scene, const dmhash_t texture_hash, uint32_t width, uint32_t height, dmImage::Type type, bool flip, const void* buffer, uint32_t buffer_size)
    {
        DynamicTexture*t = scene->m_DynamicTextures.Get(texture_hash);

        if (!t) {
            return RESULT_RESOURCE_NOT_FOUND;
        }

        if (t->m_Deleted) {
            dmLogError("Can't set texture data for deleted texture");
            return RESULT_INVAL_ERROR;
        }

        if (t->m_Buffer) {
            free(t->m_Buffer);
            t->m_Buffer = 0;
        }

        t->m_Buffer = malloc(buffer_size);
        if (flip) {
            if (!CopyImageBufferFlipped(width, height, (uint8_t*)buffer, buffer_size, type, (uint8_t*)t->m_Buffer)) {
                free(t->m_Buffer);
                t->m_Buffer = 0;
                return RESULT_DATA_ERROR;
            }
        } else {
            memcpy(t->m_Buffer, buffer, buffer_size);
        }
        t->m_Width = width;
        t->m_Height = height;
        t->m_Type = type;

        return RESULT_OK;
    }

    Result GetDynamicTextureData(HScene scene, const dmhash_t texture_hash, uint32_t* out_width, uint32_t* out_height, dmImage::Type* out_type, const void** out_buffer)
    {
        DynamicTexture*t = scene->m_DynamicTextures.Get(texture_hash);

        if (!t) {
            return RESULT_RESOURCE_NOT_FOUND;
        }

        if (t->m_Deleted) {
            dmLogError("Can't get texture data for deleted texture");
            return RESULT_INVAL_ERROR;
        }

        if (!t->m_Buffer) {
            dmLogError("No texture data available for dynamic texture");
            return RESULT_DATA_ERROR;
        }

        *out_width = t->m_Width;
        *out_height = t->m_Height;
        *out_type = t->m_Type;
        *out_buffer = t->m_Buffer;

        return RESULT_OK;
    }

    Result AddFont(HScene scene, const char* font_name, void* font)
    {
        if (scene->m_Fonts.Full())
            return RESULT_OUT_OF_RESOURCES;

        if (!scene->m_DefaultFont)
            scene->m_DefaultFont = font;

        uint64_t font_hash = dmHashString64(font_name);
        scene->m_Fonts.Put(font_hash, font);
        uint32_t n = scene->m_Nodes.Size();
        InternalNode* nodes = scene->m_Nodes.Begin();
        for (uint32_t i = 0; i < n; ++i)
        {
            if (nodes[i].m_Node.m_FontHash == font_hash)
                nodes[i].m_Node.m_Font = font;
        }
        return RESULT_OK;
    }

    void RemoveFont(HScene scene, const char* font_name)
    {
        uint64_t font_hash = dmHashString64(font_name);
        scene->m_Fonts.Erase(font_hash);
        uint32_t n = scene->m_Nodes.Size();
        InternalNode* nodes = scene->m_Nodes.Begin();
        for (uint32_t i = 0; i < n; ++i)
        {
            if (nodes[i].m_Node.m_FontHash == font_hash)
                nodes[i].m_Node.m_Font = 0;
        }
    }

    Result AddParticlefx(HScene scene, const char* particlefx_name, void* particlefx_prototype)
    {
        if (scene->m_Particlefxs.Full())
            return RESULT_OUT_OF_RESOURCES;
        uint64_t name_hash = dmHashString64(particlefx_name);
        scene->m_Particlefxs.Put(name_hash, (dmParticle::HPrototype)particlefx_prototype);
        uint32_t n = scene->m_Nodes.Size();
        InternalNode* nodes = scene->m_Nodes.Begin();
        for (uint32_t i = 0; i < n; ++i)
        {
            if (nodes[i].m_Node.m_ParticlefxHash == name_hash)
            {
                nodes[i].m_Node.m_ParticlefxPrototype = particlefx_prototype;
            }
        }
        return RESULT_OK;
    }

    void RemoveParticlefx(HScene scene, const char* particlefx_name)
    {
        uint64_t name_hash = dmHashString64(particlefx_name);
        scene->m_Particlefxs.Erase(name_hash);
        uint32_t n = scene->m_Nodes.Size();
        InternalNode* nodes = scene->m_Nodes.Begin();
        for (uint32_t i = 0; i < n; ++i)
        {
            if (nodes[i].m_Node.m_ParticlefxHash == name_hash)
            {
                nodes[i].m_Node.m_ParticlefxPrototype = 0;
            }
        }
    }

    Result AddSpineScene(HScene scene, const char* spine_scene_name, void* spine_scene)
    {
        if (scene->m_SpineScenes.Full())
            return RESULT_OUT_OF_RESOURCES;
        uint64_t name_hash = dmHashString64(spine_scene_name);
        scene->m_SpineScenes.Put(name_hash, spine_scene);
        uint32_t n = scene->m_Nodes.Size();
        InternalNode* nodes = scene->m_Nodes.Begin();
        for (uint32_t i = 0; i < n; ++i)
        {
            if (nodes[i].m_Node.m_SpineSceneHash == name_hash)
            {
                nodes[i].m_Node.m_SpineScene = spine_scene;
            }
        }
        return RESULT_OK;
    }

    void RemoveSpineScene(HScene scene, const char* spine_scene_name)
    {
        uint64_t name_hash = dmHashString64(spine_scene_name);
        scene->m_SpineScenes.Erase(name_hash);
        uint32_t n = scene->m_Nodes.Size();
        InternalNode* nodes = scene->m_Nodes.Begin();
        for (uint32_t i = 0; i < n; ++i)
        {
            if (nodes[i].m_Node.m_SpineSceneHash == name_hash)
                nodes[i].m_Node.m_SpineScene = 0;
        }
    }

    void ClearFonts(HScene scene)
    {
        scene->m_Fonts.Clear();
        uint32_t n = scene->m_Nodes.Size();
        InternalNode* nodes = scene->m_Nodes.Begin();
        for (uint32_t i = 0; i < n; ++i)
        {
            nodes[i].m_Node.m_Font = 0;
        }
    }

    void SetMaterial(HScene scene, void* material)
    {
        scene->m_Material = material;
    }

    void* GetMaterial(HScene scene)
    {
        return scene->m_Material;
    }

    Result AddLayer(HScene scene, const char* layer_name)
    {
        if (scene->m_Layers.Full())
        {
            dmLogError("Max number of layers exhausted (max %d total)", scene->m_Layers.Capacity());
            return RESULT_OUT_OF_RESOURCES;
        }

        uint64_t layer_hash = dmHashString64(layer_name);
        uint16_t index = scene->m_NextLayerIndex++;
        scene->m_Layers.Put(layer_hash, index);
        uint32_t n = scene->m_Nodes.Size();
        InternalNode* nodes = scene->m_Nodes.Begin();
        for (uint32_t i = 0; i < n; ++i)
        {
            if (nodes[i].m_Node.m_LayerHash == layer_hash)
                nodes[i].m_Node.m_LayerIndex = index;
        }
        return RESULT_OK;
    }

    void AllocateLayouts(HScene scene, size_t node_count, size_t layouts_count)
    {
        layouts_count++;
        size_t capacity = dmMath::Max((uint32_t) layouts_count, scene->m_Layouts.Capacity());
        scene->m_Layouts.SetCapacity(capacity);
        scene->m_LayoutsNodeDescs.SetCapacity(layouts_count*node_count);
        scene->m_LayoutsNodeDescs.SetSize(0);
    }

    void ClearLayouts(HScene scene)
    {
        scene->m_LayoutId = DEFAULT_LAYOUT;
        scene->m_Layouts.SetSize(0);
        scene->m_Layouts.Push(DEFAULT_LAYOUT);
        scene->m_LayoutsNodeDescs.SetCapacity(0);
    }

    Result AddLayout(HScene scene, const char* layout_id)
    {
        if (scene->m_Layouts.Full())
        {
            dmLogError("Could not add layout to scene since the buffer is full (%d).", scene->m_Layouts.Capacity());
            return RESULT_OUT_OF_RESOURCES;
        }
        uint64_t layout_hash = dmHashString64(layout_id);
        scene->m_Layouts.Push(layout_hash);
        return RESULT_OK;
    }

    dmhash_t GetLayout(const HScene scene)
    {
        return scene->m_LayoutId;
    }

    uint16_t GetLayoutCount(const HScene scene)
    {
        return (uint16_t)scene->m_Layouts.Size();
    }

    Result GetLayoutId(const HScene scene, uint16_t layout_index, dmhash_t& layout_id_out)
    {
        if(layout_index >= (uint16_t)scene->m_Layouts.Size())
        {
            return RESULT_RESOURCE_NOT_FOUND;
        }
        layout_id_out = scene->m_Layouts[layout_index];
        return RESULT_OK;
    }

    uint16_t GetLayoutIndex(const HScene scene, dmhash_t layout_id)
    {
        uint32_t i;
        for(i = 0; i < scene->m_Layouts.Size(); ++i) {
            if(layout_id == scene->m_Layouts[i])
                break;
        }
        if(i == scene->m_Layouts.Size())
        {
            dmLogError("Could not get index for layout '%s'", dmHashReverseSafe64(layout_id));
            return 0;
        }
        return i;
    }

    Result SetNodeLayoutDesc(const HScene scene, HNode node, const void *desc, uint16_t layout_index_start, uint16_t layout_index_end)
    {
        InternalNode* n = GetNode(scene, node);
        void **table = n->m_Node.m_NodeDescTable;
        if(table == 0)
        {
            if(scene->m_LayoutsNodeDescs.Full())
                return RESULT_OUT_OF_RESOURCES;
            size_t table_index = scene->m_LayoutsNodeDescs.Size();
            scene->m_LayoutsNodeDescs.SetSize(table_index + scene->m_Layouts.Size());
            n->m_Node.m_NodeDescTable = table = &scene->m_LayoutsNodeDescs[table_index];
        }
        assert(layout_index_end < scene->m_Layouts.Size());
        for(uint16_t i = layout_index_start; i <= layout_index_end; ++i)
            table[i] = (void*) desc;
        return RESULT_OK;
    }

    Result SetLayout(const HScene scene, dmhash_t layout_id, SetNodeCallback set_node_callback)
    {
        scene->m_LayoutId = layout_id;
        uint16_t index = GetLayoutIndex(scene, layout_id);
        uint32_t n = scene->m_Nodes.Size();
        InternalNode* nodes = scene->m_Nodes.Begin();
        for (uint32_t i = 0; i < n; ++i)
        {
            InternalNode *n = &nodes[i];
            if(!n->m_Node.m_NodeDescTable)
                continue;
            set_node_callback(scene, GetNodeHandle(n), n->m_Node.m_NodeDescTable[index]);
            n->m_Node.m_DirtyLocal = 1;
        }
        return RESULT_OK;
    }

    HNode GetNodeHandle(InternalNode* node)
    {
        return ((uint32_t) node->m_Version) << 16 | node->m_Index;
    }

    Vector4 CalculateReferenceScale(HScene scene, InternalNode* node)
    {
        float scale_x = 1.0f;
        float scale_y = 1.0f;

        if (scene->m_AdjustReference == ADJUST_REFERENCE_LEGACY || node == 0x0 || node->m_ParentIndex == INVALID_INDEX) {
            scale_x = (float) scene->m_Context->m_PhysicalWidth / (float) scene->m_Width;
            scale_y = (float) scene->m_Context->m_PhysicalHeight / (float) scene->m_Height;
        } else {
            Vector4 adjust_scale = scene->m_Nodes[node->m_ParentIndex].m_Node.m_LocalAdjustScale;
            scale_x = adjust_scale.getX();
            scale_y = adjust_scale.getY();
        }
        return Vector4(scale_x, scale_y, 1.0f, 1.0f);
    }

    inline void CalculateNodeSize(InternalNode* in)
    {
        Node& n = in->m_Node;
        if(n.m_SizeMode == SIZE_MODE_MANUAL || n.m_NodeType == NODE_TYPE_SPINE ||
           n.m_NodeType == NODE_TYPE_PARTICLEFX || n.m_TextureType != NODE_TEXTURE_TYPE_TEXTURE_SET ||
           n.m_TextureSetAnimDesc.m_TexCoords == 0x0)
        {
            return;
        }

        TextureSetAnimDesc* anim_desc = &n.m_TextureSetAnimDesc;
        int32_t anim_frames = anim_desc->m_State.m_End - anim_desc->m_State.m_Start;
        int32_t anim_frame = (int32_t) (n.m_FlipbookAnimPosition * (float)anim_frames);
        anim_frame = dmMath::Clamp(anim_frame, 0, anim_frames-1);
        const float* tc = n.m_TextureSetAnimDesc.m_TexCoords + ((anim_desc->m_State.m_Start + anim_frame)<<3);

        float w,h;
        if(tc[0] != tc[2] && tc[3] != tc[5])
        {
            // uv-rotated
            w = tc[2]-tc[0];
            h = tc[1]-tc[5];
            n.m_Properties[PROPERTY_SIZE][0] = h * (float)anim_desc->m_State.m_OriginalTextureHeight;
            n.m_Properties[PROPERTY_SIZE][1] = w * (float)anim_desc->m_State.m_OriginalTextureWidth;
        }
        else
        {
            w = tc[4]-tc[0];
            h = tc[3]-tc[1];
            n.m_Properties[PROPERTY_SIZE][0] = w * (float)anim_desc->m_State.m_OriginalTextureWidth;
            n.m_Properties[PROPERTY_SIZE][1] = h * (float)anim_desc->m_State.m_OriginalTextureHeight;
        }
    }

    struct UpdateDynamicTexturesParams
    {
        UpdateDynamicTexturesParams()
        {
            memset(this, 0, sizeof(*this));
        }
        HScene m_Scene;
        void*  m_Context;
        const RenderSceneParams* m_Params;
        int    m_NewCount;
    };

    static void UpdateDynamicTextures(UpdateDynamicTexturesParams* params, const dmhash_t* key, DynamicTexture* texture)
    {
        dmGui::Scene* const scene = params->m_Scene;
        void* const context = params->m_Context;

        if (texture->m_Deleted) {
            if (texture->m_Handle) {
                // handle might be null if the texture is created/destroyed in the same frame
                params->m_Params->m_DeleteTexture(scene, texture->m_Handle, context);
            }
            if (scene->m_DeletedDynamicTextures.Full()) {
                scene->m_DeletedDynamicTextures.OffsetCapacity(16);
            }
            scene->m_DeletedDynamicTextures.Push(*key);
        } else {
            if (!texture->m_Handle && texture->m_Buffer) {
                texture->m_Handle = params->m_Params->m_NewTexture(scene, texture->m_Width, texture->m_Height, texture->m_Type, texture->m_Buffer, context);
                params->m_NewCount++;
                free(texture->m_Buffer);
                texture->m_Buffer = 0;
            } else if (texture->m_Handle && texture->m_Buffer) {
                params->m_Params->m_SetTextureData(scene, texture->m_Handle, texture->m_Width, texture->m_Height, texture->m_Type, texture->m_Buffer, context);
                free(texture->m_Buffer);
                texture->m_Buffer = 0;
            }
        }
    }

    static void UpdateDynamicTextures(HScene scene, const RenderSceneParams& params, void* context)
    {
        UpdateDynamicTexturesParams p;
        p.m_Scene = scene;
        p.m_Context = context;
        p.m_Params = &params;
        scene->m_DeletedDynamicTextures.SetSize(0);
        scene->m_DynamicTextures.Iterate(UpdateDynamicTextures, &p);

        if (p.m_NewCount > 0) {
            uint32_t n = scene->m_Nodes.Size();
            InternalNode* nodes = scene->m_Nodes.Begin();
            for (uint32_t j = 0; j < n; ++j) {
                Node& node = nodes[j].m_Node;
                if (DynamicTexture* texture = scene->m_DynamicTextures.Get(node.m_TextureHash)) {
                    node.m_Texture = texture->m_Handle;
                    node.m_TextureType = NODE_TEXTURE_TYPE_DYNAMIC;
                }
            }
        }
    }

    static void DeferredDeleteDynamicTextures(HScene scene, const RenderSceneParams& params, void* context)
    {
        for (uint32_t i = 0; i < scene->m_DeletedDynamicTextures.Size(); ++i) {
            dmhash_t texture_hash = scene->m_DeletedDynamicTextures[i];
            scene->m_DynamicTextures.Erase(texture_hash);

            uint32_t n = scene->m_Nodes.Size();
            InternalNode* nodes = scene->m_Nodes.Begin();
            for (uint32_t j = 0; j < n; ++j) {
                Node& node = nodes[j].m_Node;
                if (node.m_TextureHash == texture_hash) {
                    node.m_Texture = 0;
                    node.m_TextureType = NODE_TEXTURE_TYPE_NONE;
                    // Do not break here. Texture may be used multiple times.
                }
            }
        }
    }

    static uint16_t GetLayerIndex(HScene scene, InternalNode* node)
    {
        if (node->m_Node.m_LayerHash == DEFAULT_LAYER && node->m_ParentIndex != INVALID_INDEX)
        {
            return GetLayerIndex(scene, &scene->m_Nodes[node->m_ParentIndex & 0xffff]);
        } else {
            return node->m_Node.m_LayerIndex;
        }
    }

    struct RenderEntrySortPred
    {
        HScene m_Scene;
        RenderEntrySortPred(HScene scene) : m_Scene(scene) {}

        bool operator ()(const RenderEntry& a, const RenderEntry& b) const
        {
            return a.m_RenderKey < b.m_RenderKey;
        }
    };

    struct ScopeContext {
        ScopeContext() {
            memset(this, 0, sizeof(*this));
            m_NonInvClipperHead = INVALID_INDEX;
            m_NonInvClipperTail = INVALID_INDEX;
        }
        uint16_t m_NonInvClipperHead;
        uint16_t m_NonInvClipperTail;
        uint16_t m_BitFieldOffset;
        uint16_t m_ClipperCount;
        uint16_t m_InvClipperCount;
    };

    static uint16_t CalcBitRange(uint16_t val) {
        uint16_t bit_range = 0;
        while (val != 0) {
            bit_range++;
            val >>= 1;
        }
        return bit_range;
    }

    static uint16_t CalcMask(uint16_t bits) {
        return (1 << bits) - 1;
    }

    static uint64_t CalcRenderKey(uint64_t layer, uint64_t index, uint64_t inv_clipper_id, uint64_t sub_layer, uint64_t sub_index) {
        return (layer << LAYER_SHIFT)
                | (index << INDEX_SHIFT)
                | (inv_clipper_id << CLIPPER_SHIFT)
                | (sub_layer << SUB_LAYER_SHIFT)
                | (sub_index << SUB_INDEX_SHIFT);
    }

    static void UpdateScope(InternalNode* node, StencilScope& scope, StencilScope& child_scope, const StencilScope* parent_scope, uint16_t index, uint16_t non_inv_clipper_count, uint16_t inv_clipper_count, uint16_t bit_field_offset) {
        int bit_range = CalcBitRange(non_inv_clipper_count);
        // state used for drawing the clipper
        scope.m_WriteMask = 0xff;
        scope.m_TestMask = 0;
        if (parent_scope != 0x0) {
            scope.m_TestMask = parent_scope->m_TestMask;
        }
        bool inverted = node->m_Node.m_ClippingInverted;
        if (!inverted) {
            scope.m_RefVal = (index + 1) << bit_field_offset;
            if (parent_scope != 0x0) {
                scope.m_RefVal |= parent_scope->m_RefVal;
            }
        } else {
            scope.m_RefVal = 1 << (7 - index);
            if (parent_scope != 0x0) {
                scope.m_RefVal |= (CalcMask(bit_field_offset) & parent_scope->m_RefVal);
            }
        }
        if (inverted && node->m_Node.m_ClippingVisible) {
            scope.m_ColorMask = 0xf;
        } else {
            scope.m_ColorMask = 0;
        }
        // state used for drawing any sub non-clippers
        child_scope.m_WriteMask = 0;
        if (!inverted) {
            child_scope.m_RefVal = scope.m_RefVal;
            child_scope.m_TestMask = (CalcMask(bit_range) << bit_field_offset) | scope.m_TestMask;
        } else {
            child_scope.m_RefVal = 0;
            child_scope.m_TestMask = scope.m_RefVal;
            if (parent_scope != 0x0) {
                child_scope.m_RefVal |= parent_scope->m_RefVal;
                child_scope.m_TestMask |= parent_scope->m_TestMask;
            }
        }
        child_scope.m_ColorMask = 0xf;
        // Check for overflow
        int inverted_count = 0;
        if (inverted) {
            inverted_count = index + 1;
        } else {
            inverted_count = inv_clipper_count;
        }
        int bit_count = inverted_count + bit_field_offset + bit_range;
        if (bit_count > 8) {
            dmLogWarning("Stencil buffer exceeded, clipping will not work as expected.");
        }
    }

    static void CollectInvClippers(HScene scene, uint16_t start_index, dmArray<InternalClippingNode>& clippers, ScopeContext& scope_context, uint16_t parent_index) {
        uint32_t index = start_index;
        InternalClippingNode* parent = 0x0;
        if (parent_index != INVALID_INDEX) {
            parent = &clippers[parent_index];
        }
        while (index != INVALID_INDEX)
        {
            InternalNode* n = &scene->m_Nodes[index];
            if (n->m_Node.m_Enabled)
            {
                switch (n->m_Node.m_ClippingMode) {
                case CLIPPING_MODE_STENCIL:
                    {
                        uint32_t clipper_index = clippers.Size();
                        clippers.SetSize(clipper_index + 1);
                        InternalClippingNode& clipper = clippers.Back();
                        clipper.m_NodeIndex = index;
                        clipper.m_ParentIndex = parent_index;
                        clipper.m_NextNonInvIndex = INVALID_INDEX;
                        clipper.m_VisibleRenderKey = ~0ULL;
                        n->m_ClipperIndex = clipper_index;
                        if (n->m_Node.m_ClippingInverted) {
                            StencilScope* parent_scope = 0x0;
                            if (parent != 0x0) {
                                parent_scope = &parent->m_ChildScope;
                            }
                            UpdateScope(n, clipper.m_Scope, clipper.m_ChildScope, parent_scope, scope_context.m_InvClipperCount, 0, 0, scope_context.m_BitFieldOffset);
                            ++scope_context.m_InvClipperCount;
                            CollectInvClippers(scene, n->m_ChildHead, clippers, scope_context, clipper_index);
                        } else {
                            // append to linked list
                            uint16_t* pointer = &scope_context.m_NonInvClipperHead;
                            if (*pointer != INVALID_INDEX) {
                                pointer = &clippers[scope_context.m_NonInvClipperTail].m_NextNonInvIndex;
                            }
                            *pointer = clipper_index;
                            scope_context.m_NonInvClipperTail = clipper_index;
                            ++scope_context.m_ClipperCount;
                        }
                    }
                    break;
                case CLIPPING_MODE_NONE:
                    n->m_ClipperIndex = parent_index;
                    CollectInvClippers(scene, n->m_ChildHead, clippers, scope_context, parent_index);
                    break;
                }
            }
            index = n->m_NextIndex;
        }
    }

    static void CollectClippers(HScene scene, uint16_t start_index, uint16_t bit_field_offset, uint16_t inv_clipper_count, dmArray<InternalClippingNode>& clippers, uint16_t parent_index)
    {
        ScopeContext context;
        context.m_BitFieldOffset = bit_field_offset;
        context.m_InvClipperCount = inv_clipper_count;
        CollectInvClippers(scene, start_index, clippers, context, parent_index);
        uint16_t non_inv_clipper_index = context.m_NonInvClipperHead;
        uint16_t index = 0;
        while (non_inv_clipper_index != INVALID_INDEX) {
            InternalClippingNode* non_inv_clipper = &clippers[non_inv_clipper_index];
            StencilScope* parent_scope = 0x0;
            if (non_inv_clipper->m_ParentIndex != INVALID_INDEX) {
                parent_scope = &clippers[non_inv_clipper->m_ParentIndex].m_ChildScope;
            }
            InternalNode* node = &scene->m_Nodes[non_inv_clipper->m_NodeIndex];
            UpdateScope(node, non_inv_clipper->m_Scope, non_inv_clipper->m_ChildScope, parent_scope, index, context.m_ClipperCount, context.m_InvClipperCount, bit_field_offset);
            uint16_t bit_range = CalcBitRange(context.m_ClipperCount);
            CollectClippers(scene, node->m_ChildHead, context.m_BitFieldOffset + bit_range, context.m_InvClipperCount, clippers, non_inv_clipper_index);
            non_inv_clipper_index = non_inv_clipper->m_NextNonInvIndex;
            ++index;
        }
    }

    static void Increment(Scope* scope) {
        scope->m_Index = dmMath::Min(255, scope->m_Index + 1);
    }

    static uint64_t CalcRenderKey(Scope* scope, uint16_t layer, uint16_t index) {
        if (scope != 0x0) {
            return CalcRenderKey(scope->m_RootLayer, scope->m_RootIndex, scope->m_Index, layer, index);
        } else {
            return CalcRenderKey(layer, index, 0, 0, 0);
        }
    }

    static uint16_t CollectRenderEntries(HScene scene, uint16_t start_index, uint16_t order, Scope* scope, dmArray<InternalClippingNode>& clippers, dmArray<RenderEntry>& render_entries) {
        uint16_t index = start_index;
        while (index != INVALID_INDEX) {
            InternalNode* n = &scene->m_Nodes[index];
            if (n->m_Node.m_Enabled) {
                HNode node = GetNodeHandle(n);
                uint16_t layer = GetLayerIndex(scene, n);
                if (n->m_ClipperIndex != INVALID_INDEX) {
                    InternalClippingNode& clipper = clippers[n->m_ClipperIndex];
                    if (clipper.m_NodeIndex == index) {
                        bool root_clipper = scope == 0x0;
                        Scope tmp_scope(0, order);
                        Scope* current_scope = scope;
                        if (current_scope == 0x0) {
                            current_scope = &tmp_scope;
                            ++order;
                        } else {
                            Increment(current_scope);
                        }
                        uint64_t clipping_key = CalcRenderKey(current_scope, 0, 0);
                        uint64_t render_key = CalcRenderKey(current_scope, layer, 1);
                        CollectRenderEntries(scene, n->m_ChildHead, 2, current_scope, clippers, render_entries);
                        if (layer > 0) {
                            render_key = CalcRenderKey(current_scope, layer, 1);
                        }
                        clipper.m_VisibleRenderKey = render_key;
                        RenderEntry entry;
                        entry.m_Node = node;
                        entry.m_RenderKey = clipping_key;
                        if (render_entries.Full())
                        {
                            render_entries.OffsetCapacity(16U);
                        }
                        render_entries.Push(entry);
                        if (n->m_Node.m_ClippingVisible) {
                            entry.m_RenderKey = render_key;
                            if (render_entries.Full())
                            {
                                render_entries.OffsetCapacity(16U);
                            }
                            render_entries.Push(entry);
                        }
                        if (!root_clipper) {
                            Increment(current_scope);
                        }
                        index = n->m_NextIndex;
                        continue;
                    }
                }

                if (n->m_Node.m_NodeType == NODE_TYPE_PARTICLEFX)
                {
                    uint32_t alive_count = scene->m_AliveParticlefxs.Size();
                    for (uint32_t i = 0; i < alive_count; ++i)
                    {
                        ParticlefxComponent* comp = &scene->m_AliveParticlefxs[i];
                        InternalNode* comp_node = GetNode(scene, comp->m_Node);
                        if (comp_node->m_Version == n->m_Version && comp_node->m_NameHash == n->m_NameHash)
                        {
                            uint32_t emitter_count = dmParticle::GetInstanceEmitterCount(scene->m_ParticlefxContext, comp->m_Instance);

                            // Create a render entry for each emitter
                            for (uint32_t emitter_i = 0; emitter_i < emitter_count; ++emitter_i)
                            {
                                dmParticle::EmitterRenderData* emitter_render_data;
                                dmParticle::GetEmitterRenderData(scene->m_ParticlefxContext, comp->m_Instance, emitter_i, &emitter_render_data);

                                if (emitter_render_data == 0x0)
                                    continue;

                                RenderEntry emitter_render_entry;
                                emitter_render_entry.m_Node = node;
                                emitter_render_entry.m_RenderKey = CalcRenderKey(scope, layer, order++);
                                emitter_render_entry.m_RenderData = emitter_render_data;

                                if (render_entries.Full())
                                {
                                    render_entries.OffsetCapacity(16U);
                                }
                                render_entries.Push(emitter_render_entry);
                            }
                        }
                    }
                }
                else
                {
                    RenderEntry entry;
                    entry.m_Node = node;
                    entry.m_RenderKey = CalcRenderKey(scope, layer, order++);
                    if (render_entries.Full())
                    {
                        render_entries.OffsetCapacity(16U);
                    }
                    render_entries.Push(entry);
                }

                order = CollectRenderEntries(scene, n->m_ChildHead, order, scope, clippers, render_entries);
            }
            index = n->m_NextIndex;
        }
        return order;
    }

    static void CollectNodes(HScene scene, dmArray<InternalClippingNode>& clippers, dmArray<RenderEntry>& render_entries)
    {
        CollectClippers(scene, scene->m_RenderHead, 0, 0, clippers, INVALID_INDEX);
        CollectRenderEntries(scene, scene->m_RenderHead, 0, 0x0, clippers, render_entries);
    }

    void RenderScene(HScene scene, const RenderSceneParams& params, void* context)
    {
        Context* c = scene->m_Context;

        UpdateDynamicTextures(scene, params, context);
        DeferredDeleteDynamicTextures(scene, params, context);

        c->m_RenderNodes.SetSize(0);
        c->m_RenderTransforms.SetSize(0);
        c->m_RenderOpacities.SetSize(0);
        c->m_StencilClippingNodes.SetSize(0);
        c->m_StencilScopes.SetSize(0);
        c->m_StencilScopeIndices.SetSize(0);
        uint32_t capacity = scene->m_NodePool.Size() * 2;
        if (capacity > c->m_RenderNodes.Capacity())
        {
            c->m_RenderNodes.SetCapacity(capacity);
            c->m_RenderTransforms.SetCapacity(capacity);
            c->m_RenderOpacities.SetCapacity(capacity);
            c->m_SceneTraversalCache.m_Data.SetCapacity(capacity);
            c->m_SceneTraversalCache.m_Data.SetSize(capacity);
            c->m_StencilClippingNodes.SetCapacity(capacity);
            c->m_StencilScopes.SetCapacity(capacity);
            c->m_StencilScopeIndices.SetCapacity(capacity);
        }

        c->m_SceneTraversalCache.m_NodeIndex = 0;
        if(++c->m_SceneTraversalCache.m_Version == INVALID_INDEX)
        {
            c->m_SceneTraversalCache.m_Version = 0;
        }

        Matrix4 node_transform;
        CollectNodes(scene, c->m_StencilClippingNodes, c->m_RenderNodes);
        uint32_t node_count = c->m_RenderNodes.Size();
        std::sort(c->m_RenderNodes.Begin(), c->m_RenderNodes.End(), RenderEntrySortPred(scene));
        Matrix4 transform;

        if (c->m_RenderNodes.Capacity() > c->m_RenderTransforms.Capacity())
        {
            uint32_t new_capacity = c->m_RenderNodes.Capacity();
            c->m_RenderTransforms.SetCapacity(new_capacity);
            c->m_RenderOpacities.SetCapacity(new_capacity);
            c->m_SceneTraversalCache.m_Data.SetCapacity(new_capacity);
            c->m_SceneTraversalCache.m_Data.SetSize(new_capacity);
            c->m_StencilClippingNodes.SetCapacity(new_capacity);
            c->m_StencilScopes.SetCapacity(new_capacity);
            c->m_StencilScopeIndices.SetCapacity(new_capacity);
        }

        for (uint32_t i = 0; i < node_count; ++i)
        {
            const RenderEntry& entry = c->m_RenderNodes[i];
            uint16_t index = entry.m_Node & 0xffff;
            InternalNode* n = &scene->m_Nodes[index];
            float opacity = 1.0f;
            CalculateNodeSize(n);
            CalculateNodeTransformAndAlphaCached(scene, n, CalculateNodeTransformFlags(CALCULATE_NODE_INCLUDE_SIZE | CALCULATE_NODE_RESET_PIVOT), transform, opacity);
            c->m_RenderTransforms.Push(transform);
            c->m_RenderOpacities.Push(opacity);
            if (n->m_ClipperIndex != INVALID_INDEX) {
                InternalClippingNode* clipper = &c->m_StencilClippingNodes[n->m_ClipperIndex];
                if (clipper->m_NodeIndex == index) {
                    if (clipper->m_VisibleRenderKey == entry.m_RenderKey) {
                        StencilScope* scope = 0x0;
                        if (clipper->m_ParentIndex != INVALID_INDEX) {
                            scope = &c->m_StencilClippingNodes[clipper->m_ParentIndex].m_ChildScope;
                        }
                        c->m_StencilScopes.Push(scope);
                    } else {
                        c->m_StencilScopes.Push(&clipper->m_Scope);
                    }
                } else {
                    c->m_StencilScopes.Push(&clipper->m_ChildScope);
                }
            } else {
                c->m_StencilScopes.Push(0x0);
            }
        }

        scene->m_ResChanged = 0;
        params.m_RenderNodes(scene, c->m_RenderNodes.Begin(), c->m_RenderTransforms.Begin(), c->m_RenderOpacities.Begin(), (const StencilScope**)c->m_StencilScopes.Begin(), c->m_RenderNodes.Size(), context);
    }

    void RenderScene(HScene scene, RenderNodes render_nodes, void* context)
    {
        RenderSceneParams p;
        p.m_RenderNodes = render_nodes;
        RenderScene(scene, p, context);
    }

    static bool IsNodeEnabledRecursive(HScene scene, uint16_t node_index)
    {
        InternalNode* node = &scene->m_Nodes[node_index];
        if (node->m_Node.m_Enabled && node->m_ParentIndex != INVALID_INDEX)
        {
            return IsNodeEnabledRecursive(scene, node->m_ParentIndex);
        }
        else
        {
            return node->m_Node.m_Enabled;
        }
    }

    void UpdateAnimations(HScene scene, float dt)
    {
        dmArray<Animation>* animations = &scene->m_Animations;
        uint32_t n = animations->Size();

        uint32_t active_animations = 0;

        for (uint32_t i = 0; i < n; ++i)
        {
            Animation* anim = &(*animations)[i];

            dmGui::Playback playback = anim->m_Playback;
            bool looping = playback == PLAYBACK_LOOP_FORWARD || playback == PLAYBACK_LOOP_BACKWARD || playback == PLAYBACK_LOOP_PINGPONG;

            if (anim->m_Elapsed > anim->m_Duration
                || anim->m_Cancelled
                || (!looping && anim->m_Elapsed == anim->m_Duration && anim->m_Duration != 0))
            {
                continue;
            }
            if (!IsNodeEnabledRecursive(scene, anim->m_Node & 0xffff))
            {
                continue;
            }
            ++active_animations;

            if (anim->m_Delay < dt)
            {
                if (anim->m_FirstUpdate)
                {
                    anim->m_From = *anim->m_Value;
                    anim->m_FirstUpdate = 0;
                    // Compensate Elapsed with Delay underflow
                    anim->m_Elapsed = -anim->m_Delay;
                    anim->m_Delay = 0;
                }

                // NOTE: We add dt to elapsed before we calculate t.
                // Example: 60 updates with dt=1/60.0 should result in a complete animation
                anim->m_Elapsed += dt*anim->m_PlaybackRate;

                // Clamp elapsed to duration if we are closer than half a time step
                anim->m_Elapsed = dmMath::Select(anim->m_Elapsed + dt * anim->m_PlaybackRate * 0.5f - anim->m_Duration, anim->m_Duration, anim->m_Elapsed);
                // Calculate normalized time if elapsed has not yet reached duration, otherwise it's set to 1 (animation complete)
                float t = 1.0f;
                if (anim->m_Duration != 0)
                {
                    t = dmMath::Select(anim->m_Duration - anim->m_Elapsed, anim->m_Elapsed / anim->m_Duration, 1.0f);
                }
                float t2 = t;
                if (playback == PLAYBACK_ONCE_BACKWARD || playback == PLAYBACK_LOOP_BACKWARD || anim->m_Backwards) {
                    t2 = 1.0f - t;
                }
                if (playback == PLAYBACK_ONCE_PINGPONG || playback == PLAYBACK_LOOP_PINGPONG) {
                    t2 *= 2.0f;
                    if (t2 > 1.0f) {
                        t2 = 2.0f - t2;
                    }
                }

                float x = dmEasing::GetValue(anim->m_Easing, t2);

                *anim->m_Value = anim->m_From + (anim->m_To - anim->m_From) * x;
                // Flag local transform as dirty for the node
                scene->m_Nodes[anim->m_Node & 0xffff].m_Node.m_DirtyLocal = 1;

                // Animation complete, see above
                if (t >= 1.0f)
                {
                    if (looping) {
                        anim->m_Elapsed = anim->m_Elapsed - anim->m_Duration;
                        if (playback == PLAYBACK_LOOP_PINGPONG) {
                            anim->m_Backwards ^= 1;
                        }
                    } else {
                        if (!anim->m_AnimationCompleteCalled)
                        {
                            // NOTE: Very important to set m_AnimationCompleteCalled to 1
                            // before invoking the call-back. The call-back could potentially
                            // start a new animation that could reuse the same animation slot.
                            anim->m_AnimationCompleteCalled = 1;

                            if (anim->m_AnimationComplete)
                            {
                                anim->m_AnimationComplete(scene, anim->m_Node, true, anim->m_Userdata1, anim->m_Userdata2);
                            }
                            if (anim->m_Easing.release_callback)
                            {
                                anim->m_Easing.release_callback(&anim->m_Easing);
                            }
                        }
                    }
                }
            }
            else
            {
                anim->m_Delay -= dt;
            }
        }

        n = animations->Size();
        for (uint32_t i = 0; i < n; ++i)
        {
            Animation* anim = &(*animations)[i];

            if (anim->m_Elapsed >= anim->m_Duration || anim->m_Cancelled)
            {
                animations->EraseSwap(i);
                i--;
                n--;
                continue;
            }
        }

        DM_COUNTER("Gui.Animations", n);
        DM_COUNTER("Gui.ActiveAnimations", active_animations);
    }

    struct InputArgs
    {
        const InputAction* m_Action;
        bool m_Consumed;
    };

    Result RunScript(HScene scene, ScriptFunction script_function, int custom_ref, void* args)
    {
        DM_PROFILE(Script, "GuiScript");

        if (scene->m_Script == 0x0)
            return RESULT_OK;

        lua_State* L = scene->m_Context->m_LuaState;
        int top = lua_gettop(L);
        (void)top;

        int lua_ref = scene->m_Script->m_FunctionReferences[script_function];
        if (custom_ref != LUA_NOREF) {
            lua_ref = custom_ref;
        }

        if (lua_ref != LUA_NOREF)
        {
            lua_rawgeti(L, LUA_REGISTRYINDEX, scene->m_InstanceReference);
            dmScript::SetInstance(L);

            if (custom_ref != LUA_NOREF) {
                dmScript::ResolveInInstance(L, custom_ref);
                if (!lua_isfunction(L, -1))
                {
                    // If the script instance is dead we just ignore the callback
                    lua_pop(L, 1);
                    lua_pushnil(L);
                    dmScript::SetInstance(L);
                    dmLogWarning("Failed to call message response callback function, has it been deleted?");
                    return RESULT_OK;
                }
                dmScript::UnrefInInstance(L, custom_ref);
            }
            else
            {
                lua_rawgeti(L, LUA_REGISTRYINDEX, lua_ref);
            }

            assert(lua_isfunction(L, -1));

            lua_rawgeti(L, LUA_REGISTRYINDEX, scene->m_InstanceReference);

            uint32_t arg_count = 1;
            uint32_t ret_count = 0;

            const char* message_name = 0;
            switch (script_function)
            {
            case SCRIPT_FUNCTION_UPDATE:
                {
                    float* dt = (float*)args;
                    lua_pushnumber(L, (lua_Number) *dt);
                    arg_count += 1;
                }
                break;
            case SCRIPT_FUNCTION_ONMESSAGE:
                {
                    dmMessage::Message* message = (dmMessage::Message*)args;
                    dmScript::PushHash(L, message->m_Id);

                    if (message->m_Descriptor)
                    {
                        message_name = ((const dmDDF::Descriptor*)message->m_Descriptor)->m_Name;
                        dmScript::PushDDF(L, (dmDDF::Descriptor*)message->m_Descriptor, (const char*) message->m_Data, true);
                    }
                    else
                    {
                        if (dmProfile::g_IsInitialized)
                        {
                            // Try to find the message name via id and reverse hash
                            message_name = (const char*)dmHashReverse64(message->m_Id, 0);
                        }
                        if (message->m_DataSize > 0)
                        {
                            dmScript::PushTable(L, (const char*) message->m_Data, message->m_DataSize);
                        }
                        else
                        {
                            lua_newtable(L);
                        }
                    }

                    dmScript::PushURL(L, message->m_Sender);
                    arg_count += 3;
                }
                break;
            case SCRIPT_FUNCTION_ONINPUT:
                {
                    InputArgs* input_args = (InputArgs*)args;
                    const InputAction* ia = input_args->m_Action;
                    // 0 is reserved for mouse movement
                    if (ia->m_ActionId != 0)
                    {
                        dmScript::PushHash(L, ia->m_ActionId);
                    }
                    else
                    {
                        lua_pushnil(L);
                    }

                    lua_newtable(L);

                    if (ia->m_IsGamepad) {
                        lua_pushliteral(L, "gamepad");
                        lua_pushnumber(L, ia->m_GamepadIndex);
                        lua_settable(L, -3);
                    }

                    if (ia->m_ActionId != 0)
                    {
                        lua_pushstring(L, "value");
                        lua_pushnumber(L, ia->m_Value);
                        lua_rawset(L, -3);

                        lua_pushstring(L, "pressed");
                        lua_pushboolean(L, ia->m_Pressed);
                        lua_rawset(L, -3);

                        lua_pushstring(L, "released");
                        lua_pushboolean(L, ia->m_Released);
                        lua_rawset(L, -3);

                        lua_pushstring(L, "repeated");
                        lua_pushboolean(L, ia->m_Repeated);
                        lua_rawset(L, -3);
                    }

                    if (ia->m_PositionSet)
                    {
                        lua_pushstring(L, "x");
                        lua_pushnumber(L, ia->m_X);
                        lua_rawset(L, -3);

                        lua_pushstring(L, "y");
                        lua_pushnumber(L, ia->m_Y);
                        lua_rawset(L, -3);

                        lua_pushstring(L, "dx");
                        lua_pushnumber(L, ia->m_DX);
                        lua_rawset(L, -3);

                        lua_pushstring(L, "dy");
                        lua_pushnumber(L, ia->m_DY);
                        lua_rawset(L, -3);

                        lua_pushstring(L, "screen_x");
                        lua_pushnumber(L, ia->m_ScreenX);
                        lua_rawset(L, -3);

                        lua_pushstring(L, "screen_y");
                        lua_pushnumber(L, ia->m_ScreenY);
                        lua_rawset(L, -3);

                        lua_pushstring(L, "screen_dx");
                        lua_pushnumber(L, ia->m_ScreenDX);
                        lua_rawset(L, -3);

                        lua_pushstring(L, "screen_dy");
                        lua_pushnumber(L, ia->m_ScreenDY);
                        lua_rawset(L, -3);
                    }

                    if (ia->m_AccelerationSet)
                    {
                        lua_pushstring(L, "acc_x");
                        lua_pushnumber(L, ia->m_AccX);
                        lua_rawset(L,-3);

                        lua_pushstring(L, "acc_y");
                        lua_pushnumber(L, ia->m_AccY);
                        lua_rawset(L,-3);

                        lua_pushstring(L, "acc_z");
                        lua_pushnumber(L, ia->m_AccZ);
                        lua_rawset(L,-3);
                    }

                    if (ia->m_TouchCount > 0)
                    {
                        int tc = ia->m_TouchCount;
                        lua_pushliteral(L, "touch");
                        lua_createtable(L, tc, 0);
                        for (int i = 0; i < tc; ++i)
                        {
                            const dmHID::Touch& t = ia->m_Touch[i];

                            lua_pushinteger(L, (lua_Integer) (i+1));
                            lua_createtable(L, 0, 6);

                            lua_pushliteral(L, "id");
                            lua_pushinteger(L, (lua_Integer) t.m_Id);
                            lua_settable(L, -3);

                            lua_pushliteral(L, "tap_count");
                            lua_pushinteger(L, (lua_Integer) t.m_TapCount);
                            lua_settable(L, -3);

                            lua_pushliteral(L, "pressed");
                            lua_pushboolean(L, t.m_Phase == dmHID::PHASE_BEGAN);
                            lua_settable(L, -3);

                            lua_pushliteral(L, "released");
                            lua_pushboolean(L, t.m_Phase == dmHID::PHASE_ENDED || t.m_Phase == dmHID::PHASE_CANCELLED);
                            lua_settable(L, -3);

                            lua_pushliteral(L, "x");
                            lua_pushinteger(L, (lua_Integer) t.m_X);
                            lua_settable(L, -3);

                            lua_pushliteral(L, "y");
                            lua_pushinteger(L, (lua_Integer) t.m_Y);
                            lua_settable(L, -3);

                            lua_pushstring(L, "screen_x");
                            lua_pushnumber(L, (lua_Integer) t.m_ScreenX);
                            lua_rawset(L, -3);

                            lua_pushstring(L, "screen_y");
                            lua_pushnumber(L, (lua_Integer) t.m_ScreenY);
                            lua_rawset(L, -3);

                            lua_pushliteral(L, "dx");
                            lua_pushinteger(L, (lua_Integer) t.m_DX);
                            lua_settable(L, -3);

                            lua_pushliteral(L, "dy");
                            lua_pushinteger(L, (lua_Integer) t.m_DY);
                            lua_settable(L, -3);

                            lua_pushstring(L, "screen_dx");
                            lua_pushnumber(L, (lua_Integer) t.m_ScreenDX);
                            lua_rawset(L, -3);

                            lua_pushstring(L, "screen_dy");
                            lua_pushnumber(L, (lua_Integer) t.m_ScreenDY);
                            lua_rawset(L, -3);

                            lua_settable(L, -3);
                        }
                        lua_settable(L, -3);
                    }

                    if (ia->m_TextCount > 0 || ia->m_HasText)
                    {
                        lua_pushliteral(L, "text");
                        if (ia->m_TextCount == 0) {
                            lua_pushstring(L, "");
                        } else {
                            lua_pushlstring(L, ia->m_Text, ia->m_TextCount);
                        }

                        lua_settable(L, -3);
                    }

                    arg_count += 2;
                }
                break;
            default:
                break;
            }

            Result result = RESULT_OK;

            {
                uint32_t profiler_hash = 0;
                const char* profiler_string = dmScript::GetProfilerString(L, custom_ref != LUA_NOREF ? -5 : 0, scene->m_Script->m_SourceFileName, SCRIPT_FUNCTION_NAMES[SCRIPT_FUNCTION_ONMESSAGE], message_name, &profiler_hash);
                DM_PROFILE_DYN(Script, profiler_string, profiler_hash);
                if (dmScript::PCall(L, arg_count, LUA_MULTRET) != 0)
                {
                    assert(top == lua_gettop(L));
                    result = RESULT_SCRIPT_ERROR;
                }
            }

            if (result == RESULT_OK)
            {
                switch (script_function)
                {
                case SCRIPT_FUNCTION_ONINPUT:
                    {
                        InputArgs* input_args = (InputArgs*)args;
                        int ret_count = lua_gettop(L) - top;
                        if (ret_count == 1 && lua_isboolean(L, -1))
                        {
                            input_args->m_Consumed = (bool) lua_toboolean(L, -1);
                            lua_pop(L, 1);
                        }
                        else if (ret_count != 0)
                        {
                            dmLogError("The function %s must either return true/false, or no value at all.", SCRIPT_FUNCTION_NAMES[script_function]);
                            result = RESULT_SCRIPT_ERROR;
                            lua_settop(L, top);
                        }
                    }
                    break;
                default:
                    if (lua_gettop(L) - top != (int32_t)ret_count)
                    {
                        dmLogError("The function %s must have exactly %d return values.", SCRIPT_FUNCTION_NAMES[script_function], ret_count);
                        result = RESULT_SCRIPT_ERROR;
                        lua_settop(L, top);
                    }
                    break;
                }
            }

            lua_pushnil(L);
            dmScript::SetInstance(L);
            assert(top == lua_gettop(L));
            return result;
        }
        assert(top == lua_gettop(L));
        return RESULT_OK;
    }

    Result InitScene(HScene scene)
    {
        return RunScript(scene, SCRIPT_FUNCTION_INIT, LUA_NOREF, 0x0);
    }

    Result FinalScene(HScene scene)
    {
        Result result = RunScript(scene, SCRIPT_FUNCTION_FINAL, LUA_NOREF, 0x0);

        // Deferred deletion of nodes
        uint32_t n = scene->m_Nodes.Size();
        InternalNode* nodes = scene->m_Nodes.Begin();
        for (uint32_t i = 0; i < n; ++i)
        {
            InternalNode* node = &nodes[i];

            // We need to make sure we delete spine nodes since these include rig instances.
            if (node->m_Deleted || node->m_Node.m_NodeType == NODE_TYPE_SPINE)
            {
                HNode hnode = GetNodeHandle(node);
                DeleteNode(scene, hnode, true);
                node->m_Deleted = 0; // Make sure to clear deferred delete flag
                n = scene->m_Nodes.Size();
            }
        }

        // Destroy all living particlefx instances
        uint32_t count = scene->m_AliveParticlefxs.Size();
        for (uint32_t i = 0; i < count; ++i)
        {
            ParticlefxComponent* c = &scene->m_AliveParticlefxs[i];
            dmParticle::DestroyInstance(scene->m_ParticlefxContext, c->m_Instance);
        }
        scene->m_AliveParticlefxs.SetSize(0);

        ClearLayouts(scene);
        return result;
    }

    Result UpdateScene(HScene scene, float dt)
    {
        Result result = RunScript(scene, SCRIPT_FUNCTION_UPDATE, LUA_NOREF, (void*)&dt);

        uint32_t node_count = scene->m_Nodes.Size();
        InternalNode* nodes = scene->m_Nodes.Begin();

        if (dLib::IsDebugMode())
        {
            for (uint32_t i = 0; i < node_count; ++i)
            {
                InternalNode* node = &nodes[i];
                if (!node->m_Deleted)
                {
                    UpdateTextureSetAnimData(scene, node);
                }
            }
        }

        UpdateAnimations(scene, dt);

        uint32_t total_nodes = 0;
        uint32_t active_nodes = 0;
        // Deferred deletion of nodes
        node_count = scene->m_Nodes.Size();
        nodes      = scene->m_Nodes.Begin();
        for (uint32_t i = 0; i < node_count; ++i)
        {
            InternalNode* node = &nodes[i];
            if (node->m_Deleted)
            {
                uint16_t index = node->m_Index;
                uint16_t version = node->m_Version;
                HNode hnode = ((uint32_t) version) << 16 | index;
                DeleteNode(scene, hnode, false);
                node->m_Deleted = 0; // Make sure to clear deferred delete flag
                node_count = scene->m_Nodes.Size();
            }
            else if (node->m_Index != INVALID_INDEX)
            {
                ++total_nodes;
                if (node->m_Node.m_Enabled)
                    ++active_nodes;
            }
        }

        // Prune sleeping pfx instances
        uint32_t count = scene->m_AliveParticlefxs.Size();
        uint32_t i = 0;
        while (i < count)
        {
            ParticlefxComponent* c = &scene->m_AliveParticlefxs[i];
            if (dmParticle::IsSleeping(scene->m_ParticlefxContext, c->m_Instance))
            {

                InternalNode* n = GetNode(scene, c->m_Node);
                if (n->m_Node.m_ParticleInstance == c->m_Instance)
                {
                    n->m_Node.m_ParticleInstance = dmParticle::INVALID_INSTANCE;
                }

                dmParticle::DestroyInstance(scene->m_ParticlefxContext, c->m_Instance);
                scene->m_AliveParticlefxs.EraseSwap(i);
                --count;
            }
            else
            {
                ++i;
            }
        }

        DM_COUNTER("Gui.Nodes", total_nodes);
        DM_COUNTER("Gui.ActiveNodes", active_nodes);
        DM_COUNTER("Gui.StaticTextures", scene->m_Textures.Size());
        DM_COUNTER("Gui.DynamicTextures", scene->m_DynamicTextures.Size());
        DM_COUNTER("Gui.Textures", scene->m_Textures.Size() + scene->m_DynamicTextures.Size());
        DM_COUNTER("Gui.Particlefx", scene->m_AliveParticlefxs.Size());

        return result;
    }

    Result DispatchMessage(HScene scene, dmMessage::Message* message)
    {
        int custom_ref = LUA_NOREF;
        if (message->m_Receiver.m_FunctionRef) {
            // NOTE: By convention m_FunctionRef is offset by LUA_NOREF, see message.h in dlib
            custom_ref = message->m_Receiver.m_FunctionRef + LUA_NOREF;
            // RunScript method will DeRef the custom_ref if it is not LUA_NOREF
        }

        Result r = RunScript(scene, SCRIPT_FUNCTION_ONMESSAGE, custom_ref, (void*)message);

        return r;
    }

    Result DispatchInput(HScene scene, const InputAction* input_actions, uint32_t input_action_count, bool* input_consumed)
    {
        InputArgs args;
        args.m_Consumed = false;
        for (uint32_t i = 0; i < input_action_count; ++i)
        {
            args.m_Action = &input_actions[i];
            Result result = RunScript(scene, SCRIPT_FUNCTION_ONINPUT, LUA_NOREF, (void*)&args);
            if (result != RESULT_OK)
            {
                return result;
            }
            else
            {
                input_consumed[i] = args.m_Consumed;
            }
        }

        return RESULT_OK;
    }

    Result ReloadScene(HScene scene)
    {
        return RunScript(scene, SCRIPT_FUNCTION_ONRELOAD, LUA_NOREF, 0x0);
    }

    Result SetSceneScript(HScene scene, HScript script)
    {
        scene->m_Script = script;
        return RESULT_OK;
    }

    HScript GetSceneScript(HScene scene)
    {
        return scene->m_Script;
    }

    static uint32_t AllocateNode(HScene scene)
    {
        if (scene->m_NodePool.Remaining() == 0)
        {
            return scene->m_NodePool.Capacity();
        }
        uint16_t index = scene->m_NodePool.Pop();
        if (index >= scene->m_Nodes.Size())
        {
            scene->m_Nodes.SetSize(index + 1);
        }
        return index;
    }

    HNode NewNode(HScene scene, const Point3& position, const Vector3& size, NodeType node_type)
    {
        uint16_t index = AllocateNode(scene);
        if (index == scene->m_NodePool.Capacity())
        {
            dmLogError("Could not create the node since the buffer is full (%d).", scene->m_NodePool.Capacity());
            return 0;
        }
        uint16_t version = scene->m_NextVersionNumber;
        if (version == 0)
        {
            // We can't use zero in order to avoid a handle == 0
            ++version;
        }
        HNode hnode = ((uint32_t) version) << 16 | index;
        InternalNode* node = &scene->m_Nodes[index];
        memset(node, 0, sizeof(InternalNode));
        node->m_Node.m_Properties[PROPERTY_POSITION] = Vector4(Vector3(position), 1);
        node->m_Node.m_Properties[PROPERTY_ROTATION] = Vector4(0);
        node->m_Node.m_Properties[PROPERTY_SCALE] = Vector4(1,1,1,0);
        node->m_Node.m_Properties[PROPERTY_COLOR] = Vector4(1,1,1,1);
        node->m_Node.m_Properties[PROPERTY_OUTLINE] = Vector4(0,0,0,1);
        node->m_Node.m_Properties[PROPERTY_SHADOW] = Vector4(0,0,0,1);
        node->m_Node.m_Properties[PROPERTY_SIZE] = Vector4(size, 0);
        node->m_Node.m_Properties[PROPERTY_SLICE9] = Vector4(0,0,0,0);
        node->m_Node.m_Properties[PROPERTY_PIE_PARAMS] = Vector4(0,360,0,0);
        node->m_Node.m_Properties[PROPERTY_TEXT_PARAMS] = Vector4(1, 0, 0, 0);
        node->m_Node.m_LocalTransform = Matrix4::identity();
        node->m_Node.m_LocalAdjustScale = Vector4(1.0, 1.0, 1.0, 1.0);
        node->m_Node.m_PerimeterVertices = 32;
        node->m_Node.m_OuterBounds = PIEBOUNDS_ELLIPSE;
        node->m_Node.m_BlendMode = 0;
        node->m_Node.m_NodeType = (uint32_t) node_type;
        node->m_Node.m_XAnchor = 0;
        node->m_Node.m_YAnchor = 0;
        node->m_Node.m_Pivot = 0;
        node->m_Node.m_AdjustMode = 0;
        node->m_Node.m_SizeMode = SIZE_MODE_MANUAL;
        node->m_Node.m_LineBreak = 0;
        node->m_Node.m_Enabled = 1;
        node->m_Node.m_DirtyLocal = 1;
        node->m_Node.m_InheritAlpha = 0;
        node->m_Node.m_ClippingMode = CLIPPING_MODE_NONE;
        node->m_Node.m_ClippingVisible = true;
        node->m_Node.m_ClippingInverted = false;

        node->m_Node.m_HasResetPoint = false;
        node->m_Node.m_TextureHash = 0;
        node->m_Node.m_Texture = 0;
        node->m_Node.m_TextureType = NODE_TEXTURE_TYPE_NONE;
        node->m_Node.m_TextureSetAnimDesc.Init();
        node->m_Node.m_FlipbookAnimHash = 0;
        node->m_Node.m_FlipbookAnimPosition = 0.0f;
        node->m_Node.m_FontHash = 0;
        node->m_Node.m_Font = 0;
        node->m_Node.m_SpineSceneHash = 0;
        node->m_Node.m_SpineScene = 0;
        node->m_Node.m_RigInstance = 0;
        node->m_Node.m_IsBone = 0;
        node->m_Node.m_HasHeadlessPfx = 0;
        node->m_Node.m_LayerHash = DEFAULT_LAYER;
        node->m_Node.m_LayerIndex = 0;
        node->m_Node.m_NodeDescTable = 0;
        node->m_Version = version;
        node->m_Index = index;
        node->m_PrevIndex = INVALID_INDEX;
        node->m_NextIndex = INVALID_INDEX;
        node->m_ParentIndex = INVALID_INDEX;
        node->m_ChildHead = INVALID_INDEX;
        node->m_ChildTail = INVALID_INDEX;
        node->m_SceneTraversalCacheVersion = INVALID_INDEX;
        node->m_ClipperIndex = INVALID_INDEX;
        scene->m_NextVersionNumber = (version + 1) % ((1 << 16) - 1);
        MoveNodeAbove(scene, hnode, INVALID_HANDLE);
        return hnode;
    }

    void SetNodeId(HScene scene, HNode node, dmhash_t id)
    {
        InternalNode* n = GetNode(scene, node);
        n->m_NameHash = id;
    }

    void SetNodeId(HScene scene, HNode node, const char* id)
    {
        SetNodeId(scene, node, dmHashString64(id));
    }

    HNode GetNodeById(HScene scene, const char* id)
    {
        dmhash_t name_hash = dmHashString64(id);
        return GetNodeById(scene, name_hash);
    }

    HNode GetNodeById(HScene scene, dmhash_t id)
    {
        uint32_t n = scene->m_Nodes.Size();
        InternalNode* nodes = scene->m_Nodes.Begin();
        for (uint32_t i = 0; i < n; ++i)
        {
            InternalNode* node = &nodes[i];
            if (node->m_NameHash == id)
            {
                return ((uint32_t) node->m_Version) << 16 | node->m_Index;
            }
        }
        return 0;
    }

    uint32_t GetNodeCount(HScene scene)
    {
        return scene->m_NodePool.Size();
    }

    uint32_t GetParticlefxCount(HScene scene)
    {
        return scene->m_AliveParticlefxs.Size();
    }

    static void GetNodeList(HScene scene, InternalNode* n, uint16_t** out_head, uint16_t** out_tail)
    {
        if (n->m_ParentIndex != INVALID_INDEX)
        {
            InternalNode* parent = &scene->m_Nodes[n->m_ParentIndex];
            *out_head = &parent->m_ChildHead;
            *out_tail = &parent->m_ChildTail;
        }
        else
        {
            *out_head = &scene->m_RenderHead;
            *out_tail = &scene->m_RenderTail;
        }
    }

    static void AddToNodeList(HScene scene, InternalNode* n, InternalNode* parent_n, InternalNode* prev_n)
    {
        uint16_t* head = &scene->m_RenderHead, * tail = &scene->m_RenderTail;
        uint16_t parent_index = INVALID_INDEX;
        if (parent_n != 0x0)
        {
            parent_index = parent_n->m_Index;
            head = &parent_n->m_ChildHead;
            tail = &parent_n->m_ChildTail;
        }
        n->m_ParentIndex = parent_index;
        if (prev_n != 0x0)
        {
            if (*tail == prev_n->m_Index)
            {
                *tail = n->m_Index;
                n->m_NextIndex = INVALID_INDEX;
            }
            else if (prev_n->m_NextIndex != INVALID_INDEX)
            {
                InternalNode* next_n = &scene->m_Nodes[prev_n->m_NextIndex];
                next_n->m_PrevIndex = n->m_Index;
                n->m_NextIndex = prev_n->m_NextIndex;
            }
            prev_n->m_NextIndex = n->m_Index;
            n->m_PrevIndex = prev_n->m_Index;
        }
        else
        {
            n->m_PrevIndex = INVALID_INDEX;
            n->m_NextIndex = *head;
            if (*head != INVALID_INDEX)
            {
                InternalNode* next_n = &scene->m_Nodes[*head];
                next_n->m_PrevIndex = n->m_Index;
            }
            *head = n->m_Index;
            if (*tail == INVALID_INDEX)
            {
                *tail = n->m_Index;
            }
        }
    }

    static void RemoveFromNodeList(HScene scene, InternalNode* n)
    {
        // Remove from list
        if (n->m_PrevIndex != INVALID_INDEX)
            scene->m_Nodes[n->m_PrevIndex].m_NextIndex = n->m_NextIndex;
        if (n->m_NextIndex != INVALID_INDEX)
            scene->m_Nodes[n->m_NextIndex].m_PrevIndex = n->m_PrevIndex;
        uint16_t* head_ptr = 0x0, * tail_ptr = 0x0;
        GetNodeList(scene, n, &head_ptr, &tail_ptr);

        if (*head_ptr == n->m_Index)
            *head_ptr = n->m_NextIndex;
        if (*tail_ptr == n->m_Index)
            *tail_ptr = n->m_PrevIndex;
    }

    void DeleteNode(HScene scene, HNode node, bool delete_headless_pfx)
    {
        InternalNode* n = GetNode(scene, node);

        // Delete rig instance if node was a spine
        if (n->m_Node.m_NodeType == NODE_TYPE_SPINE && n->m_Node.m_RigInstance) {
            dmRig::InstanceDestroyParams params = {0};
            params.m_Context = scene->m_RigContext;
            params.m_Instance = n->m_Node.m_RigInstance;
            dmRig::InstanceDestroy(params);
            n->m_Node.m_RigInstance = 0x0;
        }

        // Stop (or destroy) any living particle instances started on this node
        uint32_t count = scene->m_AliveParticlefxs.Size();
        uint32_t i = 0;
        while (i < count)
        {
            ParticlefxComponent* c = &scene->m_AliveParticlefxs[i];
            InternalNode* comp_n = GetNode(scene, c->m_Node);
            if (comp_n->m_Index == n->m_Index && comp_n->m_Version == n->m_Version)
            {
                if (delete_headless_pfx)
                {
                    dmParticle::DestroyInstance(scene->m_ParticlefxContext, comp_n->m_Node.m_ParticleInstance);
                    n->m_Node.m_ParticleInstance = dmParticle::INVALID_INSTANCE;
                    scene->m_AliveParticlefxs.EraseSwap(i);
                    --count;
                }
                else
                {
                    dmParticle::StopInstance(scene->m_ParticlefxContext, c->m_Instance);
                    n->m_Node.m_HasHeadlessPfx = 1;
                    ++i;
                }
            }
            else
            {
                ++i;
            }
        }

        // Delete children first
        uint16_t child_index = n->m_ChildHead;
        while (child_index != INVALID_INDEX)
        {
            InternalNode* child = &scene->m_Nodes[child_index & 0xffff];
            child_index = child->m_NextIndex;
            DeleteNode(scene, GetNodeHandle(child), delete_headless_pfx);
        }

        dmArray<Animation> *animations = &scene->m_Animations;
        uint32_t n_anims = animations->Size();
        for (uint32_t i = 0; i < n_anims; ++i)
        {
            Animation* anim = &(*animations)[i];

            if (anim->m_Node == node)
            {
                if(!anim->m_AnimationCompleteCalled)
                {
                    anim->m_AnimationCompleteCalled = 1;
                    if (anim->m_AnimationComplete)
                    {
                        anim->m_AnimationComplete(scene, anim->m_Node, false, anim->m_Userdata1, anim->m_Userdata2);
                    }

                    if (anim->m_Easing.release_callback)
                    {
                        anim->m_Easing.release_callback(&anim->m_Easing);
                    }
                }

                animations->EraseSwap(i);
                i--;
                n_anims--;
                continue;
            }
        }

        if (!delete_headless_pfx && n->m_Node.m_HasHeadlessPfx)
        {
            return;
        }

        RemoveFromNodeList(scene, n);
        uint16_t node_index = n->m_Index;
        scene->m_NodePool.Push(node_index);
        if (node_index + 1 == scene->m_Nodes.Size())
        {
            scene->m_Nodes.SetSize(node_index);
        }
        if (n->m_Node.m_Text)
            free((void*)n->m_Node.m_Text);
        memset(n, 0, sizeof(InternalNode));
        n->m_Index = INVALID_INDEX;
    }

    void ClearNodes(HScene scene)
    {
        scene->m_Nodes.SetSize(0);
        scene->m_RenderHead = INVALID_INDEX;
        scene->m_RenderTail = INVALID_INDEX;
        scene->m_NodePool.Clear();
        scene->m_Animations.SetSize(0);
    }

    static Vector4 ApplyAdjustOnReferenceScale(const Vector4& reference_scale, uint32_t adjust_mode)
    {
        Vector4 parent_adjust_scale = reference_scale;
        if (adjust_mode == dmGui::ADJUST_MODE_FIT)
        {
            float uniform = dmMath::Min(reference_scale.getX(), reference_scale.getY());
            parent_adjust_scale.setX(uniform);
            parent_adjust_scale.setY(uniform);
        }
        else if (adjust_mode == dmGui::ADJUST_MODE_ZOOM)
        {
            float uniform = dmMath::Max(reference_scale.getX(), reference_scale.getY());
            parent_adjust_scale.setX(uniform);
            parent_adjust_scale.setY(uniform);
        }
        parent_adjust_scale.setZ(1.0f);
        parent_adjust_scale.setW(1.0f);
        return parent_adjust_scale;
    }

    static void AdjustPosScale(HScene scene, InternalNode* n, const Vector4& reference_scale, Vector4& position, Vector4& scale)
    {
        if (scene->m_AdjustReference == ADJUST_REFERENCE_LEGACY && n->m_ParentIndex != INVALID_INDEX)
        {
            return;
        }

        Node& node = n->m_Node;
        // Apply ref-scaling to scale uniformly, select the smallest scale component to make sure everything fits
        Vector4 adjust_scale = ApplyAdjustOnReferenceScale(reference_scale, node.m_AdjustMode);

        Context* context = scene->m_Context;
        Vector4 parent_dims;

        if (scene->m_AdjustReference == ADJUST_REFERENCE_LEGACY || n->m_ParentIndex == INVALID_INDEX) {
            parent_dims = Vector4((float) scene->m_Width, (float) scene->m_Height, 0.0f, 1.0f);
        } else {
            InternalNode* parent = &scene->m_Nodes[n->m_ParentIndex];
            parent_dims = Vector4(parent->m_Node.m_Properties[dmGui::PROPERTY_SIZE].getX(), parent->m_Node.m_Properties[dmGui::PROPERTY_SIZE].getY(), 0.0f, 1.0f);
        }

        Vector4 offset = Vector4(0.0f, 0.0f, 0.0f, 0.0f);
        Vector4 adjusted_dims = mulPerElem(parent_dims, adjust_scale);
        Vector4 ref_size;
        if (scene->m_AdjustReference == ADJUST_REFERENCE_LEGACY || n->m_ParentIndex == INVALID_INDEX) {
            ref_size = Vector4((float) context->m_PhysicalWidth, (float) context->m_PhysicalHeight, 0.0f, 1.0f);

            // need to calculate offset for root nodes, since (0,0) is in middle of scene
            offset = (ref_size - adjusted_dims) * 0.5f;
        } else {
            InternalNode* parent = &scene->m_Nodes[n->m_ParentIndex];
            ref_size = Vector4(parent->m_Node.m_Properties[dmGui::PROPERTY_SIZE].getX() * reference_scale.getX(), parent->m_Node.m_Properties[dmGui::PROPERTY_SIZE].getY() * reference_scale.getY(), 0.0f, 1.0f);
        }

        // Apply anchoring
        Vector4 scaled_position = mulPerElem(position, adjust_scale);
        if (node.m_XAnchor == XANCHOR_LEFT || node.m_XAnchor == XANCHOR_RIGHT)
        {
            offset.setX(0.0f);
            scaled_position.setX(position.getX() * reference_scale.getX());
        }

        if (node.m_YAnchor == YANCHOR_TOP || node.m_YAnchor == YANCHOR_BOTTOM)
        {
            offset.setY(0.0f);
            scaled_position.setY(position.getY() * reference_scale.getY());
        }

        position = scaled_position + offset;
        scale = mulPerElem(adjust_scale, scale);
    }

    void UpdateLocalTransform(HScene scene, InternalNode* n)
    {
        Node& node = n->m_Node;

        Vector4 position = node.m_Properties[dmGui::PROPERTY_POSITION];
        Vector4 prop_scale = node.m_Properties[dmGui::PROPERTY_SCALE];
        Vector4 reference_scale = Vector4(1.0, 1.0, 1.0, 1.0);
        node.m_LocalAdjustScale = reference_scale;
        if (scene->m_AdjustReference != ADJUST_REFERENCE_DISABLED) {
            reference_scale = CalculateReferenceScale(scene, n);
            AdjustPosScale(scene, n, reference_scale, position, node.m_LocalAdjustScale);
        }
        const Vector3& rotation = node.m_Properties[dmGui::PROPERTY_ROTATION].getXYZ();
        Quat r = dmVMath::EulerToQuat(rotation);
        r = normalize(r);

        node.m_LocalTransform.setUpper3x3(Matrix3::rotation(r) * Matrix3::scale( mulPerElem(node.m_LocalAdjustScale, prop_scale).getXYZ() ));
        node.m_LocalTransform.setTranslation(position.getXYZ());

        if (scene->m_AdjustReference == ADJUST_REFERENCE_PARENT && n->m_ParentIndex != INVALID_INDEX)
        {
            // undo parent scale (if node has parent)
            Vector3 inv_ref_scale = Vector3(1.0f / reference_scale.getX(), 1.0f / reference_scale.getY(), 1.0f / reference_scale.getZ());
            node.m_LocalTransform = Matrix4::scale( inv_ref_scale ) * node.m_LocalTransform;
        }

        node.m_DirtyLocal = 0;
    }

    void ResetNodes(HScene scene)
    {
        uint32_t n_nodes = scene->m_Nodes.Size();
        InternalNode* nodes = scene->m_Nodes.Begin();
        for (uint32_t i = 0; i < n_nodes; ++i) {
            InternalNode* node = &nodes[i];
            Node* n = &node->m_Node;
            if (n->m_HasResetPoint) {
                memcpy(n->m_Properties, n->m_ResetPointProperties, sizeof(n->m_Properties));
                n->m_DirtyLocal = 1;
                n->m_State = n->m_ResetPointState;
            }
        }
        scene->m_Animations.SetSize(0);
    }

    uint16_t GetRenderOrder(HScene scene)
    {
        return scene->m_RenderOrder;
    }

    NodeType GetNodeType(HScene scene, HNode node)
    {
        InternalNode* n = GetNode(scene, node);
        return (NodeType)n->m_Node.m_NodeType;
    }

    Point3 GetNodePosition(HScene scene, HNode node)
    {
        InternalNode* n = GetNode(scene, node);
        return Point3(n->m_Node.m_Properties[PROPERTY_POSITION].getXYZ());
    }

    Point3 GetNodeSize(HScene scene, HNode node)
    {
        InternalNode* n = GetNode(scene, node);
        return Point3(n->m_Node.m_Properties[PROPERTY_SIZE].getXYZ());
    }

    Vector4 GetNodeSlice9(HScene scene, HNode node)
    {
        InternalNode* n = GetNode(scene, node);
        return n->m_Node.m_Properties[PROPERTY_SLICE9];
    }

    void SetNodePosition(HScene scene, HNode node, const Point3& position)
    {
        InternalNode* n = GetNode(scene, node);
        n->m_Node.m_Properties[PROPERTY_POSITION] = Vector4(position);
        n->m_Node.m_DirtyLocal = 1;
    }

    bool HasPropertyHash(HScene scene, HNode node, dmhash_t property)
    {
        PropDesc* pd = GetPropertyDesc(property);
        return pd != 0;
    }

    Vector4 GetNodeProperty(HScene scene, HNode node, Property property)
    {
        assert(property < PROPERTY_COUNT);
        InternalNode* n = GetNode(scene, node);
        return n->m_Node.m_Properties[property];
    }

    Vector4 GetNodePropertyHash(HScene scene, HNode node, dmhash_t property)
    {
        InternalNode* n = GetNode(scene, node);
        PropDesc* pd = GetPropertyDesc(property);
        if (pd) {
            Vector4* base_value = &n->m_Node.m_Properties[pd->m_Property];

            if (pd->m_Component == 0xff) {
                return *base_value;
            } else {
                return Vector4(base_value->getElem(pd->m_Component));
            }
        }
        dmLogError("Property '%s' not found", dmHashReverseSafe64(property));
        return Vector4(0, 0, 0, 0);
    }

    void SetNodeProperty(HScene scene, HNode node, Property property, const Vector4& value)
    {
        assert(property < PROPERTY_COUNT);
        InternalNode* n = GetNode(scene, node);
        n->m_Node.m_Properties[property] = value;
        n->m_Node.m_DirtyLocal = 1;
    }

    void SetNodeResetPoint(HScene scene, HNode node)
    {
        InternalNode* n = GetNode(scene, node);
        memcpy(n->m_Node.m_ResetPointProperties, n->m_Node.m_Properties, sizeof(n->m_Node.m_Properties));
        n->m_Node.m_ResetPointState = n->m_Node.m_State;
        n->m_Node.m_HasResetPoint = true;
    }

    const char* GetNodeText(HScene scene, HNode node)
    {
        InternalNode* n = GetNode(scene, node);
        return n->m_Node.m_Text;
    }

    void SetNodeText(HScene scene, HNode node, const char* text)
    {
        InternalNode* n = GetNode(scene, node);
        if (n->m_Node.m_Text)
            free((void*) n->m_Node.m_Text);

        if (text)
            n->m_Node.m_Text = strdup(text);
        else
            n->m_Node.m_Text = 0;
    }

    void SetNodeLineBreak(HScene scene, HNode node, bool line_break)
    {
        InternalNode* n = GetNode(scene, node);
        n->m_Node.m_LineBreak = line_break;
    }

    bool GetNodeLineBreak(HScene scene, HNode node)
    {
        InternalNode* n = GetNode(scene, node);
        return n->m_Node.m_LineBreak;
    }

    void SetNodeTextLeading(HScene scene, HNode node, float leading)
    {
        InternalNode* n = GetNode(scene, node);
        n->m_Node.m_Properties[PROPERTY_TEXT_PARAMS].setX(leading);
    }
    float GetNodeTextLeading(HScene scene, HNode node)
    {
        InternalNode* n = GetNode(scene, node);
        return n->m_Node.m_Properties[PROPERTY_TEXT_PARAMS].getX();
    }

    void SetNodeTextTracking(HScene scene, HNode node, float tracking)
    {
        InternalNode* n = GetNode(scene, node);
        n->m_Node.m_Properties[PROPERTY_TEXT_PARAMS].setY(tracking);
    }
    float GetNodeTextTracking(HScene scene, HNode node)
    {
        InternalNode* n = GetNode(scene, node);
        return n->m_Node.m_Properties[PROPERTY_TEXT_PARAMS].getY();
    }

    void* GetNodeTexture(HScene scene, HNode node, NodeTextureType* textureTypeOut)
    {
        InternalNode* n = GetNode(scene, node);
        *textureTypeOut = n->m_Node.m_TextureType;
        return n->m_Node.m_Texture;
    }

    dmhash_t GetNodeTextureId(HScene scene, HNode node)
    {
        InternalNode* n = GetNode(scene, node);
        return n->m_Node.m_TextureHash;
    }

    dmhash_t GetNodeFlipbookAnimId(HScene scene, HNode node)
    {
        InternalNode* n = GetNode(scene, node);
        return n->m_Node.m_TextureType == NODE_TEXTURE_TYPE_TEXTURE_SET ? n->m_Node.m_FlipbookAnimHash : 0x0;
    }

    Result SetNodeTexture(HScene scene, HNode node, dmhash_t texture_id)
    {
        InternalNode* n = GetNode(scene, node);
        if (n->m_Node.m_TextureType == NODE_TEXTURE_TYPE_TEXTURE_SET)
            CancelNodeFlipbookAnim(scene, node);
        if (TextureInfo* texture_info = scene->m_Textures.Get(texture_id)) {
            n->m_Node.m_TextureHash = texture_id;
            n->m_Node.m_Texture = texture_info->m_TextureSource;
            n->m_Node.m_TextureType = texture_info->m_TextureSourceType;

            if((n->m_Node.m_SizeMode != SIZE_MODE_MANUAL) && (n->m_Node.m_NodeType != NODE_TYPE_SPINE) && (n->m_Node.m_NodeType != NODE_TYPE_PARTICLEFX) && (texture_info->m_TextureSource))
            {
                n->m_Node.m_Properties[PROPERTY_SIZE][0] = texture_info->m_OriginalWidth;
                n->m_Node.m_Properties[PROPERTY_SIZE][1] = texture_info->m_OriginalHeight;
            }
            return RESULT_OK;
        } else if (DynamicTexture* texture = scene->m_DynamicTextures.Get(texture_id)) {
            n->m_Node.m_TextureHash = texture_id;
            n->m_Node.m_Texture = texture->m_Handle;
            n->m_Node.m_TextureType = NODE_TEXTURE_TYPE_DYNAMIC;
            if((n->m_Node.m_SizeMode != SIZE_MODE_MANUAL) && (n->m_Node.m_NodeType != NODE_TYPE_SPINE) && (n->m_Node.m_NodeType != NODE_TYPE_PARTICLEFX))
            {
                n->m_Node.m_Properties[PROPERTY_SIZE][0] = texture->m_Width;
                n->m_Node.m_Properties[PROPERTY_SIZE][1] = texture->m_Height;
            }
            return RESULT_OK;
        }
        n->m_Node.m_Texture = 0;
        n->m_Node.m_TextureType = NODE_TEXTURE_TYPE_NONE;
        return RESULT_RESOURCE_NOT_FOUND;
    }

    Result SetNodeTexture(HScene scene, HNode node, const char* texture_id)
    {
        return SetNodeTexture(scene, node, dmHashString64(texture_id));
    }

    static void SetBoneTransforms(HScene scene, InternalNode* n, uint32_t& bone_index, dmArray<dmTransform::Transform>& pose)
    {
        uint16_t child_index = n->m_ChildHead;
        while (child_index != INVALID_INDEX)
        {
            InternalNode* child = &scene->m_Nodes[child_index & 0xffff];
            if (child->m_Node.m_IsBone) {
                assert(bone_index < pose.Size());
                dmTransform::Transform transform = pose[bone_index];
                HNode b = GetNodeHandle(child);
                SetNodePosition(scene, b, Point3(transform.GetTranslation()));
                SetNodeProperty(scene, b, dmGui::PROPERTY_ROTATION, (Vector4)dmVMath::QuatToEuler(transform.GetRotation().getX(), transform.GetRotation().getY(), transform.GetRotation().getZ(), transform.GetRotation().getW()));
                SetNodeProperty(scene, b, dmGui::PROPERTY_SCALE, (Vector4)transform.GetScale());
                bone_index++;

                SetBoneTransforms(scene, child, bone_index, pose);
            }
            child_index = child->m_NextIndex;
        }
    }

    static void SpinePoseCallback(void* userdata1, void* userdata2)
    {
        HScene scene = (HScene)userdata1;
        InternalNode* n = (InternalNode*)userdata2;

        dmArray<dmTransform::Transform>& pose = *dmRig::GetPose(n->m_Node.m_RigInstance);
        uint32_t bone_index = 0;
        SetBoneTransforms(scene, n, bone_index, pose);
    }

    dmhash_t GetNodeSpineSceneId(HScene scene, HNode node)
    {
        InternalNode* n = GetNode(scene, node);
        return n->m_Node.m_SpineSceneHash;
    }

    Result SetNodeSpineScene(HScene scene, HNode node, dmhash_t spine_scene_id, dmhash_t skin_id, dmhash_t default_animation_id, bool generate_bones)
    {
        InternalNode* n = GetNode(scene, node);
        if (n->m_Node.m_NodeType != NODE_TYPE_SPINE) {
            return RESULT_INVAL_ERROR;
        }

        n->m_Node.m_SpineSceneHash = spine_scene_id;

        // Delete previous spine scene and bones
        if (n->m_Node.m_RigInstance) {
            // Delete previous children, need to generate new bone childs
            generate_bones = true;
            uint16_t child_index = n->m_ChildHead;
            while (child_index != INVALID_INDEX)
            {
                InternalNode* child = &scene->m_Nodes[child_index & 0xffff];
                child_index = child->m_NextIndex;
                DeleteNode(scene, GetNodeHandle(child), true);
            }

            dmRig::InstanceDestroyParams params = {0};
            params.m_Context = scene->m_RigContext;
            params.m_Instance = n->m_Node.m_RigInstance;
            dmRig::InstanceDestroy(params);
            n->m_Node.m_RigInstance = 0x0;
        }

        // Create rig instance
        dmRig::InstanceCreateParams create_params = {0};
        create_params.m_Context = scene->m_RigContext;
        create_params.m_Instance = &n->m_Node.m_RigInstance;

        create_params.m_PoseCallback = SpinePoseCallback;
        create_params.m_PoseCBUserData1 = scene;
        create_params.m_PoseCBUserData2 = n;
        create_params.m_EventCallback = RigEventCallback;
        create_params.m_EventCBUserData1 = scene;
        create_params.m_EventCBUserData2 = 0;

        void** spine_scene_ptr = scene->m_SpineScenes.Get(spine_scene_id);
        if (!scene->m_FetchRigSceneDataCallback || !spine_scene_ptr) {
            dmLogError("Could not create the node, no spine data available.");
            return RESULT_DATA_ERROR;
        }

        RigSceneDataDesc rig_data = {0};
        if (!scene->m_FetchRigSceneDataCallback(*spine_scene_ptr, spine_scene_id, &rig_data)) {
            dmLogError("Could not create the node, failed to get spine data.");
            return RESULT_DATA_ERROR;
        }

        create_params.m_BindPose         = rig_data.m_BindPose;
        create_params.m_Skeleton         = rig_data.m_Skeleton;
        create_params.m_MeshSet          = rig_data.m_MeshSet;
        create_params.m_AnimationSet     = rig_data.m_AnimationSet;
        create_params.m_PoseIdxToInfluence = rig_data.m_PoseIdxToInfluence;
        create_params.m_TrackIdxToPose     = rig_data.m_TrackIdxToPose;
        create_params.m_MeshId           = skin_id;
        create_params.m_DefaultAnimation = default_animation_id;

        // We need to make sure the new rig scene has run an animation step to setup the
        // pose since we could have been called mid frame in during a clone node call.
        create_params.m_ForceAnimatePose = true;

        dmRig::Result res = dmRig::InstanceCreate(create_params);
        if (res != dmRig::RESULT_OK) {
            if (res == dmRig::RESULT_ERROR_BUFFER_FULL) {
                dmLogError("Try increasing the gui.max_spine_count value in game.project");
            } else {
                dmLogError("Could not create the node, failed to create rig instance: %d.", res);
            }
            return RESULT_DATA_ERROR;
        }

        // Set spine texture and textureset
        if (rig_data.m_TextureSet)
        {
            n->m_Node.m_TextureType = NODE_TEXTURE_TYPE_TEXTURE_SET;
            n->m_Node.m_Texture = rig_data.m_TextureSet;
        }
        else
        {
            n->m_Node.m_TextureType = NODE_TEXTURE_TYPE_TEXTURE;
            n->m_Node.m_Texture = rig_data.m_Texture;
        }

        // Create bone child nodes
        if (generate_bones) {
            const dmArray<dmRig::RigBone>& bind_pose = *rig_data.m_BindPose;
            const dmRigDDF::Skeleton* skeleton = rig_data.m_Skeleton;
            uint32_t bone_count = skeleton->m_Bones.m_Count;
            if (scene->m_Context->m_ScratchBoneNodes.Capacity() < bone_count) {
                scene->m_Context->m_ScratchBoneNodes.OffsetCapacity(bone_count - scene->m_Context->m_ScratchBoneNodes.Capacity());
            }
            scene->m_Context->m_ScratchBoneNodes.SetSize(bone_count);

            for (uint32_t i = 0; i < bone_count; ++i)
            {
                dmTransform::Transform transform = bind_pose[i].m_LocalToParent;
                HNode bone_node = NewNode(scene, Point3(transform.GetTranslation()), Vector3(0, 0, 0), NODE_TYPE_BOX);
                scene->m_Context->m_ScratchBoneNodes[i] = bone_node;

                HNode parent = node;
                if (i > 0)
                {
                    parent = scene->m_Context->m_ScratchBoneNodes[skeleton->m_Bones[i].m_Parent];
                }
                SetNodeAdjustMode(scene, bone_node, (AdjustMode)n->m_Node.m_AdjustMode);
                SetNodeParent(scene, bone_node, parent, false);
                SetNodeIsBone(scene, bone_node, true);
            }
        }

        return RESULT_OK;
    }

    Result SetNodeSpineScene(HScene scene, HNode node, const char* spine_scene_id, dmhash_t skin_id, dmhash_t default_animation_id, bool generate_bones)
    {
        return SetNodeSpineScene(scene, node, dmHashString64(spine_scene_id), skin_id, default_animation_id, generate_bones);
    }

    dmhash_t GetNodeSpineScene(HScene scene, HNode node)
    {
        InternalNode* n = GetNode(scene, node);
        if (n->m_Node.m_NodeType != NODE_TYPE_SPINE) {
            return 0;
        }

        return n->m_Node.m_SpineSceneHash;
    }

    Result SetNodeSpineSkin(HScene scene, HNode node, dmhash_t skin_id)
    {
        dmRig::HRigInstance rig_instance = GetNodeRigInstance(scene, node);
        dmRig::Result result = dmRig::SetMesh(rig_instance, skin_id);
        return (result == dmRig::RESULT_OK) ? RESULT_OK : RESULT_INVAL_ERROR;
    }

    dmhash_t GetNodeSpineSkin(HScene scene, HNode node)
    {
        dmRig::HRigInstance rig_instance = GetNodeRigInstance(scene, node);
        return dmRig::GetMesh(rig_instance);
    }

    Result SetNodeSpineSkinSlot(HScene scene, HNode node, dmhash_t skin_id, dmhash_t slot_id)
    {
        dmRig::HRigInstance rig_instance = GetNodeRigInstance(scene, node);
        dmRig::Result result = dmRig::SetMeshSlot(rig_instance, skin_id, slot_id);
        return (result == dmRig::RESULT_OK) ? RESULT_OK : RESULT_INVAL_ERROR;
    }

    dmRig::HRigInstance GetNodeRigInstance(HScene scene, HNode node)
    {
        InternalNode* n = GetNode(scene, node);
        return n->m_Node.m_RigInstance;
    }

    static HNode FindBoneChildNode(HScene scene, InternalNode* n, uint32_t& bone_index)
    {
        uint16_t child_index = n->m_ChildHead;
        while (child_index != INVALID_INDEX)
        {
            InternalNode* child = &scene->m_Nodes[child_index & 0xffff];
            if (child->m_Node.m_IsBone) {
                if (bone_index == 0) {
                    return GetNodeHandle(child);
                }
                bone_index--;
                HNode child_search = FindBoneChildNode(scene, child, bone_index);
                if (child_search != 0) {
                    return child_search;
                }
            }
            child_index = child->m_NextIndex;
        }

        return 0;
    }

    HNode GetNodeSpineBone(HScene scene, HNode node, dmhash_t bone_id)
    {
        InternalNode* n = GetNode(scene, node);
        dmhash_t spine_scene_id = GetNodeSpineScene(scene, node);
        void** spine_scene_ptr = scene->m_SpineScenes.Get(spine_scene_id);
        RigSceneDataDesc rig_data = {0};
        if (!scene->m_FetchRigSceneDataCallback(*spine_scene_ptr, spine_scene_id, &rig_data)) {
            return 0;
        }

        const dmRigDDF::Skeleton* skeleton = rig_data.m_Skeleton;
        uint32_t bone_count = skeleton->m_Bones.m_Count;
        uint32_t bone_index = ~0u;
        for (uint32_t i = 0; i < bone_count; ++i)
        {
            if (skeleton->m_Bones[i].m_Id == bone_id)
            {
                bone_index = i;
                break;
            }
        }
        if (bone_index == ~0u)
        {
            return 0;
        }
        // return (*n->m_Node.m_SpineBoneNodes)[bone_index];
        return FindBoneChildNode(scene, n, bone_index);
    }

    Result SetNodeParticlefx(HScene scene, HNode node, dmhash_t particlefx_id)
    {
        InternalNode* n = GetNode(scene, node);
        if (n->m_Node.m_NodeType != NODE_TYPE_PARTICLEFX) {
            return RESULT_WRONG_TYPE;
        }

        if (scene->m_Particlefxs.Get(particlefx_id) == 0) {
            return RESULT_RESOURCE_NOT_FOUND;
        }

        n->m_Node.m_ParticlefxHash = particlefx_id;
        return RESULT_OK;
    }

    Result GetNodeParticlefx(HScene scene, HNode node, dmhash_t& particlefx_id)
    {
        InternalNode* n = GetNode(scene, node);
        if (n->m_Node.m_NodeType != NODE_TYPE_PARTICLEFX) {
            return RESULT_WRONG_TYPE;
        }

        particlefx_id = n->m_Node.m_ParticlefxHash;
        return RESULT_OK;
    }

    Result SetNodeParticlefxConstant(HScene scene, HNode node, dmhash_t emitter_id, dmhash_t constant_id, Vector4& value)
    {
        InternalNode* n = GetNode(scene, node);
        if (n->m_Node.m_NodeType != NODE_TYPE_PARTICLEFX) {
            return RESULT_WRONG_TYPE;
        }

        dmParticle::HParticleContext context = scene->m_ParticlefxContext;
        // Set render constant on all particle instances spawned by this node
        uint32_t count = scene->m_AliveParticlefxs.Size();
        for (uint32_t i = 0; i < count; ++i)
        {
            ParticlefxComponent* c = &scene->m_AliveParticlefxs[i];
            InternalNode* comp_n = GetNode(scene, c->m_Node);
            if (comp_n->m_Index == n->m_Index && comp_n->m_Version == n->m_Version)
            {
                dmParticle::SetRenderConstant(context, c->m_Instance, emitter_id, constant_id, value);
            }
        }

        return RESULT_OK;
    }

    Result ResetNodeParticlefxConstant(HScene scene, HNode node, dmhash_t emitter_id, dmhash_t constant_id)
    {
        InternalNode* n = GetNode(scene, node);
        if (n->m_Node.m_NodeType != NODE_TYPE_PARTICLEFX) {
            return RESULT_WRONG_TYPE;
        }

        dmParticle::HParticleContext context = scene->m_ParticlefxContext;
        // Reset render constant on all particle instances spawned by this node
        uint32_t count = scene->m_AliveParticlefxs.Size();
        for (uint32_t i = 0; i < count; ++i)
        {
            ParticlefxComponent* c = &scene->m_AliveParticlefxs[i];
            InternalNode* comp_n = GetNode(scene, c->m_Node);
            if (comp_n->m_Index == n->m_Index && comp_n->m_Version == n->m_Version)
            {
                dmParticle::ResetRenderConstant(context, c->m_Instance, emitter_id, constant_id);
            }
        }

        return RESULT_OK;
    }

    void* GetNodeFont(HScene scene, HNode node)
    {
        InternalNode* n = GetNode(scene, node);
        return n->m_Node.m_Font;
    }

    dmhash_t GetNodeFontId(HScene scene, HNode node)
    {
        InternalNode* n = GetNode(scene, node);
        return n->m_Node.m_FontHash;
    }

    Result SetNodeFont(HScene scene, HNode node, dmhash_t font_id)
    {
        void** font = scene->m_Fonts.Get(font_id);
        if (font)
        {
            InternalNode* n = GetNode(scene, node);
            n->m_Node.m_FontHash = font_id;
            n->m_Node.m_Font = *font;
            return RESULT_OK;
        }
        else
        {
            return RESULT_RESOURCE_NOT_FOUND;
        }
    }

    Result SetNodeFont(HScene scene, HNode node, const char* font_id)
    {
        return SetNodeFont(scene, node, dmHashString64(font_id));
    }

    dmhash_t GetNodeLayerId(HScene scene, HNode node)
    {
        InternalNode* n = GetNode(scene, node);
        return n->m_Node.m_LayerHash;
    }

    Result SetNodeLayer(HScene scene, HNode node, dmhash_t layer_id)
    {
        uint16_t* layer_index = scene->m_Layers.Get(layer_id);
        if (layer_index)
        {
            InternalNode* n = GetNode(scene, node);
            n->m_Node.m_LayerHash = layer_id;
            n->m_Node.m_LayerIndex = *layer_index;
            return RESULT_OK;
        }
        else
        {
            return RESULT_RESOURCE_NOT_FOUND;
        }
    }

    Result SetNodeLayer(HScene scene, HNode node, const char* layer_id)
    {
        return SetNodeLayer(scene, node, dmHashString64(layer_id));
    }

    bool GetNodeInheritAlpha(HScene scene, HNode node)
    {
        InternalNode* n = GetNode(scene, node);
        return n->m_Node.m_InheritAlpha != 0;
    }

    void SetNodeInheritAlpha(HScene scene, HNode node, bool inherit_alpha)
    {
        InternalNode* n = GetNode(scene, node);
        n->m_Node.m_InheritAlpha = inherit_alpha;
    }

    float GetNodeFlipbookCursor(HScene scene, HNode node)
    {
        InternalNode* n = GetNode(scene, node);
        float t = n->m_Node.m_FlipbookAnimPosition;

        return t;
    }

    void SetNodeFlipbookCursor(HScene scene, HNode node, float cursor)
    {
        InternalNode* n = GetNode(scene, node);

        cursor = dmMath::Clamp(cursor, 0.0f, 1.0f);
        n->m_Node.m_FlipbookAnimPosition = cursor;
        if (n->m_Node.m_FlipbookAnimHash) {
            Animation* anim = GetComponentAnimation(scene, node, &n->m_Node.m_FlipbookAnimPosition);
            if (anim) {

                if (anim->m_Playback == PLAYBACK_ONCE_BACKWARD || anim->m_Playback == PLAYBACK_LOOP_BACKWARD)
                {
                    cursor = 1.0f - cursor;
                } else if (anim->m_Playback == PLAYBACK_ONCE_PINGPONG || anim->m_Playback == PLAYBACK_LOOP_PINGPONG) {
                    cursor /= 2.0f;
                }

                anim->m_Elapsed = cursor * anim->m_Duration;
            }
        }
    }

    float GetNodeFlipbookPlaybackRate(HScene scene, HNode node)
    {
        InternalNode* n = GetNode(scene, node);

        if (n->m_Node.m_FlipbookAnimHash) {
            Animation* anim = GetComponentAnimation(scene, node, &n->m_Node.m_FlipbookAnimPosition);
            if (anim) {
                return anim->m_PlaybackRate;
            }
        }

        return 0.0f;
    }

    void SetNodeFlipbookPlaybackRate(HScene scene, HNode node, float playback_rate)
    {
        InternalNode* n = GetNode(scene, node);

        if (n->m_Node.m_FlipbookAnimHash) {
            Animation* anim = GetComponentAnimation(scene, node, &n->m_Node.m_FlipbookAnimPosition);
            if (anim) {
                anim->m_PlaybackRate = playback_rate;
            }
        }
    }

    Result SetNodeSpineCursor(HScene scene, HNode node, float cursor)
    {
        InternalNode* n = GetNode(scene, node);
        if (n->m_Node.m_NodeType != NODE_TYPE_SPINE)
        {
            return RESULT_WRONG_TYPE;
        }

        dmRig::HRigInstance rig_instance = n->m_Node.m_RigInstance;
        dmRig::Result result = dmRig::SetCursor(rig_instance, cursor, true);

        return (result == dmRig::RESULT_OK) ? RESULT_OK : RESULT_INVAL_ERROR;
    }

    float GetNodeSpineCursor(HScene scene, HNode node)
    {
        InternalNode* n = GetNode(scene, node);
        if (n->m_Node.m_NodeType != NODE_TYPE_SPINE)
        {
            dmLogError("Can only get cursor for spine node");
            return 0.0f;
        }

        dmRig::HRigInstance rig_instance = n->m_Node.m_RigInstance;
        float cursor = dmRig::GetCursor(rig_instance, true);
        return cursor;
    }

    Result SetNodeSpinePlaybackRate(HScene scene, HNode node, float playback_rate)
    {
        InternalNode* n = GetNode(scene, node);
        if (n->m_Node.m_NodeType != NODE_TYPE_SPINE)
        {
            return RESULT_WRONG_TYPE;
        }

        dmRig::HRigInstance rig_instance = n->m_Node.m_RigInstance;
        dmRig::Result result = dmRig::SetPlaybackRate(rig_instance, playback_rate);

        return (result == dmRig::RESULT_OK) ? RESULT_OK : RESULT_INVAL_ERROR;
    }

    float GetNodeSpinePlaybackRate(HScene scene, HNode node)
    {
        InternalNode* n = GetNode(scene, node);
        if (n->m_Node.m_NodeType != NODE_TYPE_SPINE)
        {
            dmLogError("Can only get playback_rate for spine node");
            return 0.0f;
        }

        dmRig::HRigInstance rig_instance = n->m_Node.m_RigInstance;
        float playback_rate = dmRig::GetPlaybackRate(rig_instance);
        return playback_rate;
    }

    dmhash_t GetNodeSpineAnimation(HScene scene, HNode node)
    {
        InternalNode* n = GetNode(scene, node);
        if (n->m_Node.m_NodeType != NODE_TYPE_SPINE)
        {
            dmLogError("Can only get animation for spine node");
            return 0;
        }

        dmRig::HRigInstance rig_instance = n->m_Node.m_RigInstance;
        dmhash_t animation_id = dmRig::GetAnimation(rig_instance);
        return animation_id;
    }

    Result PlayNodeSpineAnim(HScene scene, HNode node, dmhash_t animation_id, Playback playback, float blend, float offset, float playback_rate, AnimationComplete animation_complete, void* userdata1, void* userdata2)
    {
        InternalNode* n = GetNode(scene, node);
        if (n->m_Node.m_NodeType != NODE_TYPE_SPINE) {
            return RESULT_WRONG_TYPE;
        }

        dmRig::HRigInstance rig_instance = n->m_Node.m_RigInstance;
        if (dmRig::RESULT_OK != dmRig::PlayAnimation(rig_instance, animation_id, ddf_playback_map.m_Table[playback], blend, offset, playback_rate)) {
            return RESULT_INVAL_ERROR;
        }

        SpineAnimation animation;
        uint32_t animation_index = 0xffffffff;

        // Overwrite old animation for the same node
        for (uint32_t i = 0; i < scene->m_SpineAnimations.Size(); ++i)
        {
            const SpineAnimation* anim = &scene->m_SpineAnimations[i];
            if (node == anim->m_Node)
            {
                animation_index = i;
                break;
            }
        }

        if (animation_index == 0xffffffff)
        {
            if (scene->m_SpineAnimations.Full())
            {
                dmLogWarning("Out of animation resources (%d)", scene->m_SpineAnimations.Size());
                return RESULT_INVAL_ERROR;
            }
            animation_index = scene->m_SpineAnimations.Size();
            scene->m_SpineAnimations.SetSize(animation_index+1);
        }

        if (animation_complete)
        {
            animation.m_Node = node;
            animation.m_AnimationComplete = animation_complete;
            animation.m_Userdata1 = userdata1;
            animation.m_Userdata2 = userdata2;
            scene->m_SpineAnimations[animation_index] = animation;
        }
        else
        {
            animation.m_Node = node;
            animation.m_AnimationComplete = 0;
            animation.m_Userdata1 = 0;
            animation.m_Userdata2 = userdata2;
            scene->m_SpineAnimations[animation_index] = animation;
        }

        SetEventCallback(rig_instance, RigEventCallback, scene, &scene->m_SpineAnimations[animation_index]);

        return RESULT_OK;
    }

    Result CancelNodeSpineAnim(HScene scene, HNode node)
    {
        InternalNode* n = GetNode(scene, node);
        if (n->m_Node.m_NodeType != NODE_TYPE_SPINE) {
            return RESULT_WRONG_TYPE;
        }

        dmRig::HRigInstance rig_instance = n->m_Node.m_RigInstance;
        if (dmRig::RESULT_OK != dmRig::CancelAnimation(rig_instance)) {
            return RESULT_INVAL_ERROR;
        }

        return RESULT_OK;
    }

    Result PlayNodeParticlefx(HScene scene, HNode node, dmParticle::EmitterStateChangedData* callbackdata)
    {
        InternalNode* n = GetNode(scene, node);
        if (n->m_Node.m_NodeType != NODE_TYPE_PARTICLEFX) {
            return RESULT_WRONG_TYPE;
        }

        dmhash_t particlefx_id = n->m_Node.m_ParticlefxHash;

        if (particlefx_id == 0)
        {
            dmLogError("Particle FX node does not have a particle fx set");
            return RESULT_RESOURCE_NOT_FOUND;
        }

        if (scene->m_AliveParticlefxs.Full())
        {
            dmLogError("Particle FX gui component buffer is full (%d), component disregarded. Increase 'gui.max_particlefx_count' as needed", scene->m_AliveParticlefxs.Capacity());
            return RESULT_OUT_OF_RESOURCES;
        }

        dmParticle::HPrototype particlefx_prototype = *(scene->m_Particlefxs.Get(particlefx_id));
        dmParticle::HInstance inst = dmParticle::CreateInstance(scene->m_ParticlefxContext, particlefx_prototype, callbackdata);

        if (n->m_Node.m_AdjustMode == ADJUST_MODE_STRETCH)
        {
            n->m_Node.m_AdjustMode = ADJUST_MODE_FIT;
            dmLogOnceWarning("Adjust mode \"Stretch\" is not supported by particlefx nodes, falling back to \"Fit\" instead (node '%s').", dmHashReverseSafe64(n->m_NameHash));
        }

        // Set initial transform
        Matrix4 trans;
        CalculateNodeTransform(scene, n, (CalculateNodeTransformFlags)(CALCULATE_NODE_INCLUDE_SIZE), trans);
        dmTransform::Transform transform = dmTransform::ToTransform(trans);
        float scale = transform.GetScalePtr()[0];
        dmParticle::SetPosition(scene->m_ParticlefxContext, inst, Point3(transform.GetTranslation()));
        dmParticle::SetRotation(scene->m_ParticlefxContext, inst, transform.GetRotation());
        dmParticle::SetScale(scene->m_ParticlefxContext, inst, scale);

        uint32_t count = scene->m_AliveParticlefxs.Size();
        scene->m_AliveParticlefxs.SetSize(count + 1);
        ParticlefxComponent* component = &scene->m_AliveParticlefxs[count];
        component->m_Prototype = particlefx_prototype;
        component->m_Instance = inst;
        component->m_Node = node;

        n->m_Node.m_ParticlefxPrototype = particlefx_prototype;
        n->m_Node.m_ParticleInstance = inst;

        dmParticle::StartInstance(scene->m_ParticlefxContext, inst);

        return RESULT_OK;
    }

    Result StopNodeParticlefx(HScene scene, HNode node)
    {
        InternalNode* n = GetNode(scene, node);
        if (n->m_Node.m_NodeType != NODE_TYPE_PARTICLEFX) {
            return RESULT_WRONG_TYPE;
        }

        uint32_t alive_count = scene->m_AliveParticlefxs.Size();
        for (uint32_t i = 0; i < alive_count; ++i)
        {
            ParticlefxComponent* component = &scene->m_AliveParticlefxs[i];
            if (component->m_Node == node)
            {
                dmParticle::StopInstance(scene->m_ParticlefxContext, component->m_Instance);
            }
        }

        return RESULT_OK;
    }

    void SetNodeClippingMode(HScene scene, HNode node, ClippingMode mode)
    {
        InternalNode* n = GetNode(scene, node);
        n->m_Node.m_ClippingMode = mode;
    }

    ClippingMode GetNodeClippingMode(HScene scene, HNode node)
    {
        InternalNode* n = GetNode(scene, node);
        return (ClippingMode) n->m_Node.m_ClippingMode;
    }

    void SetNodeClippingVisible(HScene scene, HNode node, bool visible)
    {
        InternalNode* n = GetNode(scene, node);
        n->m_Node.m_ClippingVisible = (uint32_t) visible;
    }

    bool GetNodeClippingVisible(HScene scene, HNode node)
    {
        InternalNode* n = GetNode(scene, node);
        return n->m_Node.m_ClippingVisible;
    }

    void SetNodeClippingInverted(HScene scene, HNode node, bool inverted)
    {
        InternalNode* n = GetNode(scene, node);
        n->m_Node.m_ClippingInverted = (uint32_t) inverted;
    }

    bool GetNodeClippingInverted(HScene scene, HNode node)
    {
        InternalNode* n = GetNode(scene, node);
        return n->m_Node.m_ClippingInverted;
    }

    Result GetTextMetrics(HScene scene, const char* text, const char* font_id, float width, bool line_break, float leading, float tracking, TextMetrics* metrics)
    {
        return GetTextMetrics(scene, text, dmHashString64(font_id), width, line_break, leading, tracking, metrics);
    }

    Result GetTextMetrics(HScene scene, const char* text, dmhash_t font_id, float width, bool line_break, float leading, float tracking, TextMetrics* metrics)
    {
        memset(metrics, 0, sizeof(*metrics));
        void** font = scene->m_Fonts.Get(font_id);
        if (!font) {
            return RESULT_RESOURCE_NOT_FOUND;
        }

        scene->m_Context->m_GetTextMetricsCallback(*font, text, width, line_break, leading, tracking, metrics);
        return RESULT_OK;
    }

    BlendMode GetNodeBlendMode(HScene scene, HNode node)
    {
        InternalNode* n = GetNode(scene, node);
        return (BlendMode)n->m_Node.m_BlendMode;
    }

    void SetNodeBlendMode(HScene scene, HNode node, BlendMode blend_mode)
    {
        InternalNode* n = GetNode(scene, node);
        n->m_Node.m_BlendMode = (uint32_t) blend_mode;
    }

    XAnchor GetNodeXAnchor(HScene scene, HNode node)
    {
        InternalNode* n = GetNode(scene, node);
        return (XAnchor)n->m_Node.m_XAnchor;
    }

    void SetNodeXAnchor(HScene scene, HNode node, XAnchor x_anchor)
    {
        InternalNode* n = GetNode(scene, node);
        n->m_Node.m_XAnchor = (uint32_t) x_anchor;
    }

    YAnchor GetNodeYAnchor(HScene scene, HNode node)
    {
        InternalNode* n = GetNode(scene, node);
        return (YAnchor)n->m_Node.m_YAnchor;
    }

    void SetNodeYAnchor(HScene scene, HNode node, YAnchor y_anchor)
    {
        InternalNode* n = GetNode(scene, node);
        n->m_Node.m_YAnchor = (uint32_t) y_anchor;
    }


    void SetNodeOuterBounds(HScene scene, HNode node, PieBounds bounds)
    {
        InternalNode* n = GetNode(scene, node);
        n->m_Node.m_OuterBounds = bounds;
    }

    void SetNodePerimeterVertices(HScene scene, HNode node, uint32_t vertices)
    {
        InternalNode* n = GetNode(scene, node);
        n->m_Node.m_PerimeterVertices = vertices;
    }

    void SetNodeInnerRadius(HScene scene, HNode node, float radius)
    {
        InternalNode* n = GetNode(scene, node);
        n->m_Node.m_Properties[PROPERTY_PIE_PARAMS].setX(radius);
    }

    void SetNodePieFillAngle(HScene scene, HNode node, float fill_angle)
    {
        InternalNode* n = GetNode(scene, node);
        n->m_Node.m_Properties[PROPERTY_PIE_PARAMS].setY(fill_angle);
    }

    PieBounds GetNodeOuterBounds(HScene scene, HNode node)
    {
        InternalNode* n = GetNode(scene, node);
        return n->m_Node.m_OuterBounds;
    }

    uint32_t GetNodePerimeterVertices(HScene scene, HNode node)
    {
        InternalNode* n = GetNode(scene, node);
        return n->m_Node.m_PerimeterVertices;
    }

    float GetNodeInnerRadius(HScene scene, HNode node)
    {
        InternalNode* n = GetNode(scene, node);
        return n->m_Node.m_Properties[PROPERTY_PIE_PARAMS].getX();
    }

    float GetNodePieFillAngle(HScene scene, HNode node)
    {
        InternalNode* n = GetNode(scene, node);
        return n->m_Node.m_Properties[PROPERTY_PIE_PARAMS].getY();
    }

    Pivot GetNodePivot(HScene scene, HNode node)
    {
        InternalNode* n = GetNode(scene, node);
        return (Pivot)n->m_Node.m_Pivot;
    }

    void SetNodePivot(HScene scene, HNode node, Pivot pivot)
    {
        InternalNode* n = GetNode(scene, node);
        n->m_Node.m_Pivot = (uint32_t) pivot;
    }

    bool GetNodeIsBone(HScene scene, HNode node)
    {
        InternalNode* n = GetNode(scene, node);
        return n->m_Node.m_IsBone;
    }

    void SetNodeIsBone(HScene scene, HNode node, bool is_bone)
    {
        InternalNode* n = GetNode(scene, node);
        n->m_Node.m_IsBone = is_bone;
    }

    void SetNodeAdjustMode(HScene scene, HNode node, AdjustMode adjust_mode)
    {
        InternalNode* n = GetNode(scene, node);
        n->m_Node.m_AdjustMode = (uint32_t) adjust_mode;
    }

    void SetNodeSizeMode(HScene scene, HNode node, SizeMode size_mode)
    {
        InternalNode* n = GetNode(scene, node);
        n->m_Node.m_SizeMode = (uint32_t) size_mode;
        if((n->m_Node.m_SizeMode != SIZE_MODE_MANUAL) && (n->m_Node.m_NodeType != NODE_TYPE_SPINE) && (n->m_Node.m_NodeType != NODE_TYPE_PARTICLEFX))
        {
            if (TextureInfo* texture_info = scene->m_Textures.Get(n->m_Node.m_TextureHash))
            {
                if(texture_info->m_TextureSource)
                {
                    n->m_Node.m_Properties[PROPERTY_SIZE][0] = texture_info->m_OriginalWidth;
                    n->m_Node.m_Properties[PROPERTY_SIZE][1] = texture_info->m_OriginalHeight;
                }
            }
            else if (DynamicTexture* texture = scene->m_DynamicTextures.Get(n->m_Node.m_TextureHash))
            {
                n->m_Node.m_Properties[PROPERTY_SIZE][0] = texture->m_Width;
                n->m_Node.m_Properties[PROPERTY_SIZE][1] = texture->m_Height;
            }
        }
    }

    SizeMode GetNodeSizeMode(HScene scene, HNode node)
    {
        InternalNode* n = GetNode(scene, node);
        return (SizeMode) n->m_Node.m_SizeMode;
    }

    static Animation* AnimateComponent(HScene scene,
                                 HNode node,
                                 float* value,
                                 float to,
                                 dmEasing::Curve easing,
                                 Playback playback,
                                 float duration,
                                 float delay,
                                 // float offset,
                                 float playback_rate,
                                 AnimationComplete animation_complete,
                                 void* userdata1,
                                 void* userdata2)
    {
        uint16_t version = (uint16_t) (node >> 16);
        uint16_t index = node & 0xffff;
        InternalNode* n = &scene->m_Nodes[index];
        assert(n->m_Version == version);

        Animation animation;
        uint32_t animation_index = 0xffffffff;

        // Remove old animation for the same property
        for (uint32_t i = 0; i < scene->m_Animations.Size(); ++i)
        {
            const Animation* anim = &scene->m_Animations[i];
            if (value == anim->m_Value)
            {
                //scene->m_Animations.EraseSwap(i);
                animation_index = i;
                break;
            }
        }

        if (animation_index == 0xffffffff)
        {
            if (scene->m_Animations.Full())
            {
                dmLogWarning("Out of animation resources (%d)", scene->m_Animations.Size());
                return NULL;
            }
            animation_index = scene->m_Animations.Size();
            scene->m_Animations.SetSize(animation_index+1);
        }

        animation.m_Node = node;
        animation.m_Value = value;
        animation.m_To = to;
        animation.m_Delay = delay;
        animation.m_Elapsed = 0.0f;
        animation.m_Duration = duration;
        animation.m_PlaybackRate = playback_rate;
        animation.m_Easing = easing;
        animation.m_Playback = playback;
        animation.m_AnimationComplete = animation_complete;
        animation.m_Userdata1 = userdata1;
        animation.m_Userdata2 = userdata2;
        animation.m_FirstUpdate = 1;
        animation.m_AnimationCompleteCalled = 0;
        animation.m_Cancelled = 0;
        animation.m_Backwards = 0;

        scene->m_Animations[animation_index] = animation;
        return &scene->m_Animations[animation_index];
    }

    void AnimateNodeHash(HScene scene,
                         HNode node,
                         dmhash_t property,
                         const Vector4& to,
                         dmEasing::Curve easing,
                         Playback playback,
                         float duration,
                         float delay,
                         AnimationComplete animation_complete,
                         void* userdata1,
                         void* userdata2)
    {
        uint16_t version = (uint16_t) (node >> 16);
        uint16_t index = node & 0xffff;
        InternalNode* n = &scene->m_Nodes[index];
        assert(n->m_Version == version);

        PropDesc* pd = GetPropertyDesc(property);
        if (pd)
        {
            float* base_value = (float*)&n->m_Node.m_Properties[pd->m_Property];

<<<<<<< HEAD
            if (pd->m_Component == 0xff) {
                for (int j = 0; j < 4; ++j) {
                    // Only run callback for the lastcomponent
                    AnimateComponent(scene, node, ((float*) base_value) + j, to.getElem(j), easing, playback, duration, delay, 1.0f,
                                    j == 3 ? animation_complete : 0, j == 3 ? userdata1 : 0, j == 3 ? userdata2 : 0);
                }
            } else {
                AnimateComponent(scene, node, ((float*) base_value) + pd->m_Component, to.getElem(pd->m_Component), easing, playback, duration, delay, 1.0f, animation_complete, userdata1, userdata2);
=======
            if (pd->m_Component == 0xff)
            {
                dmEasing::Curve no_callback_easing = easing;
                no_callback_easing.release_callback = 0;
                for (int j = 0; j < 3; ++j)
                {
                    AnimateComponent(scene, node, &base_value[j], to.getElem(j), no_callback_easing, playback, duration, delay, 0, 0, 0);
                }

                // Only run callback for the lastcomponent
                AnimateComponent(scene, node, &base_value[3], to.getElem(3), easing, playback, duration, delay, animation_complete, userdata1, userdata2);
>>>>>>> 604948a7
            }
            else
            {
                AnimateComponent(scene, node, &base_value[pd->m_Component], to.getElem(pd->m_Component), easing, playback, duration, delay, animation_complete, userdata1, userdata2);
            }
        }
        else
        {
            dmLogError("property '%s' not found", dmHashReverseSafe64(property));
        }
    }

    void AnimateNode(HScene scene,
                     HNode node,
                     Property property,
                     const Vector4& to,
                     dmEasing::Curve easing,
                     Playback playback,
                     float duration,
                     float delay,
                     AnimationComplete animation_complete,
                     void* userdata1,
                     void* userdata2)
    {
        dmhash_t prop_hash = g_PropTable[property].m_Hash;
        AnimateNodeHash(scene, node, prop_hash, to, easing, playback, duration, delay, animation_complete, userdata1, userdata2);
    }

    dmhash_t GetPropertyHash(Property property)
    {
        dmhash_t hash = 0;
        if (PROPERTY_SHADOW >= property) {
            hash = g_PropTable[property].m_Hash;
        }
        return hash;
    }

    void CancelAnimationHash(HScene scene, HNode node, dmhash_t property_hash)
    {
        uint16_t version = (uint16_t) (node >> 16);
        uint16_t index = node & 0xffff;
        InternalNode* n = &scene->m_Nodes[index];
        assert(n->m_Version == version);

        dmArray<Animation>* animations = &scene->m_Animations;
        uint32_t n_animations = animations->Size();

        PropDesc* pd = GetPropertyDesc(property_hash);
        if (pd) {
            for (uint32_t i = 0; i < n_animations; ++i)
            {
                Animation* anim = &(*animations)[i];

                int from = 0;
                int to = 4; // NOTE: Exclusive range
                int expect = 4;
                if (pd->m_Component != 0xff) {
                    from = pd->m_Component;
                    to = pd->m_Component + 1;
                    expect = 1;
                }

                float* value = (float*) &n->m_Node.m_Properties[pd->m_Property];
                int count = 0;
                for (int j = from; j < to; ++j) {
                    if (anim->m_Node == node && anim->m_Value == (value + j))
                    {
                        anim->m_Cancelled = 1;
                        ++count;
                        if (count == expect) {
                            return;
                        }
                    }
                }
            }
        } else {
            dmLogError("property '%s' not found", dmHashReverseSafe64(property_hash));
        }
    }


    inline Animation* GetComponentAnimation(HScene scene, HNode node, float* value)
    {
        uint16_t version = (uint16_t) (node >> 16);
        uint16_t index = node & 0xffff;
        InternalNode* n = &scene->m_Nodes[index];
        assert(n->m_Version == version);

        dmArray<Animation>* animations = &scene->m_Animations;
        uint32_t n_animations = animations->Size();
        for (uint32_t i = 0; i < n_animations; ++i)
        {
            Animation* anim = &(*animations)[i];
            if (anim->m_Node == node && anim->m_Value == value)
                return anim;
        }
        return 0;
    }

    static void CancelAnimationComponent(HScene scene, HNode node, float* value)
    {
        Animation* anim = GetComponentAnimation(scene, node, value);
        if(anim == 0x0)
            return;
        anim->m_Cancelled = 1;
    }

    static inline void AnimateTextureSetAnim(HScene scene, HNode node, float offset, float playback_rate, AnimationComplete anim_complete_callback, void* callback_userdata1, void* callback_userdata2)
    {
        InternalNode* n = GetNode(scene, node);
        TextureSetAnimDesc& anim_desc = n->m_Node.m_TextureSetAnimDesc;
        uint64_t anim_frames = (anim_desc.m_State.m_End - anim_desc.m_State.m_Start);
        dmGui::Playback playback = (dmGui::Playback)anim_desc.m_State.m_Playback;
        bool pingpong = playback == dmGui::PLAYBACK_ONCE_PINGPONG || playback == dmGui::PLAYBACK_LOOP_PINGPONG;

        // Ping pong for flipbook animations should result in double the
        // animation duration.
        if (pingpong)
            anim_frames = anim_frames * 2;

        // Convert offset into elapsed time, needed for GUI animation system.
        offset = dmMath::Clamp(offset, 0.0f, 1.0f);
        float elapsed = offset;
        float duration = (float) anim_frames / (float) anim_desc.m_State.m_FPS;
        if (pingpong) {
            elapsed /= 2.0f;
        }
        elapsed = elapsed * duration;

        Animation* anim = AnimateComponent(
                scene,
                node,
                &n->m_Node.m_FlipbookAnimPosition,
                1.0f,
                dmEasing::Curve(dmEasing::TYPE_LINEAR),
                playback,
                duration,
                0.0f,
                playback_rate,
                anim_complete_callback,
                callback_userdata1,
                callback_userdata2);

        if (!anim) {
            return;
        }

        // We force some of the animation properties here to simulate
        // elapsed time for flipbook animations that has offset.
        anim->m_From = 0.0f,
        anim->m_FirstUpdate = 0.0f;
        anim->m_Elapsed = elapsed;
        n->m_Node.m_FlipbookAnimPosition = offset;
    }

    static inline FetchTextureSetAnimResult FetchTextureSetAnim(HScene scene, InternalNode* n, dmhash_t anim)
    {
        FetchTextureSetAnimCallback fetch_anim_callback = scene->m_FetchTextureSetAnimCallback;
        if(fetch_anim_callback == 0x0)
        {
            dmLogError("PlayNodeFlipbookAnim called with node in scene with no FetchTextureSetAnimCallback set.");
            return FETCH_ANIMATION_CALLBACK_ERROR;
        }
        return fetch_anim_callback(n->m_Node.m_Texture, anim, &n->m_Node.m_TextureSetAnimDesc);
    }

    static inline void UpdateTextureSetAnimData(HScene scene, InternalNode* n)
    {
        // if we got a textureset (i.e. texture animation), we want to update the animation in case it is reloaded
        uint64_t anim_hash = n->m_Node.m_FlipbookAnimHash;
        if(n->m_Node.m_TextureType != NODE_TEXTURE_TYPE_TEXTURE_SET || anim_hash == 0)
            return;

        // update animationdata, compare state to current and early bail if equal
        TextureSetAnimDesc& anim_desc = n->m_Node.m_TextureSetAnimDesc;
        const TextureSetAnimDesc::State state_previous = anim_desc.m_State;
        if(FetchTextureSetAnim(scene, n, anim_hash)!=FETCH_ANIMATION_OK)
        {
            // general error in retreiving animation. This could be it being deleted or otherwise changed erraneously
            anim_desc.Init();
            CancelAnimationComponent(scene, GetNodeHandle(n), &n->m_Node.m_FlipbookAnimPosition);
            dmLogWarning("Failed to update animation '%s'.", dmHashReverseSafe64(anim_hash));
            return;
        }

        if (anim_desc.m_State.IsEqual(state_previous))
            return;

        n->m_Node.m_FlipbookAnimPosition = 0.0f;
        HNode node = GetNodeHandle(n);
        if(anim_desc.m_State.m_Playback == PLAYBACK_NONE)
        {
            CancelAnimationComponent(scene, node, &n->m_Node.m_FlipbookAnimPosition);
            return;
        }

        Animation* anim = GetComponentAnimation(scene, node, &n->m_Node.m_FlipbookAnimPosition);
        if(anim && (anim->m_Cancelled == 0))
            AnimateTextureSetAnim(scene, node, 0.0f, 1.0f, anim->m_AnimationComplete, anim->m_Userdata1, anim->m_Userdata2);
        else
            AnimateTextureSetAnim(scene, node, 0.0f, 1.0f, 0, 0, 0);
    }

    Result PlayNodeFlipbookAnim(HScene scene, HNode node, dmhash_t anim, float offset, float playback_rate, AnimationComplete anim_complete_callback, void* callback_userdata1, void* callback_userdata2)
    {
        InternalNode* n = GetNode(scene, node);
        n->m_Node.m_FlipbookAnimPosition = 0.0f;
        n->m_Node.m_FlipbookAnimHash = 0x0;

        if(anim == 0x0)
        {
            dmLogError("PlayNodeFlipbookAnim called with invalid anim name.");
            return RESULT_INVAL_ERROR;
        }
        if(n->m_Node.m_TextureType != NODE_TEXTURE_TYPE_TEXTURE_SET)
        {
            dmLogError("PlayNodeFlipbookAnim called with node not containing animation.");
            return RESULT_INVAL_ERROR;
        }

        n->m_Node.m_FlipbookAnimHash = anim;
        FetchTextureSetAnimResult result = FetchTextureSetAnim(scene, n, anim);
        if(result != FETCH_ANIMATION_OK)
        {
            CancelAnimationComponent(scene, node, &n->m_Node.m_FlipbookAnimPosition);
            n->m_Node.m_FlipbookAnimHash = 0;
            n->m_Node.m_TextureSetAnimDesc.Init();
            if(result == FETCH_ANIMATION_NOT_FOUND)
            {
                dmLogWarning("The animation '%s' could not be found.", dmHashReverseSafe64(anim));
            }
            else
            {
                dmLogWarning("Error playing animation '%s' (result %d).", dmHashReverseSafe64(anim), (int32_t) result);
            }
            return RESULT_RESOURCE_NOT_FOUND;
        }

        if(n->m_Node.m_TextureSetAnimDesc.m_State.m_Playback == PLAYBACK_NONE)
            CancelAnimationComponent(scene, node, &n->m_Node.m_FlipbookAnimPosition);
        else
            AnimateTextureSetAnim(scene, node, offset, playback_rate, anim_complete_callback, callback_userdata1, callback_userdata2);
        CalculateNodeSize(n);
        return RESULT_OK;
    }

    Result PlayNodeFlipbookAnim(HScene scene, HNode node, const char* anim, float offset, float playback_rate, AnimationComplete anim_complete_callback, void* callback_userdata1, void* callback_userdata2)
    {
        return PlayNodeFlipbookAnim(scene, node, dmHashString64(anim), offset, playback_rate, anim_complete_callback, callback_userdata1, callback_userdata2);
    }

    void CancelNodeFlipbookAnim(HScene scene, HNode node)
    {
        InternalNode* n = GetNode(scene, node);
        CancelAnimationComponent(scene, node, &n->m_Node.m_FlipbookAnimPosition);
        n->m_Node.m_FlipbookAnimHash = 0;
    }

    const float* GetNodeFlipbookAnimUV(HScene scene, HNode node)
    {
        InternalNode* in = GetNode(scene, node);
        Node& n = in->m_Node;
        if(n.m_TextureType != NODE_TEXTURE_TYPE_TEXTURE_SET || n.m_TextureSetAnimDesc.m_TexCoords == 0x0)
            return 0;
        TextureSetAnimDesc* anim_desc = &n.m_TextureSetAnimDesc;
        int32_t anim_frames = anim_desc->m_State.m_End - anim_desc->m_State.m_Start;
        int32_t anim_frame = (int32_t) (n.m_FlipbookAnimPosition * (float)anim_frames);
        anim_frame = dmMath::Clamp(anim_frame, 0, anim_frames-1);
        const float* frame_uv = n.m_TextureSetAnimDesc.m_TexCoords + ((anim_desc->m_State.m_Start + anim_frame)<<3);
        return frame_uv;
    }

    void GetNodeFlipbookAnimUVFlip(HScene scene, HNode node, bool& flip_horizontal, bool& flip_vertical)
    {
        InternalNode* n = GetNode(scene, node);
        flip_horizontal = n->m_Node.m_TextureSetAnimDesc.m_FlipHorizontal;
        flip_vertical = n->m_Node.m_TextureSetAnimDesc.m_FlipVertical;
    }

    bool PickNode(HScene scene, HNode node, float x, float y)
    {
        Vector4 scale((float) scene->m_Context->m_PhysicalWidth / (float) scene->m_Context->m_DefaultProjectWidth,
                (float) scene->m_Context->m_PhysicalHeight / (float) scene->m_Context->m_DefaultProjectHeight, 1, 1);
        Matrix4 transform;
        InternalNode* n = GetNode(scene, node);
        CalculateNodeTransform(scene, n, CalculateNodeTransformFlags(CALCULATE_NODE_BOUNDARY | CALCULATE_NODE_INCLUDE_SIZE | CALCULATE_NODE_RESET_PIVOT), transform);
        // DEF-3066 set Z scale to 1.0 to get a sound inverse node transform for picking
        transform.setElem(2, 2, 1.0f);
        transform = inverse(transform);
        Vector4 screen_pos(x * scale.getX(), y * scale.getY(), 0.0f, 1.0f);
        Vector4 node_pos = transform * screen_pos;
        const float EPSILON = 0.0001f;
        // check if we need to project the local position to the node plane
        if (dmMath::Abs(node_pos.getZ()) > EPSILON)
        {
            Vector4 ray_dir = transform.getCol2();
            // falsify if node is almost orthogonal to the screen plane, impossible to pick
            if (dmMath::Abs(ray_dir.getZ()) < 0.0001f)
            {
                return false;
            }
            node_pos -= ray_dir * (node_pos.getZ() / ray_dir.getZ());
        }
        return node_pos.getX() >= 0.0f
                && node_pos.getX() <= 1.0f
                && node_pos.getY() >= 0.0f
                && node_pos.getY() <= 1.0f;
    }

    bool IsNodeEnabled(HScene scene, HNode node)
    {
        InternalNode* n = GetNode(scene, node);
        return n->m_Node.m_Enabled;
    }

    static inline void SetDirtyLocalRecursive(HScene scene, HNode node)
    {
        InternalNode* n = GetNode(scene, node);
        n->m_Node.m_DirtyLocal = 1;
        uint16_t index = n->m_ChildHead;
        while (index != INVALID_INDEX)
        {
            InternalNode* n = &scene->m_Nodes[index];
            n->m_Node.m_DirtyLocal = 1;
            if(n->m_ChildHead != INVALID_INDEX)
            {
                SetDirtyLocalRecursive(scene, GetNodeHandle(&scene->m_Nodes[n->m_ChildHead]));
            }
            index = n->m_NextIndex;
        }
    }

    void SetNodeEnabled(HScene scene, HNode node, bool enabled)
    {
        InternalNode* n = GetNode(scene, node);
        n->m_Node.m_Enabled = enabled;
        if(enabled)
        {
            SetDirtyLocalRecursive(scene, node);
        }
    }

    void MoveNodeBelow(HScene scene, HNode node, HNode reference)
    {
        if (node != INVALID_HANDLE && node != reference)
        {
            InternalNode* n = GetNode(scene, node);
            RemoveFromNodeList(scene, n);
            InternalNode* parent = 0x0;
            InternalNode* prev = 0x0;
            if (reference != INVALID_HANDLE)
            {
                uint16_t ref_index = reference & 0xffff;
                InternalNode* ref = &scene->m_Nodes[ref_index];
                // The reference is actually the next node, find the previous
                if (ref->m_PrevIndex != INVALID_INDEX)
                {
                    prev = &scene->m_Nodes[ref->m_PrevIndex];
                }
                if (ref->m_ParentIndex != INVALID_INDEX)
                {
                    parent = &scene->m_Nodes[ref->m_ParentIndex];
                }
            }
            AddToNodeList(scene, n, parent, prev);
        }
    }

    void MoveNodeAbove(HScene scene, HNode node, HNode reference)
    {
        if (node != INVALID_HANDLE && node != reference)
        {
            InternalNode* n = GetNode(scene, node);
            RemoveFromNodeList(scene, n);
            InternalNode* parent = 0x0;
            InternalNode* prev = 0x0;
            if (reference != INVALID_HANDLE)
            {
                uint16_t ref_index = reference & 0xffff;
                prev = &scene->m_Nodes[ref_index];
                if (prev->m_ParentIndex != INVALID_INDEX)
                {
                    parent = &scene->m_Nodes[prev->m_ParentIndex];
                }
            }
            else
            {
                // Find the previous node of the root list
                uint16_t prev_index = scene->m_RenderTail;
                if (prev_index != INVALID_INDEX)
                {
                    prev = &scene->m_Nodes[prev_index];
                }
            }
            AddToNodeList(scene, n, parent, prev);
        }
    }

    Result SetNodeParent(HScene scene, HNode node, HNode parent, bool keep_scene_transform)
    {
        if (node == parent)
            return RESULT_INF_RECURSION;
        InternalNode* n = GetNode(scene, node);
        uint16_t parent_index = INVALID_INDEX;
        InternalNode* parent_node = 0x0;
        if (parent != INVALID_HANDLE)
        {
            parent_node = GetNode(scene, parent);
            // Check for infinite recursion
            uint16_t ancestor_index = parent_node->m_ParentIndex;
            while (ancestor_index != INVALID_INDEX)
            {
                if (n->m_Index == ancestor_index)
                    return RESULT_INF_RECURSION;
                ancestor_index = scene->m_Nodes[ancestor_index].m_ParentIndex;
            }
            parent_index = parent_node->m_Index;
        }
        if (parent_index != n->m_ParentIndex)
        {
            if (keep_scene_transform) {

                Matrix4 node_m;
                Matrix4 parent_m;

                Vector4 reference_scale;
                Vector4 adjust_scale;
                Vector4 offset(0.0f);

                // Calculate the nodes current scene transform
                CalculateNodeTransform(scene, n, CalculateNodeTransformFlags(), node_m);

                // Calculate the new parents scene transform
                // We also need to calculate values relative to adjustments and offset
                // corresponding to the values that would be used in AdjustPosScale (see reasoning below).
                if (parent_node != 0x0)
                {
                    CalculateNodeTransform(scene, parent_node, CalculateNodeTransformFlags(), parent_m);
                    reference_scale = parent_node->m_Node.m_LocalAdjustScale;
                    adjust_scale = ApplyAdjustOnReferenceScale(reference_scale, n->m_Node.m_AdjustMode);
                } else {
                    reference_scale = CalculateReferenceScale(scene, 0x0);
                    adjust_scale = ApplyAdjustOnReferenceScale(reference_scale, n->m_Node.m_AdjustMode);
                    parent_m = Matrix4::scale(adjust_scale.getXYZ());

                    Vector4 parent_dims = Vector4((float) scene->m_Width, (float) scene->m_Height, 0.0f, 1.0f);
                    Vector4 adjusted_dims = mulPerElem(parent_dims, adjust_scale);
                    Vector4 ref_size = Vector4((float) scene->m_Context->m_PhysicalWidth, (float) scene->m_Context->m_PhysicalHeight, 0.0f, 1.0f);
                    offset = (ref_size - adjusted_dims) * 0.5f;
                }

                // We calculate a new position that will be the relative position once
                // the node has been childed to the new parent.
                Vector3 position = node_m.getCol3().getXYZ() - parent_m.getCol3().getXYZ();

                // We need to perform the inverse of what AdjustPosScale will do to counteract when
                // it will be applied during next call to CalculateNodeTransform.
                // See AdjustPosScale for comparison on the steps being performed/inversed.
                if (n->m_Node.m_XAnchor == XANCHOR_LEFT || n->m_Node.m_XAnchor == XANCHOR_RIGHT) {
                    offset.setX(0.0f);
                }
                if (n->m_Node.m_YAnchor == YANCHOR_TOP || n->m_Node.m_YAnchor == YANCHOR_BOTTOM) {
                    offset.setY(0.0f);
                }

                Vector3 scaled_position = position - offset.getXYZ();
                position = mulPerElem(recipPerElem(adjust_scale.getXYZ()), scaled_position);

                if (n->m_Node.m_XAnchor == dmGui::XANCHOR_LEFT || n->m_Node.m_XAnchor == dmGui::XANCHOR_RIGHT) {
                    position.setX(scaled_position.getX() / reference_scale.getX());
                }

                if (n->m_Node.m_YAnchor == dmGui::YANCHOR_BOTTOM || n->m_Node.m_YAnchor == dmGui::YANCHOR_TOP) {
                    position.setY(scaled_position.getY() / reference_scale.getY());
                }

                n->m_Node.m_Properties[dmGui::PROPERTY_POSITION] = Vector4(position, 1.0f);
                n->m_Node.m_DirtyLocal = 1;
            }

            RemoveFromNodeList(scene, n);
            InternalNode* prev = 0x0;
            uint16_t prev_index = scene->m_RenderTail;
            if (parent_index != INVALID_INDEX)
            {
                prev_index = parent_node->m_ChildTail;
            }
            if (prev_index != INVALID_INDEX)
            {
                prev = &scene->m_Nodes[prev_index];
            }
            AddToNodeList(scene, n, parent_node, prev);
        }
        return RESULT_OK;
    }

    Result CloneNode(HScene scene, HNode node, HNode* out_node)
    {
        uint16_t index = AllocateNode(scene);
        if (index == scene->m_NodePool.Capacity())
        {
            dmLogError("Could not create the node since the buffer is full (%d).", scene->m_NodePool.Capacity());
            return RESULT_OUT_OF_RESOURCES;
        }
        uint16_t version = scene->m_NextVersionNumber;
        if (version == 0)
        {
            // We can't use zero in order to avoid a handle == 0
            ++version;
        }
        *out_node = ((uint32_t) version) << 16 | index;
        InternalNode* out_n = &scene->m_Nodes[index];
        memset(out_n, 0, sizeof(InternalNode));

        InternalNode* n = GetNode(scene, node);
        out_n->m_Node = n->m_Node;
        if (n->m_Node.m_Text != 0x0)
            out_n->m_Node.m_Text = strdup(n->m_Node.m_Text);
        out_n->m_Version = version;
        out_n->m_Index = index;
        out_n->m_SceneTraversalCacheVersion = INVALID_INDEX;
        out_n->m_PrevIndex = INVALID_INDEX;
        out_n->m_NextIndex = INVALID_INDEX;
        out_n->m_ParentIndex = INVALID_INDEX;
        out_n->m_ChildHead = INVALID_INDEX;
        out_n->m_ChildTail = INVALID_INDEX;
        scene->m_NextVersionNumber = (version + 1) % ((1 << 16) - 1);

        if (n->m_Node.m_RigInstance != 0x0)
        {
            out_n->m_Node.m_RigInstance = 0x0;
            SetNodeSpineScene(scene, *out_node, GetNodeSpineScene(scene, node), GetNodeSpineSkin(scene, node), GetNodeSpineAnimation(scene, node), false);
        }

        if (n->m_Node.m_ParticleInstance != 0x0)
        {
            out_n->m_Node.m_ParticleInstance = dmParticle::INVALID_INSTANCE;
            out_n->m_Node.m_ParticlefxHash = n->m_Node.m_ParticlefxHash;
        }
        // Add to the top of the scene
        MoveNodeAbove(scene, *out_node, INVALID_HANDLE);

        return RESULT_OK;
    }

    inline void CalculateParentNodeTransform(HScene scene, InternalNode* n, Matrix4& out_transform)
    {
        Matrix4 parent_trans;
        if (n->m_ParentIndex != INVALID_INDEX)
        {
            InternalNode* parent = &scene->m_Nodes[n->m_ParentIndex];
            CalculateParentNodeTransform(scene, parent, parent_trans);
        }

        const Node& node = n->m_Node;
        if (node.m_DirtyLocal || (scene->m_ResChanged && scene->m_AdjustReference != ADJUST_REFERENCE_DISABLED))
        {
            UpdateLocalTransform(scene, n);
        }
        out_transform = node.m_LocalTransform;

        if (n->m_ParentIndex != INVALID_INDEX)
        {
            out_transform = parent_trans * out_transform;
        }
    }

    void CalculateNodeTransform(HScene scene, InternalNode* n, const CalculateNodeTransformFlags flags, Matrix4& out_transform)
    {
        Matrix4 parent_trans;
        if (n->m_ParentIndex != INVALID_INDEX)
        {
            InternalNode* parent = &scene->m_Nodes[n->m_ParentIndex];
            CalculateParentNodeTransform(scene, parent, parent_trans);
        }

        const Node& node = n->m_Node;
        if (node.m_DirtyLocal || (scene->m_ResChanged && scene->m_AdjustReference != ADJUST_REFERENCE_DISABLED))
        {
            UpdateLocalTransform(scene, n);
        }
        out_transform = node.m_LocalTransform;
        CalculateNodeExtents(node, flags, out_transform);

        if (n->m_ParentIndex != INVALID_INDEX)
        {
            out_transform = parent_trans * out_transform;
        }
    }

    static void ResetScript(HScript script) {
        memset(script, 0, sizeof(Script));
        for (int i = 0; i < MAX_SCRIPT_FUNCTION_COUNT; ++i) {
            script->m_FunctionReferences[i] = LUA_NOREF;
        }
        script->m_InstanceReference = LUA_NOREF;
    }

    HScript NewScript(HContext context)
    {
        lua_State* L = context->m_LuaState;
        Script* script = (Script*)lua_newuserdata(L, sizeof(Script));
        ResetScript(script);
        script->m_Context = context;
        script->m_SourceFileName = 0;

        luaL_getmetatable(L, GUI_SCRIPT);
        lua_setmetatable(L, -2);

        script->m_InstanceReference = dmScript::Ref(L, LUA_REGISTRYINDEX);

        return script;
    }

    void DeleteScript(HScript script)
    {
        lua_State* L = script->m_Context->m_LuaState;
        for (int i = 0; i < MAX_SCRIPT_FUNCTION_COUNT; ++i) {
            if (script->m_FunctionReferences[i] != LUA_NOREF) {
                dmScript::Unref(L, LUA_REGISTRYINDEX, script->m_FunctionReferences[i]);
            }
        }
        dmScript::Unref(L, LUA_REGISTRYINDEX, script->m_InstanceReference);
        script->~Script();
        ResetScript(script);
    }

    Result SetScript(HScript script, dmLuaDDF::LuaSource *source)
    {
        lua_State* L = script->m_Context->m_LuaState;
        int top = lua_gettop(L);
        (void) top;

        Result res = RESULT_OK;

        int ret = dmScript::LuaLoad(L, source);
        if (ret != 0)
        {
            dmLogError("Error compiling script: %s", lua_tostring(L,-1));
            lua_pop(L, 1);
            res = RESULT_SYNTAX_ERROR;
            goto bail;
        }

        lua_rawgeti(L, LUA_REGISTRYINDEX, script->m_InstanceReference);
        dmScript::SetInstance(L);

        ret = dmScript::PCall(L, 0, LUA_MULTRET);

        lua_pushnil(L);
        dmScript::SetInstance(L);

        if (ret != 0)
        {
            res = RESULT_SCRIPT_ERROR;
            goto bail;
        }

        for (uint32_t i = 0; i < MAX_SCRIPT_FUNCTION_COUNT; ++i)
        {
            if (script->m_FunctionReferences[i] != LUA_NOREF)
            {
                dmScript::Unref(L, LUA_REGISTRYINDEX, script->m_FunctionReferences[i]);
                script->m_FunctionReferences[i] = LUA_NOREF;
            }

            lua_getglobal(L, SCRIPT_FUNCTION_NAMES[i]);
            if (lua_type(L, -1) == LUA_TFUNCTION)
            {
                script->m_FunctionReferences[i] = dmScript::Ref(L, LUA_REGISTRYINDEX);
            }
            else
            {
                if (lua_isnil(L, -1) == 0)
                    dmLogWarning("'%s' is not a function (%s)", SCRIPT_FUNCTION_NAMES[i], source->m_Filename);
                lua_pop(L, 1);
            }

            lua_pushnil(L);
            lua_setglobal(L, SCRIPT_FUNCTION_NAMES[i]);
        }
        // m_SourceFileName will be null if profiling is not enabled, this is fine
        // as m_SourceFileName will only be used if profiling is enabled
        script->m_SourceFileName = DM_INTERNALIZE(source->m_Filename);
bail:
        assert(top == lua_gettop(L));
        return res;
    }

    lua_State* GetLuaState(HContext context)
    {
        return context->m_LuaState;
    }

    int GetContextTableRef(HScene scene)
    {
        return scene->m_ContextTableReference;
    }

}  // namespace dmGui<|MERGE_RESOLUTION|>--- conflicted
+++ resolved
@@ -3623,16 +3623,6 @@
         {
             float* base_value = (float*)&n->m_Node.m_Properties[pd->m_Property];
 
-<<<<<<< HEAD
-            if (pd->m_Component == 0xff) {
-                for (int j = 0; j < 4; ++j) {
-                    // Only run callback for the lastcomponent
-                    AnimateComponent(scene, node, ((float*) base_value) + j, to.getElem(j), easing, playback, duration, delay, 1.0f,
-                                    j == 3 ? animation_complete : 0, j == 3 ? userdata1 : 0, j == 3 ? userdata2 : 0);
-                }
-            } else {
-                AnimateComponent(scene, node, ((float*) base_value) + pd->m_Component, to.getElem(pd->m_Component), easing, playback, duration, delay, 1.0f, animation_complete, userdata1, userdata2);
-=======
             if (pd->m_Component == 0xff)
             {
                 dmEasing::Curve no_callback_easing = easing;
@@ -3644,7 +3634,6 @@
 
                 // Only run callback for the lastcomponent
                 AnimateComponent(scene, node, &base_value[3], to.getElem(3), easing, playback, duration, delay, animation_complete, userdata1, userdata2);
->>>>>>> 604948a7
             }
             else
             {
