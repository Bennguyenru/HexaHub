// Copyright 2020-2022 The Defold Foundation
// Copyright 2014-2020 King
// Copyright 2009-2014 Ragnar Svensson, Christian Murray
// Licensed under the Defold License version 1.0 (the "License"); you may not use
// this file except in compliance with the License.
// 
// You may obtain a copy of the License, together with FAQs at
// https://www.defold.com/license
// 
// Unless required by applicable law or agreed to in writing, software distributed
// under the License is distributed on an "AS IS" BASIS, WITHOUT WARRANTIES OR
// CONDITIONS OF ANY KIND, either express or implied. See the License for the
// specific language governing permissions and limitations under the License.

#include "gui.h"

#include <string.h>
#include <new>
#include <algorithm>

#include <dlib/dlib.h>
#include <dlib/array.h>
#include <dlib/dstrings.h>
#include <dlib/index_pool.h>
#include <dlib/log.h>
#include <dlib/hash.h>
#include <dlib/hashtable.h>
#include <dlib/math.h>
#include <dlib/vmath.h>
#include <dlib/transform.h>
#include <dlib/message.h>
#include <dlib/profile.h>
#include <dlib/trig_lookup.h>

#include <script/script.h>
#include <script/lua_source_ddf.h>

#include <render/display_profiles.h>

#include "gui_private.h"
#include "gui_script.h"

DM_PROPERTY_GROUP(rmtp_Gui, "Gui library");
DM_PROPERTY_U32(rmtp_GuiAnimations, 0, FrameReset, "", &rmtp_Gui);
DM_PROPERTY_U32(rmtp_GuiActiveAnimations, 0, FrameReset, "", &rmtp_Gui);
DM_PROPERTY_U32(rmtp_GuiNodes, 0, FrameReset, "", &rmtp_Gui);
DM_PROPERTY_U32(rmtp_GuiActiveNodes, 0, FrameReset, "", &rmtp_Gui);
DM_PROPERTY_U32(rmtp_GuiStaticTextures, 0, FrameReset, "", &rmtp_Gui);
DM_PROPERTY_U32(rmtp_GuiDynamicTextures, 0, FrameReset, "", &rmtp_Gui);
DM_PROPERTY_U32(rmtp_GuiTextures, 0, FrameReset, "", &rmtp_Gui);
DM_PROPERTY_U32(rmtp_GuiParticlefx, 0, FrameReset, "", &rmtp_Gui);

namespace dmGui
{
    using namespace dmVMath;

    /**
     * Default layer id
     */
    const dmhash_t DEFAULT_LAYER = dmHashString64("");

    const dmhash_t DEFAULT_LAYOUT = dmHashString64("");

    const uint16_t INVALID_INDEX = 0xffff;

    const uint64_t INVALID_RENDER_KEY = 0xffffffffffffffff;

    const uint32_t INITIAL_SCENE_COUNT = 32;

    const uint64_t LAYER_RANGE = 4; // 16 layers
    const uint64_t INDEX_RANGE = 13; // 8192 nodes
    const uint64_t CLIPPER_RANGE = 8;

    const uint64_t SUB_INDEX_SHIFT = 0;
    const uint64_t SUB_LAYER_SHIFT = INDEX_RANGE;
    const uint64_t CLIPPER_SHIFT = SUB_LAYER_SHIFT + LAYER_RANGE;
    const uint64_t INDEX_SHIFT = CLIPPER_SHIFT + CLIPPER_RANGE;
    const uint64_t LAYER_SHIFT = INDEX_SHIFT + INDEX_RANGE;


    static inline void UpdateTextureSetAnimData(HScene scene, InternalNode* n);
    static inline Animation* GetComponentAnimation(HScene scene, HNode node, float* value);
    static inline void ResetInternalNode(HScene scene, InternalNode* n);
    static void RemoveFromNodeList(HScene scene, InternalNode* n);

    static const char* SCRIPT_FUNCTION_NAMES[] =
    {
        "init",
        "final",
        "update",
        "on_message",
        "on_input",
        "on_reload"
    };

#define PROP(name, prop)\
    { dmHashString64(#name), prop, 0xff }, \
    { dmHashString64(#name ".x"), prop, 0 }, \
    { dmHashString64(#name ".y"), prop, 1 }, \
    { dmHashString64(#name ".z"), prop, 2 }, \
    { dmHashString64(#name ".w"), prop, 3 },

    struct PropDesc
    {
        dmhash_t m_Hash;
        Property m_Property;
        uint8_t  m_Component;
    };

    PropDesc g_Properties[] = {
            PROP(position, PROPERTY_POSITION )
            PROP(rotation, PROPERTY_ROTATION )
            PROP(scale, PROPERTY_SCALE )
            PROP(color, PROPERTY_COLOR )
            PROP(size, PROPERTY_SIZE )
            PROP(outline, PROPERTY_OUTLINE )
            PROP(shadow, PROPERTY_SHADOW )
            PROP(slice9, PROPERTY_SLICE9 )
            { dmHashString64("inner_radius"), PROPERTY_PIE_PARAMS, 0 },
            { dmHashString64("fill_angle"), PROPERTY_PIE_PARAMS, 1 },
            { dmHashString64("leading"), PROPERTY_TEXT_PARAMS, 0 },
            { dmHashString64("tracking"), PROPERTY_TEXT_PARAMS, 1 },
    };
#undef PROP

    PropDesc g_PropTable[] = {
            { dmHashString64("position"), PROPERTY_POSITION, 0xff },
            { dmHashString64("rotation"), PROPERTY_ROTATION, 0xff },
            { dmHashString64("scale"), PROPERTY_SCALE, 0xff },
            { dmHashString64("color"), PROPERTY_COLOR, 0xff },
            { dmHashString64("size"), PROPERTY_SIZE, 0xff },
            { dmHashString64("outline"), PROPERTY_OUTLINE, 0xff },
            { dmHashString64("shadow"), PROPERTY_SHADOW, 0xff },
            { dmHashString64("slice"), PROPERTY_SLICE9, 0xff },
    };

    static PropDesc* GetPropertyDesc(dmhash_t property_hash)
    {
        int n_props = sizeof(g_Properties) / sizeof(g_Properties[0]);
        for (int i = 0; i < n_props; ++i) {
            PropDesc* pd = &g_Properties[i];
            if (pd->m_Hash == property_hash) {
                return pd;
            }
        }
        return 0;
    }

    TextMetrics::TextMetrics()
    {
        memset(this, 0, sizeof(TextMetrics));
    }

    InputAction::InputAction()
    {
        memset(this, 0, sizeof(InputAction));
    }

    bool IsNodeValid(HScene scene, HNode node)
    {
        uint16_t version = (uint16_t) (node >> 16);
        uint16_t index = node & 0xffff;
        if (index >= scene->m_Nodes.Size())
            return false;
        InternalNode* n = &scene->m_Nodes[index];
        return n->m_Version == version && n->m_Index == index;
    }

    InternalNode* GetNode(HScene scene, HNode node)
    {
        uint16_t version = (uint16_t) (node >> 16);
        uint16_t index = node & 0xffff;
        InternalNode* n = &scene->m_Nodes[index];
        assert(n->m_Version == version);
        assert(n->m_Index == index);
        return n;
    }

    HContext NewContext(const NewContextParams* params)
    {
        Context* context = new Context();
        context->m_LuaState = InitializeScript(params->m_ScriptContext);
        context->m_GetURLCallback = params->m_GetURLCallback;
        context->m_GetUserDataCallback = params->m_GetUserDataCallback;
        context->m_ResolvePathCallback = params->m_ResolvePathCallback;
        context->m_GetTextMetricsCallback = params->m_GetTextMetricsCallback;
        context->m_DefaultProjectWidth = params->m_DefaultProjectWidth;
        context->m_DefaultProjectHeight = params->m_DefaultProjectHeight;
        context->m_PhysicalWidth = params->m_PhysicalWidth;
        context->m_PhysicalHeight = params->m_PhysicalHeight;
        context->m_Dpi = params->m_Dpi;
        context->m_Scenes.SetCapacity(INITIAL_SCENE_COUNT);
        context->m_ScratchBoneNodes.SetCapacity(32);

        return context;
    }

    void DeleteContext(HContext context, dmScript::HContext script_context)
    {
        FinalizeScript(context->m_LuaState, script_context);
        delete context;
    }

    void GetPhysicalResolution(HContext context, uint32_t& width, uint32_t& height)
    {
        width = context->m_PhysicalWidth;
        height = context->m_PhysicalHeight;
    }

    uint32_t GetDisplayDpi(HContext context)
    {
        return context->m_Dpi;
    }

    void GetSceneResolution(HScene scene, uint32_t& width, uint32_t& height)
    {
        width = scene->m_Width;
        height = scene->m_Height;
    }

    void SetSceneResolution(HScene scene, uint32_t width, uint32_t height)
    {
        scene->m_Width = width;
        scene->m_Height = height;
        scene->m_ResChanged = 1;
    }

    void GetPhysicalResolution(HScene scene, uint32_t& width, uint32_t& height)
    {
        width = scene->m_Context->m_PhysicalWidth;
        height = scene->m_Context->m_PhysicalHeight;
    }

    uint32_t GetDisplayDpi(HScene scene)
    {
        return scene->m_Context->m_Dpi;
    }

    void SetPhysicalResolution(HContext context, uint32_t width, uint32_t height)
    {
        context->m_PhysicalWidth = width;
        context->m_PhysicalHeight = height;
        dmArray<HScene>& scenes = context->m_Scenes;
        uint32_t scene_count = scenes.Size();

        for (uint32_t i = 0; i < scene_count; ++i)
        {
            Scene* scene = scenes[i];
            scene->m_ResChanged = 1;
            if(scene->m_OnWindowResizeCallback)
            {
                scene->m_OnWindowResizeCallback(scene, width, height);
            }
        }
    }

    void GetDefaultResolution(HContext context, uint32_t& width, uint32_t& height)
    {
        width = context->m_DefaultProjectWidth;
        height = context->m_DefaultProjectHeight;
    }

    void SetDefaultResolution(HContext context, uint32_t width, uint32_t height)
    {
        context->m_DefaultProjectWidth = width;
        context->m_DefaultProjectHeight = height;
    }

    void* GetDisplayProfiles(HScene scene)
    {
        return scene->m_Context->m_DisplayProfiles;
    }

    AdjustReference GetSceneAdjustReference(HScene scene)
    {
        return scene->m_AdjustReference;
    }

    void SetDisplayProfiles(HContext context, void* display_profiles)
    {
        context->m_DisplayProfiles = display_profiles;
    }

    void SetDefaultFont(HContext context, void* font)
    {
        context->m_DefaultFont = font;
    }

    void SetSceneAdjustReference(HScene scene, AdjustReference adjust_reference)
    {
        scene->m_AdjustReference = adjust_reference;
    }

    void SetDefaultNewSceneParams(NewSceneParams* params)
    {
        memset(params, 0, sizeof(*params));
        // The default max value for a scene is 512 (same as in gui_ddf.proto). Absolute max value is 2^INDEX_RANGE.
        params->m_MaxNodes = 512;
        params->m_MaxAnimations = 128;
        params->m_MaxTextures = 32;
        params->m_MaxFonts = 4;
        params->m_MaxParticlefxs = 128;
        // 16 is a hard cap for max layers since only 4 bits is available in the render key (see LAYER_RANGE above)
        params->m_MaxLayers = 16;
        params->m_AdjustReference = dmGui::ADJUST_REFERENCE_LEGACY;

        params->m_ScriptWorld = 0x0;
    }

    static void ResetScene(HScene scene) {
        memset(scene, 0, sizeof(Scene));
        scene->m_InstanceReference = LUA_NOREF;
        scene->m_DataReference = LUA_NOREF;
        scene->m_ContextTableReference = LUA_NOREF;
    }

    HScene NewScene(HContext context, const NewSceneParams* params)
    {
        lua_State* L = context->m_LuaState;
        int top = lua_gettop(L);
        (void) top;

        Scene* scene = (Scene*)lua_newuserdata(L, sizeof(Scene));
        ResetScene(scene);

        dmArray<HScene>& scenes = context->m_Scenes;
        if (scenes.Full())
        {
            scenes.SetCapacity(scenes.Capacity() + INITIAL_SCENE_COUNT);
        }
        scenes.Push(scene);

        lua_pushvalue(L, -1);
        scene->m_InstanceReference = dmScript::Ref( L, LUA_REGISTRYINDEX );

        // Here we create a custom table to hold the references created by this gui scene
        // It is also the "Instance Context Table" used to by META_TABLE_SET_CONTEXT_VALUE
        // and META_TABLE_GET_CONTEXT_VALUE implementaion
        lua_newtable(L);
        scene->m_ContextTableReference = dmScript::Ref(L, LUA_REGISTRYINDEX);

        lua_newtable(L);
        scene->m_DataReference = dmScript::Ref(L, LUA_REGISTRYINDEX);

        scene->m_Context = context;
        scene->m_Script = 0x0;
        scene->m_ParticlefxContext = params->m_ParticlefxContext;
        scene->m_Nodes.SetCapacity(params->m_MaxNodes);
        scene->m_NodePool.SetCapacity(params->m_MaxNodes);
        scene->m_Animations.SetCapacity(params->m_MaxAnimations);
        scene->m_Textures.SetCapacity(params->m_MaxTextures*2, params->m_MaxTextures);
        scene->m_DynamicTextures.SetCapacity(params->m_MaxTextures*2, params->m_MaxTextures);
        scene->m_Fonts.SetCapacity(params->m_MaxFonts*2, params->m_MaxFonts);
        scene->m_Particlefxs.SetCapacity(params->m_MaxParticlefxs*2, params->m_MaxParticlefxs);
        scene->m_AliveParticlefxs.SetCapacity(params->m_MaxParticlefx);
        scene->m_Layers.SetCapacity(params->m_MaxLayers*2, params->m_MaxLayers);
        scene->m_Layouts.SetCapacity(1);
        scene->m_AdjustReference = params->m_AdjustReference;
        scene->m_DefaultFont = 0;
        scene->m_UserData = params->m_UserData;
        scene->m_RenderHead = INVALID_INDEX;
        scene->m_RenderTail = INVALID_INDEX;
        scene->m_NextVersionNumber = 0;
        scene->m_RenderOrder = 0;
        scene->m_Width = context->m_DefaultProjectWidth;
        scene->m_Height = context->m_DefaultProjectHeight;
        scene->m_FetchTextureSetAnimCallback = params->m_FetchTextureSetAnimCallback;
        scene->m_CreateCustomNodeCallback = params->m_CreateCustomNodeCallback;
        scene->m_DestroyCustomNodeCallback = params->m_DestroyCustomNodeCallback;
        scene->m_CloneCustomNodeCallback = params->m_CloneCustomNodeCallback;
        scene->m_UpdateCustomNodeCallback = params->m_UpdateCustomNodeCallback;
        scene->m_CreateCustomNodeCallbackContext = params->m_CreateCustomNodeCallbackContext;
        scene->m_GetResourceCallback = params->m_GetResourceCallback;
        scene->m_GetResourceCallbackContext = params->m_GetResourceCallbackContext;
        scene->m_OnWindowResizeCallback = params->m_OnWindowResizeCallback;
        scene->m_ScriptWorld = params->m_ScriptWorld;

        scene->m_Layers.Put(DEFAULT_LAYER, scene->m_NextLayerIndex++);

        ClearLayouts(scene);

        luaL_getmetatable(L, GUI_SCRIPT_INSTANCE);
        lua_setmetatable(L, -2);

        dmScript::SetInstance(L);
        dmScript::InitializeInstance(scene->m_ScriptWorld);
        lua_pushnil(L);
        dmScript::SetInstance(L);

        assert(top == lua_gettop(L));

        return scene;
    }

    void DeleteScene(HScene scene)
    {
        lua_State*L = scene->m_Context->m_LuaState;

        lua_rawgeti(L, LUA_REGISTRYINDEX, scene->m_InstanceReference);
        dmScript::SetInstance(L);
        dmScript::FinalizeInstance(scene->m_ScriptWorld);
        lua_pushnil(L);
        dmScript::SetInstance(L);

        uint32_t n = scene->m_Nodes.Size();
        InternalNode* nodes = scene->m_Nodes.Begin();
        for (uint32_t i = 0; i < n; ++i)
        {
            InternalNode* n = &nodes[i];

            if (n->m_Node.m_CustomType != 0)
            {
                scene->m_DestroyCustomNodeCallback(scene->m_CreateCustomNodeCallbackContext, scene, GetNodeHandle(n), n->m_Node.m_CustomType, n->m_Node.m_CustomData);
            }

            if (n->m_Node.m_Text)
                free((void*) n->m_Node.m_Text);
        }

        dmScript::Unref(L, LUA_REGISTRYINDEX, scene->m_InstanceReference);
        dmScript::Unref(L, LUA_REGISTRYINDEX, scene->m_DataReference);
        dmScript::Unref(L, LUA_REGISTRYINDEX, scene->m_ContextTableReference);

        dmArray<HScene>& scenes = scene->m_Context->m_Scenes;
        uint32_t scene_count = scenes.Size();
        for (uint32_t i = 0; i < scene_count; ++i)
        {
            if (scenes[i] == scene)
            {
                scenes.EraseSwap(i);
                break;
            }
        }

        scene->~Scene();

        ResetScene(scene);
    }

    void SetSceneUserData(HScene scene, void* userdata)
    {
        scene->m_UserData = userdata;
    }

    void* GetSceneUserData(HScene scene)
    {
        return scene->m_UserData;
    }

    Result AddTexture(HScene scene, dmhash_t texture_name_hash, void* texture, NodeTextureType texture_type, uint32_t original_width, uint32_t original_height)
    {
        if (scene->m_Textures.Full())
            return RESULT_OUT_OF_RESOURCES;

        scene->m_Textures.Put(texture_name_hash, TextureInfo(texture, texture_type, original_width, original_height));
        uint32_t n = scene->m_Nodes.Size();
        InternalNode* nodes = scene->m_Nodes.Begin();
        for (uint32_t i = 0; i < n; ++i)
        {
            if (nodes[i].m_Node.m_TextureHash == texture_name_hash)
            {
                nodes[i].m_Node.m_Texture     = texture;
                nodes[i].m_Node.m_TextureType = texture_type;
            }
        }
        return RESULT_OK;
    }

    void RemoveTexture(HScene scene, dmhash_t texture_name_hash)
    {
        scene->m_Textures.Erase(texture_name_hash);
        uint32_t n = scene->m_Nodes.Size();
        InternalNode* nodes = scene->m_Nodes.Begin();
        for (uint32_t i = 0; i < n; ++i)
        {
            Node& node = nodes[i].m_Node;
            if (node.m_TextureHash == texture_name_hash)
            {
                if (node.m_TextureType == NODE_TEXTURE_TYPE_TEXTURE_SET)
                {
                    CancelNodeFlipbookAnim(scene, GetNodeHandle(&nodes[i]));
                }

                node.m_Texture     = 0;
                node.m_TextureType = NODE_TEXTURE_TYPE_NONE;
            }
        }
    }

    void ClearTextures(HScene scene)
    {
        scene->m_Textures.Clear();
        uint32_t n = scene->m_Nodes.Size();
        InternalNode* nodes = scene->m_Nodes.Begin();
        for (uint32_t i = 0; i < n; ++i)
        {
            Node& node = nodes[i].m_Node;
            if (node.m_TextureType == NODE_TEXTURE_TYPE_TEXTURE_SET)
            {
                CancelNodeFlipbookAnim(scene, GetNodeHandle(&nodes[i]));
            }
            node.m_Texture = 0;
            node.m_TextureType = NODE_TEXTURE_TYPE_NONE;
        }
    }

    void* GetTexture(HScene scene, dmhash_t texture_name_hash)
    {
        TextureInfo* textureInfo = scene->m_Textures.Get(texture_name_hash);
        if (!textureInfo)
        {
            return 0;
        }
        return textureInfo->m_TextureSource;
    }

    static bool CopyImageBufferFlipped(uint32_t width, uint32_t height, const uint8_t* buffer, uint32_t buffer_size, dmImage::Type type, uint8_t* out_buffer)
    {
        uint32_t stride = width*sizeof(uint8_t);
        if (type == dmImage::TYPE_RGB) {
            stride *= 3;
        } else if (type == dmImage::TYPE_RGBA) {
            stride *= 4;
        }

        if (stride*height != buffer_size) {
            dmLogError("Invalid data size when flipping image buffer.");
            return false;
        }

        const uint8_t* read_buffer = buffer+buffer_size;
        for (uint32_t y = 0; y < height; ++y)
        {
            read_buffer -= stride;
            memcpy(out_buffer, read_buffer, stride);
            out_buffer += stride;
        }

        return true;
    }

    Result NewDynamicTexture(HScene scene, const dmhash_t texture_hash, uint32_t width, uint32_t height, dmImage::Type type, bool flip, const void* buffer, uint32_t buffer_size)
    {
        uint32_t expected_buffer_size = width * height * dmImage::BytesPerPixel(type);
        if (buffer_size != expected_buffer_size) {
            dmLogError("Invalid image buffer size. Expected %d, got %d", expected_buffer_size, buffer_size);
            return RESULT_INVAL_ERROR;
        }

        if (DynamicTexture* t = scene->m_DynamicTextures.Get(texture_hash)) {
            if (t->m_Deleted) {
                t->m_Deleted = 0;
                return RESULT_OK;
            } else {
                return RESULT_TEXTURE_ALREADY_EXISTS;
            }
        }

        if (scene->m_DynamicTextures.Full()) {
            return RESULT_OUT_OF_RESOURCES;
        }

        DynamicTexture t(0);
        t.m_Buffer = malloc(buffer_size);
        if (flip) {
            if (!CopyImageBufferFlipped(width, height, (uint8_t*)buffer, buffer_size, type, (uint8_t*)t.m_Buffer)) {
                free(t.m_Buffer);
                t.m_Buffer = 0;
                return RESULT_DATA_ERROR;
            }
        } else {
            memcpy(t.m_Buffer, buffer, buffer_size);
        }
        t.m_Width = width;
        t.m_Height = height;
        t.m_Type = type;

        scene->m_DynamicTextures.Put(texture_hash, t);

        return RESULT_OK;
    }

Result DeleteDynamicTexture(HScene scene, const dmhash_t texture_hash)
    {
        DynamicTexture* t = scene->m_DynamicTextures.Get(texture_hash);

        if (!t) {
            return RESULT_RESOURCE_NOT_FOUND;
        }
        t->m_Deleted = 1U;

        if (t->m_Buffer) {
            free(t->m_Buffer);
            t->m_Buffer = 0;
        }

        return RESULT_OK;
    }

    Result SetDynamicTextureData(HScene scene, const dmhash_t texture_hash, uint32_t width, uint32_t height, dmImage::Type type, bool flip, const void* buffer, uint32_t buffer_size)
    {
        DynamicTexture*t = scene->m_DynamicTextures.Get(texture_hash);

        if (!t) {
            return RESULT_RESOURCE_NOT_FOUND;
        }

        if (t->m_Deleted) {
            dmLogError("Can't set texture data for deleted texture");
            return RESULT_INVAL_ERROR;
        }

        if (t->m_Buffer) {
            free(t->m_Buffer);
            t->m_Buffer = 0;
        }

        t->m_Buffer = malloc(buffer_size);
        if (flip) {
            if (!CopyImageBufferFlipped(width, height, (uint8_t*)buffer, buffer_size, type, (uint8_t*)t->m_Buffer)) {
                free(t->m_Buffer);
                t->m_Buffer = 0;
                return RESULT_DATA_ERROR;
            }
        } else {
            memcpy(t->m_Buffer, buffer, buffer_size);
        }
        t->m_Width = width;
        t->m_Height = height;
        t->m_Type = type;

        return RESULT_OK;
    }

    Result GetDynamicTextureData(HScene scene, const dmhash_t texture_hash, uint32_t* out_width, uint32_t* out_height, dmImage::Type* out_type, const void** out_buffer)
    {
        DynamicTexture*t = scene->m_DynamicTextures.Get(texture_hash);

        if (!t) {
            return RESULT_RESOURCE_NOT_FOUND;
        }

        if (t->m_Deleted) {
            dmLogError("Can't get texture data for deleted texture");
            return RESULT_INVAL_ERROR;
        }

        if (!t->m_Buffer) {
            dmLogError("No texture data available for dynamic texture");
            return RESULT_DATA_ERROR;
        }

        *out_width = t->m_Width;
        *out_height = t->m_Height;
        *out_type = t->m_Type;
        *out_buffer = t->m_Buffer;

        return RESULT_OK;
    }

    static void AddResourcePath(HScene scene, void* resource, dmhash_t path_hash)
    {
        if (scene->m_ResourceToPath.Full())
        {
            int newcapacity = scene->m_ResourceToPath.Capacity() + 8;
            int tablesize = (newcapacity*2)/3;
            scene->m_ResourceToPath.SetCapacity(tablesize, newcapacity);
        }
        scene->m_ResourceToPath.Put((uintptr_t)resource, path_hash);
    }

    static void RemoveResourcePath(HScene scene, void* resource)
    {
        dmhash_t* path_hash = scene->m_ResourceToPath.Get((uintptr_t)resource);
        if (path_hash)
        {
            scene->m_ResourceToPath.Erase((uintptr_t)resource);
        }
    }

    static dmhash_t GetResourcePath(HScene scene, void* resource)
    {
        dmhash_t* path_hash = scene->m_ResourceToPath.Get((uintptr_t)resource);
        if (path_hash)
        {
            return *path_hash;
        }
        return 0;
    }

    Result AddFont(HScene scene, dmhash_t font_name_hash, void* font, dmhash_t path_hash)
    {
        if (scene->m_Fonts.Full())
            return RESULT_OUT_OF_RESOURCES;

        if (!scene->m_DefaultFont)
            scene->m_DefaultFont = font;

        AddResourcePath(scene, font, path_hash);
        scene->m_Fonts.Put(font_name_hash, font);
        uint32_t n = scene->m_Nodes.Size();
        InternalNode* nodes = scene->m_Nodes.Begin();
        for (uint32_t i = 0; i < n; ++i)
        {
            if (nodes[i].m_Node.m_FontHash == font_name_hash)
                nodes[i].m_Node.m_Font = font;
        }
        return RESULT_OK;
    }

    void RemoveFont(HScene scene, dmhash_t font_name_hash)
    {
        void** font = scene->m_Fonts.Get(font_name_hash);
        if (font)
        {
            RemoveResourcePath(scene, *font);
        }
        scene->m_Fonts.Erase(font_name_hash);
        uint32_t n = scene->m_Nodes.Size();
        InternalNode* nodes = scene->m_Nodes.Begin();
        for (uint32_t i = 0; i < n; ++i)
        {
            if (nodes[i].m_Node.m_FontHash == font_name_hash)
                nodes[i].m_Node.m_Font = 0;
        }
    }

    dmhash_t GetFontPath(HScene scene, dmhash_t font_hash)
    {
        void** font = scene->m_Fonts.Get(font_hash);
        if (!font)
        {
            return 0;
        }
        return GetResourcePath(scene, *font);
    }

    void* GetFont(HScene scene, dmhash_t font_hash)
    {
        void** font = scene->m_Fonts.Get(font_hash);
        if (!font)
        {
            return 0;
        }
        return *font;
    }

    Result AddParticlefx(HScene scene, const char* particlefx_name, void* particlefx_prototype)
    {
        if (scene->m_Particlefxs.Full())
            return RESULT_OUT_OF_RESOURCES;
        uint64_t name_hash = dmHashString64(particlefx_name);
        scene->m_Particlefxs.Put(name_hash, (dmParticle::HPrototype)particlefx_prototype);
        uint32_t n = scene->m_Nodes.Size();
        InternalNode* nodes = scene->m_Nodes.Begin();
        for (uint32_t i = 0; i < n; ++i)
        {
            if (nodes[i].m_Node.m_ParticlefxHash == name_hash)
            {
                nodes[i].m_Node.m_ParticlefxPrototype = particlefx_prototype;
            }
        }
        return RESULT_OK;
    }

    void RemoveParticlefx(HScene scene, const char* particlefx_name)
    {
        uint64_t name_hash = dmHashString64(particlefx_name);
        scene->m_Particlefxs.Erase(name_hash);
        uint32_t n = scene->m_Nodes.Size();
        InternalNode* nodes = scene->m_Nodes.Begin();
        for (uint32_t i = 0; i < n; ++i)
        {
            if (nodes[i].m_Node.m_ParticlefxHash == name_hash)
            {
                nodes[i].m_Node.m_ParticlefxPrototype = 0;
            }
        }
    }

    void ClearFonts(HScene scene)
    {
        scene->m_Fonts.Clear();
        uint32_t n = scene->m_Nodes.Size();
        InternalNode* nodes = scene->m_Nodes.Begin();
        for (uint32_t i = 0; i < n; ++i)
        {
            RemoveResourcePath(scene, nodes[i].m_Node.m_Font);
            nodes[i].m_Node.m_Font = 0;
        }
    }

    Result AddLayer(HScene scene, const char* layer_name)
    {
        if (scene->m_Layers.Full())
        {
            dmLogError("Max number of layers exhausted (max %d total)", scene->m_Layers.Capacity());
            return RESULT_OUT_OF_RESOURCES;
        }

        uint64_t layer_hash = dmHashString64(layer_name);
        uint16_t index = scene->m_NextLayerIndex++;
        scene->m_Layers.Put(layer_hash, index);
        uint32_t n = scene->m_Nodes.Size();
        InternalNode* nodes = scene->m_Nodes.Begin();
        for (uint32_t i = 0; i < n; ++i)
        {
            if (nodes[i].m_Node.m_LayerHash == layer_hash)
                nodes[i].m_Node.m_LayerIndex = index;
        }
        return RESULT_OK;
    }

    void AllocateLayouts(HScene scene, size_t node_count, size_t layouts_count)
    {
        layouts_count++;
        size_t capacity = dmMath::Max((uint32_t) layouts_count, scene->m_Layouts.Capacity());
        scene->m_Layouts.SetCapacity(capacity);
        scene->m_LayoutsNodeDescs.SetCapacity(layouts_count*node_count);
        scene->m_LayoutsNodeDescs.SetSize(0);
    }

    void ClearLayouts(HScene scene)
    {
        scene->m_LayoutId = DEFAULT_LAYOUT;
        scene->m_Layouts.SetSize(0);
        scene->m_Layouts.Push(DEFAULT_LAYOUT);
        scene->m_LayoutsNodeDescs.SetCapacity(0);
    }

    Result AddLayout(HScene scene, const char* layout_id)
    {
        if (scene->m_Layouts.Full())
        {
            dmLogError("Could not add layout to scene since the buffer is full (%d).", scene->m_Layouts.Capacity());
            return RESULT_OUT_OF_RESOURCES;
        }
        uint64_t layout_hash = dmHashString64(layout_id);
        scene->m_Layouts.Push(layout_hash);
        return RESULT_OK;
    }

    dmhash_t GetLayout(const HScene scene)
    {
        return scene->m_LayoutId;
    }

    uint16_t GetLayoutCount(const HScene scene)
    {
        return (uint16_t)scene->m_Layouts.Size();
    }

    Result GetLayoutId(const HScene scene, uint16_t layout_index, dmhash_t& layout_id_out)
    {
        if(layout_index >= (uint16_t)scene->m_Layouts.Size())
        {
            return RESULT_RESOURCE_NOT_FOUND;
        }
        layout_id_out = scene->m_Layouts[layout_index];
        return RESULT_OK;
    }

    uint16_t GetLayoutIndex(const HScene scene, dmhash_t layout_id)
    {
        uint32_t i;
        for(i = 0; i < scene->m_Layouts.Size(); ++i) {
            if(layout_id == scene->m_Layouts[i])
                break;
        }
        if(i == scene->m_Layouts.Size())
        {
            dmLogError("Could not get index for layout '%s'", dmHashReverseSafe64(layout_id));
            return 0;
        }
        return i;
    }

    Result SetNodeLayoutDesc(const HScene scene, HNode node, const void *desc, uint16_t layout_index_start, uint16_t layout_index_end)
    {
        InternalNode* n = GetNode(scene, node);
        void **table = n->m_Node.m_NodeDescTable;
        if(table == 0)
        {
            if(scene->m_LayoutsNodeDescs.Full())
                return RESULT_OUT_OF_RESOURCES;
            size_t table_index = scene->m_LayoutsNodeDescs.Size();
            scene->m_LayoutsNodeDescs.SetSize(table_index + scene->m_Layouts.Size());
            n->m_Node.m_NodeDescTable = table = &scene->m_LayoutsNodeDescs[table_index];
        }
        assert(layout_index_end < scene->m_Layouts.Size());
        for(uint16_t i = layout_index_start; i <= layout_index_end; ++i)
            table[i] = (void*) desc;
        return RESULT_OK;
    }

    Result SetLayout(const HScene scene, dmhash_t layout_id, SetNodeCallback set_node_callback)
    {
        scene->m_LayoutId = layout_id;
        uint16_t index = GetLayoutIndex(scene, layout_id);
        uint32_t n = scene->m_Nodes.Size();
        InternalNode* nodes = scene->m_Nodes.Begin();
        for (uint32_t i = 0; i < n; ++i)
        {
            InternalNode *n = &nodes[i];
            if(!n->m_Node.m_NodeDescTable)
                continue;
            set_node_callback(scene, GetNodeHandle(n), n->m_Node.m_NodeDescTable[index]);
            n->m_Node.m_DirtyLocal = 1;
        }
        return RESULT_OK;
    }

    HNode GetNodeHandle(InternalNode* node)
    {
        return ((uint32_t) node->m_Version) << 16 | node->m_Index;
    }

    TextureSetAnimDesc* GetNodeTextureSet(HScene scene, HNode node)
    {
        InternalNode* in = GetNode(scene, node);
        Node& n = in->m_Node;
        if(n.m_TextureType != NODE_TEXTURE_TYPE_TEXTURE_SET || n.m_TextureSetAnimDesc.m_TexCoords == 0x0)
            return 0;
        return &n.m_TextureSetAnimDesc;
    }

    static inline int32_t GetNodeAnimationFrameInternal(InternalNode* in)
    {
        Node& n = in->m_Node;
        if(n.m_TextureType != NODE_TEXTURE_TYPE_TEXTURE_SET || n.m_TextureSetAnimDesc.m_TexCoords == 0x0)
            return -1;
        TextureSetAnimDesc* anim_desc = &n.m_TextureSetAnimDesc;
        int32_t anim_frames = anim_desc->m_State.m_End - anim_desc->m_State.m_Start;
        int32_t anim_frame = (int32_t) (n.m_FlipbookAnimPosition * (float)anim_frames);
        return anim_desc->m_State.m_Start + dmMath::Clamp(anim_frame, 0, anim_frames-1);
    }

    int32_t GetNodeAnimationFrame(HScene scene, HNode node)
    {
        return GetNodeAnimationFrameInternal(GetNode(scene, node));
    }

    int32_t GetNodeAnimationFrameCount(HScene scene, HNode node)
    {
        TextureSetAnimDesc* anim_desc = GetNodeTextureSet(scene, node);
        if (anim_desc == 0)
        {
            return -1;
        }
        return anim_desc->m_State.m_End - anim_desc->m_State.m_Start;
    }


    static inline const float* GetNodeFlipbookAnimUVInternal(InternalNode* in)
    {
        int32_t anim_frame = GetNodeAnimationFrameInternal(in);
        if (anim_frame < 0)
            return 0;

        Node& n = in->m_Node;
        TextureSetAnimDesc* anim_desc = &n.m_TextureSetAnimDesc;
        // Each frame is a quad, with 2 floats for each coord (== 8 floats)
        return anim_desc->m_TexCoords + anim_frame * 8;
    }

    const float* GetNodeFlipbookAnimUV(HScene scene, HNode node)
    {
        return GetNodeFlipbookAnimUVInternal(GetNode(scene, node));
    }

    Vector4 CalculateReferenceScale(HScene scene, InternalNode* node)
    {
        float scale_x = 1.0f;
        float scale_y = 1.0f;

        if (scene->m_AdjustReference == ADJUST_REFERENCE_LEGACY || node == 0x0 || node->m_ParentIndex == INVALID_INDEX) {
            scale_x = (float) scene->m_Context->m_PhysicalWidth / (float) scene->m_Width;
            scale_y = (float) scene->m_Context->m_PhysicalHeight / (float) scene->m_Height;
        } else {
            Vector4 adjust_scale = scene->m_Nodes[node->m_ParentIndex].m_Node.m_LocalAdjustScale;
            scale_x = adjust_scale.getX();
            scale_y = adjust_scale.getY();
        }
        return Vector4(scale_x, scale_y, 1.0f, 1.0f);
    }

    inline void CalculateNodeSize(InternalNode* in)
    {
        Node& n = in->m_Node;
        //TODO: Custom/ParticleFX shouldn't be singled out. It's the others that should be included
        if(n.m_SizeMode == SIZE_MODE_MANUAL || n.m_NodeType == NODE_TYPE_CUSTOM ||
           n.m_NodeType == NODE_TYPE_PARTICLEFX || n.m_TextureType != NODE_TEXTURE_TYPE_TEXTURE_SET ||
           n.m_TextureSetAnimDesc.m_TexCoords == 0x0)
        {
            return;
        }

        const float* tc = GetNodeFlipbookAnimUVInternal(in);
        TextureSetAnimDesc* anim_desc = &n.m_TextureSetAnimDesc;

        float w,h;
        if(tc[0] != tc[2] && tc[3] != tc[5])
        {
            // uv-rotated
            w = tc[2]-tc[0];
            h = tc[1]-tc[5];
            n.m_Properties[PROPERTY_SIZE][0] = h * (float)anim_desc->m_State.m_OriginalTextureHeight;
            n.m_Properties[PROPERTY_SIZE][1] = w * (float)anim_desc->m_State.m_OriginalTextureWidth;
        }
        else
        {
            w = tc[4]-tc[0];
            h = tc[3]-tc[1];
            n.m_Properties[PROPERTY_SIZE][0] = w * (float)anim_desc->m_State.m_OriginalTextureWidth;
            n.m_Properties[PROPERTY_SIZE][1] = h * (float)anim_desc->m_State.m_OriginalTextureHeight;
        }
    }

    struct UpdateDynamicTexturesParams
    {
        UpdateDynamicTexturesParams()
        {
            memset(this, 0, sizeof(*this));
        }
        HScene m_Scene;
        void*  m_Context;
        const RenderSceneParams* m_Params;
        int    m_NewCount;
    };

    static void UpdateDynamicTextures(UpdateDynamicTexturesParams* params, const dmhash_t* key, DynamicTexture* texture)
    {
        dmGui::Scene* const scene = params->m_Scene;
        void* const context = params->m_Context;

        if (texture->m_Deleted) {
            if (texture->m_Handle) {
                // handle might be null if the texture is created/destroyed in the same frame
                params->m_Params->m_DeleteTexture(scene, texture->m_Handle, context);
            }
            if (scene->m_DeletedDynamicTextures.Full()) {
                scene->m_DeletedDynamicTextures.OffsetCapacity(16);
            }
            scene->m_DeletedDynamicTextures.Push(*key);
        } else {
            if (!texture->m_Handle && texture->m_Buffer) {
                texture->m_Handle = params->m_Params->m_NewTexture(scene, texture->m_Width, texture->m_Height, texture->m_Type, texture->m_Buffer, context);
                params->m_NewCount++;
                free(texture->m_Buffer);
                texture->m_Buffer = 0;
            } else if (texture->m_Handle && texture->m_Buffer) {
                params->m_Params->m_SetTextureData(scene, texture->m_Handle, texture->m_Width, texture->m_Height, texture->m_Type, texture->m_Buffer, context);
                free(texture->m_Buffer);
                texture->m_Buffer = 0;
            }
        }
    }

    static void UpdateDynamicTextures(HScene scene, const RenderSceneParams& params, void* context)
    {
        UpdateDynamicTexturesParams p;
        p.m_Scene = scene;
        p.m_Context = context;
        p.m_Params = &params;
        scene->m_DeletedDynamicTextures.SetSize(0);
        scene->m_DynamicTextures.Iterate(UpdateDynamicTextures, &p);

        if (p.m_NewCount > 0) {
            uint32_t n = scene->m_Nodes.Size();
            InternalNode* nodes = scene->m_Nodes.Begin();
            for (uint32_t j = 0; j < n; ++j) {
                Node& node = nodes[j].m_Node;
                if (DynamicTexture* texture = scene->m_DynamicTextures.Get(node.m_TextureHash)) {
                    node.m_Texture = texture->m_Handle;
                    node.m_TextureType = NODE_TEXTURE_TYPE_DYNAMIC;
                }
            }
        }
    }

    static void DeferredDeleteDynamicTextures(HScene scene, const RenderSceneParams& params, void* context)
    {
        for (uint32_t i = 0; i < scene->m_DeletedDynamicTextures.Size(); ++i) {
            dmhash_t texture_hash = scene->m_DeletedDynamicTextures[i];
            scene->m_DynamicTextures.Erase(texture_hash);

            uint32_t n = scene->m_Nodes.Size();
            InternalNode* nodes = scene->m_Nodes.Begin();
            for (uint32_t j = 0; j < n; ++j) {
                Node& node = nodes[j].m_Node;
                if (node.m_TextureHash == texture_hash) {
                    node.m_Texture = 0;
                    node.m_TextureType = NODE_TEXTURE_TYPE_NONE;
                    // Do not break here. Texture may be used multiple times.
                }
            }
        }
    }

    static uint16_t GetLayerIndex(HScene scene, InternalNode* node)
    {
        if (node->m_Node.m_LayerHash == DEFAULT_LAYER && node->m_ParentIndex != INVALID_INDEX)
        {
            return GetLayerIndex(scene, &scene->m_Nodes[node->m_ParentIndex & 0xffff]);
        } else {
            return node->m_Node.m_LayerIndex;
        }
    }

    struct RenderEntrySortPred
    {
        bool operator ()(const RenderEntry& a, const RenderEntry& b) const
        {
            return a.m_RenderKey < b.m_RenderKey;
        }
    };

    struct RenderEntrySortDisabledPred
    {
        bool operator ()(const RenderEntry& a, const RenderEntry& b) const
        {
            return a.m_RenderKey < b.m_RenderKey;
        }
    };

    struct ScopeContext {
        ScopeContext() {
            memset(this, 0, sizeof(*this));
            m_NonInvClipperHead = INVALID_INDEX;
            m_NonInvClipperTail = INVALID_INDEX;
        }
        uint16_t m_NonInvClipperHead;
        uint16_t m_NonInvClipperTail;
        uint16_t m_BitFieldOffset;
        uint16_t m_ClipperCount;
        uint16_t m_InvClipperCount;
    };

    static uint16_t CalcBitRange(uint16_t val) {
        uint16_t bit_range = 0;
        while (val != 0) {
            bit_range++;
            val >>= 1;
        }
        return bit_range;
    }

    static uint16_t CalcMask(uint16_t bits) {
        return (1 << bits) - 1;
    }

    static uint64_t CalcRenderKey(uint64_t layer, uint64_t index, uint64_t inv_clipper_id, uint64_t sub_layer, uint64_t sub_index) {
        return (layer << LAYER_SHIFT)
                | (index << INDEX_SHIFT)
                | (inv_clipper_id << CLIPPER_SHIFT)
                | (sub_layer << SUB_LAYER_SHIFT)
                | (sub_index << SUB_INDEX_SHIFT);
    }

    static void UpdateScope(InternalNode* node, StencilScope& scope, StencilScope& child_scope, const StencilScope* parent_scope, uint16_t index, uint16_t non_inv_clipper_count, uint16_t inv_clipper_count, uint16_t bit_field_offset) {
        int bit_range = CalcBitRange(non_inv_clipper_count);
        // state used for drawing the clipper
        scope.m_WriteMask = 0xff;
        scope.m_TestMask = 0;
        if (parent_scope != 0x0) {
            scope.m_TestMask = parent_scope->m_TestMask;
        }
        bool inverted = node->m_Node.m_ClippingInverted;
        if (!inverted) {
            scope.m_RefVal = (index + 1) << bit_field_offset;
            if (parent_scope != 0x0) {
                scope.m_RefVal |= parent_scope->m_RefVal;
            }
        } else {
            scope.m_RefVal = 1 << (7 - index);
            if (parent_scope != 0x0) {
                scope.m_RefVal |= (CalcMask(bit_field_offset) & parent_scope->m_RefVal);
            }
        }
        if (inverted && node->m_Node.m_ClippingVisible) {
            scope.m_ColorMask = 0xf;
        } else {
            scope.m_ColorMask = 0;
        }
        // state used for drawing any sub non-clippers
        child_scope.m_WriteMask = 0;
        if (!inverted) {
            child_scope.m_RefVal = scope.m_RefVal;
            child_scope.m_TestMask = (CalcMask(bit_range) << bit_field_offset) | scope.m_TestMask;
        } else {
            child_scope.m_RefVal = 0;
            child_scope.m_TestMask = scope.m_RefVal;
            if (parent_scope != 0x0) {
                child_scope.m_RefVal |= parent_scope->m_RefVal;
                child_scope.m_TestMask |= parent_scope->m_TestMask;
            }
        }
        child_scope.m_ColorMask = 0xf;
        // Check for overflow
        int inverted_count = 0;
        if (inverted) {
            inverted_count = index + 1;
        } else {
            inverted_count = inv_clipper_count;
        }
        int bit_count = inverted_count + bit_field_offset + bit_range;
        if (bit_count > 8) {
            dmLogWarning("Stencil buffer exceeded, clipping will not work as expected.");
        }
    }

    static void CollectInvClippers(HScene scene, uint16_t start_index, dmArray<InternalClippingNode>& clippers, ScopeContext& scope_context, uint16_t parent_index) {
        uint32_t index = start_index;
        InternalClippingNode* parent = 0x0;
        if (parent_index != INVALID_INDEX) {
            parent = &clippers[parent_index];
        }
        while (index != INVALID_INDEX)
        {
            InternalNode* n = &scene->m_Nodes[index];
            if (n->m_Node.m_Enabled)
            {
                switch (n->m_Node.m_ClippingMode) {
                case CLIPPING_MODE_STENCIL:
                    {
                        uint32_t clipper_index = clippers.Size();
                        clippers.SetSize(clipper_index + 1);
                        InternalClippingNode& clipper = clippers.Back();
                        clipper.m_NodeIndex = index;
                        clipper.m_ParentIndex = parent_index;
                        clipper.m_NextNonInvIndex = INVALID_INDEX;
                        clipper.m_VisibleRenderKey = ~0ULL;
                        n->m_ClipperIndex = clipper_index;
                        if (n->m_Node.m_ClippingInverted) {
                            StencilScope* parent_scope = 0x0;
                            if (parent != 0x0) {
                                parent_scope = &parent->m_ChildScope;
                            }
                            UpdateScope(n, clipper.m_Scope, clipper.m_ChildScope, parent_scope, scope_context.m_InvClipperCount, 0, 0, scope_context.m_BitFieldOffset);
                            ++scope_context.m_InvClipperCount;
                            CollectInvClippers(scene, n->m_ChildHead, clippers, scope_context, clipper_index);
                        } else {
                            // append to linked list
                            uint16_t* pointer = &scope_context.m_NonInvClipperHead;
                            if (*pointer != INVALID_INDEX) {
                                pointer = &clippers[scope_context.m_NonInvClipperTail].m_NextNonInvIndex;
                            }
                            *pointer = clipper_index;
                            scope_context.m_NonInvClipperTail = clipper_index;
                            ++scope_context.m_ClipperCount;
                        }
                    }
                    break;
                case CLIPPING_MODE_NONE:
                    n->m_ClipperIndex = parent_index;
                    CollectInvClippers(scene, n->m_ChildHead, clippers, scope_context, parent_index);
                    break;
                }
            }
            index = n->m_NextIndex;
        }
    }

    static void CollectClippers(HScene scene, uint16_t start_index, uint16_t bit_field_offset, uint16_t inv_clipper_count, dmArray<InternalClippingNode>& clippers, uint16_t parent_index)
    {
        ScopeContext context;
        context.m_BitFieldOffset = bit_field_offset;
        context.m_InvClipperCount = inv_clipper_count;
        CollectInvClippers(scene, start_index, clippers, context, parent_index);
        uint16_t non_inv_clipper_index = context.m_NonInvClipperHead;
        uint16_t index = 0;
        while (non_inv_clipper_index != INVALID_INDEX) {
            InternalClippingNode* non_inv_clipper = &clippers[non_inv_clipper_index];
            StencilScope* parent_scope = 0x0;
            if (non_inv_clipper->m_ParentIndex != INVALID_INDEX) {
                parent_scope = &clippers[non_inv_clipper->m_ParentIndex].m_ChildScope;
            }
            InternalNode* node = &scene->m_Nodes[non_inv_clipper->m_NodeIndex];
            UpdateScope(node, non_inv_clipper->m_Scope, non_inv_clipper->m_ChildScope, parent_scope, index, context.m_ClipperCount, context.m_InvClipperCount, bit_field_offset);
            uint16_t bit_range = CalcBitRange(context.m_ClipperCount);
            CollectClippers(scene, node->m_ChildHead, context.m_BitFieldOffset + bit_range, context.m_InvClipperCount, clippers, non_inv_clipper_index);
            non_inv_clipper_index = non_inv_clipper->m_NextNonInvIndex;
            ++index;
        }
    }

    static void Increment(Scope* scope) {
        scope->m_Index = dmMath::Min(255, scope->m_Index + 1);
    }

    static uint64_t CalcRenderKey(Scope* scope, uint16_t layer, uint16_t index) {
        if (scope != 0x0) {
            return CalcRenderKey(scope->m_RootLayer, scope->m_RootIndex, scope->m_Index, layer, index);
        } else {
            return CalcRenderKey(layer, index, 0, 0, 0);
        }
    }

    static uint16_t CollectRenderEntries(HScene scene, uint16_t start_index, uint16_t order, Scope* scope, dmArray<InternalClippingNode>& clippers, dmArray<RenderEntry>& render_entries) {
        uint16_t index = start_index;
        while (index != INVALID_INDEX) {
            InternalNode* n = &scene->m_Nodes[index];
            if (n->m_Node.m_Enabled) {
                HNode node = GetNodeHandle(n);
                uint16_t layer = GetLayerIndex(scene, n);
                if (n->m_ClipperIndex != INVALID_INDEX) {
                    InternalClippingNode& clipper = clippers[n->m_ClipperIndex];
                    if (clipper.m_NodeIndex == index) {
                        bool root_clipper = scope == 0x0;
                        Scope tmp_scope(0, order);
                        Scope* current_scope = scope;
                        if (current_scope == 0x0) {
                            current_scope = &tmp_scope;
                            ++order;
                        } else {
                            Increment(current_scope);
                        }
                        uint64_t clipping_key = CalcRenderKey(current_scope, 0, 0);
                        uint64_t render_key = CalcRenderKey(current_scope, layer, 1);
                        CollectRenderEntries(scene, n->m_ChildHead, 2, current_scope, clippers, render_entries);
                        if (layer > 0) {
                            render_key = CalcRenderKey(current_scope, layer, 1);
                        }
                        clipper.m_VisibleRenderKey = render_key;
                        RenderEntry entry;
                        entry.m_Node = node;
                        entry.m_RenderKey = clipping_key;
                        if (render_entries.Full())
                        {
                            render_entries.OffsetCapacity(16U);
                        }
                        render_entries.Push(entry);
                        if (n->m_Node.m_ClippingVisible) {
                            entry.m_RenderKey = render_key;
                            if (render_entries.Full())
                            {
                                render_entries.OffsetCapacity(16U);
                            }
                            render_entries.Push(entry);
                        }
                        if (!root_clipper) {
                            Increment(current_scope);
                        }
                        index = n->m_NextIndex;
                        continue;
                    }
                }

                if (n->m_Node.m_NodeType == NODE_TYPE_PARTICLEFX)
                {
                    HNode hnode = GetNodeHandle(n);
                    uint32_t alive_count = scene->m_AliveParticlefxs.Size();
                    for (uint32_t i = 0; i < alive_count; ++i)
                    {
                        ParticlefxComponent* comp = &scene->m_AliveParticlefxs[i];
                        if (hnode == comp->m_Node)
                        {
                            uint32_t emitter_count = dmParticle::GetInstanceEmitterCount(scene->m_ParticlefxContext, comp->m_Instance);

                            // Create a render entry for each emitter
                            for (uint32_t emitter_i = 0; emitter_i < emitter_count; ++emitter_i)
                            {
                                dmParticle::EmitterRenderData* emitter_render_data;
                                dmParticle::GetEmitterRenderData(scene->m_ParticlefxContext, comp->m_Instance, emitter_i, &emitter_render_data);

                                if (emitter_render_data == 0x0)
                                    continue;

                                RenderEntry emitter_render_entry;
                                emitter_render_entry.m_Node = node;
                                emitter_render_entry.m_RenderKey = CalcRenderKey(scope, layer, order++);
                                emitter_render_entry.m_RenderData = emitter_render_data;

                                if (render_entries.Full())
                                {
                                    render_entries.OffsetCapacity(16U);
                                }
                                render_entries.Push(emitter_render_entry);
                            }
                        }
                    }
                }
                else
                {
                    RenderEntry entry;
                    entry.m_Node = node;
                    entry.m_RenderKey = CalcRenderKey(scope, layer, order++);
                    if (render_entries.Full())
                    {
                        render_entries.OffsetCapacity(16U);
                    }
                    render_entries.Push(entry);
                }

                order = CollectRenderEntries(scene, n->m_ChildHead, order, scope, clippers, render_entries);
            }
            index = n->m_NextIndex;
        }
        return order;
    }

    static void CollectNodes(HScene scene, dmArray<InternalClippingNode>& clippers, dmArray<RenderEntry>& render_entries)
    {
        CollectClippers(scene, scene->m_RenderHead, 0, 0, clippers, INVALID_INDEX);
        CollectRenderEntries(scene, scene->m_RenderHead, 0, 0x0, clippers, render_entries);
    }

<<<<<<< HEAD
    static inline bool IsInvisible(InternalNode* n, float opacity)
    {
        bool no_clipping = n->m_ClipperIndex == INVALID_INDEX;

        return opacity == 0.0f && no_clipping;
=======
    static inline bool IsVisible(InternalNode* n, float opacity)
    {
        bool use_clipping = n->m_ClipperIndex != INVALID_INDEX;

        return n->m_Node.m_IsVisible && (opacity != 0.0f || use_clipping);
>>>>>>> d2819d56
    }

    void RenderScene(HScene scene, const RenderSceneParams& params, void* context)
    {
        Context* c = scene->m_Context;

        UpdateDynamicTextures(scene, params, context);
        DeferredDeleteDynamicTextures(scene, params, context);

        c->m_RenderNodes.SetSize(0);
        c->m_RenderTransforms.SetSize(0);
        c->m_RenderOpacities.SetSize(0);
        c->m_StencilClippingNodes.SetSize(0);
        c->m_StencilScopes.SetSize(0);
        c->m_StencilScopeIndices.SetSize(0);
        uint32_t capacity = scene->m_NodePool.Size() * 2;
        if (capacity > c->m_RenderNodes.Capacity())
        {
            c->m_RenderNodes.SetCapacity(capacity);
            c->m_RenderTransforms.SetCapacity(capacity);
            c->m_RenderOpacities.SetCapacity(capacity);
            c->m_SceneTraversalCache.m_Data.SetCapacity(capacity);
            c->m_SceneTraversalCache.m_Data.SetSize(capacity);
            c->m_StencilClippingNodes.SetCapacity(capacity);
            c->m_StencilScopes.SetCapacity(capacity);
            c->m_StencilScopeIndices.SetCapacity(capacity);
        }

        c->m_SceneTraversalCache.m_NodeIndex = 0;
        if(++c->m_SceneTraversalCache.m_Version == INVALID_INDEX)
        {
            c->m_SceneTraversalCache.m_Version = 0;
        }

        CollectNodes(scene, c->m_StencilClippingNodes, c->m_RenderNodes);
        uint32_t node_count = c->m_RenderNodes.Size();
        std::sort(c->m_RenderNodes.Begin(), c->m_RenderNodes.End(), RenderEntrySortPred());
        Matrix4 transform;

        if (c->m_RenderNodes.Capacity() > c->m_RenderTransforms.Capacity())
        {
            uint32_t new_capacity = c->m_RenderNodes.Capacity();
            c->m_RenderTransforms.SetCapacity(new_capacity);
            c->m_RenderOpacities.SetCapacity(new_capacity);
            c->m_SceneTraversalCache.m_Data.SetCapacity(new_capacity);
            c->m_SceneTraversalCache.m_Data.SetSize(new_capacity);
            c->m_StencilClippingNodes.SetCapacity(new_capacity);
            c->m_StencilScopes.SetCapacity(new_capacity);
            c->m_StencilScopeIndices.SetCapacity(new_capacity);
        }

        uint32_t num_pruned = 0;
        for (uint32_t i = 0; i < node_count; ++i)
        {
            RenderEntry& entry = c->m_RenderNodes[i];
            uint16_t index = entry.m_Node & 0xffff;
            InternalNode* n = &scene->m_Nodes[index];
            float opacity = 1.0f;

            // Ideally, we'd like to be able to do this in an Update step,
            // but since the gui script is updated _after_ the gui component, we need to accomodate
            // for any late scripting changes
            // Note: We need this update step for bones as well, since they update their transform
            CalculateNodeSize(n);
            CalculateNodeTransformAndAlphaCached(scene, n, CalculateNodeTransformFlags(CALCULATE_NODE_INCLUDE_SIZE | CALCULATE_NODE_RESET_PIVOT), transform, opacity);

            // Ideally, we'd like to have this update step in the Update function (I'm not even sure why it isn't tbh)
            // But for now, let's prune the list here
<<<<<<< HEAD
            if (IsInvisible(n, opacity) || n->m_Node.m_IsBone)
=======
            if (!IsVisible(n, opacity) || n->m_Node.m_IsBone)
>>>>>>> d2819d56
            {
                entry.m_Node = INVALID_HANDLE;
                entry.m_RenderKey = INVALID_RENDER_KEY;
                ++num_pruned;
                continue;
            }

            c->m_RenderTransforms.Push(transform);
            c->m_RenderOpacities.Push(opacity);
            if (n->m_ClipperIndex != INVALID_INDEX) {
                InternalClippingNode* clipper = &c->m_StencilClippingNodes[n->m_ClipperIndex];
                if (clipper->m_NodeIndex == index) {
                    if (clipper->m_VisibleRenderKey == entry.m_RenderKey) {
                        StencilScope* scope = 0x0;
                        if (clipper->m_ParentIndex != INVALID_INDEX) {
                            scope = &c->m_StencilClippingNodes[clipper->m_ParentIndex].m_ChildScope;
                        }
                        c->m_StencilScopes.Push(scope);
                    } else {
                        c->m_StencilScopes.Push(&clipper->m_Scope);
                    }
                } else {
                    c->m_StencilScopes.Push(&clipper->m_ChildScope);
                }
            } else {
                c->m_StencilScopes.Push(0x0);
            }
        }

        if (num_pruned)
        {
            std::sort(c->m_RenderNodes.Begin(), c->m_RenderNodes.End(), RenderEntrySortDisabledPred());
            c->m_RenderNodes.SetSize(c->m_RenderNodes.Size() - num_pruned);
        }

        scene->m_ResChanged = 0;
        params.m_RenderNodes(scene, c->m_RenderNodes.Begin(), c->m_RenderTransforms.Begin(), c->m_RenderOpacities.Begin(), (const StencilScope**)c->m_StencilScopes.Begin(), c->m_RenderNodes.Size(), context);
    }

    static bool IsNodeEnabledRecursive(HScene scene, uint16_t node_index)
    {
        InternalNode* node = &scene->m_Nodes[node_index];
        if (node->m_Node.m_Enabled && node->m_ParentIndex != INVALID_INDEX)
        {
            return IsNodeEnabledRecursive(scene, node->m_ParentIndex);
        }
        else
        {
            return node->m_Node.m_Enabled;
        }
    }

    #define OLD_VERSION false

    static bool AnimCompare(const Animation& lhs, const float* value)
    {
        return lhs.m_Value < value;
    }

    static inline void RemoveAnimation(dmArray<Animation>& animations, uint32_t i)
    {
        Animation* current = &animations[i];
        Animation* end = animations.End();
        // Move all one step to the "left"
        memmove(current, current+1, sizeof(Animation) * (end-current-1));
        animations.SetSize(animations.Size()-1);
    }

    static inline uint32_t FindAnimation(dmArray<Animation>& animations, float* value)
    {
        Animation* begin = animations.Begin();
        Animation* end = animations.End();
        Animation* anim = std::lower_bound(begin, end, value, AnimCompare);

        if (anim != end && anim->m_Value == value)
        {
            return (uint32_t)(anim - begin);
        }
        return 0xffffffff;
    }

    // This function assumes the size of the array has already grown 1 element
    static inline uint32_t InsertAnimation(dmArray<Animation>& animations, Animation* anim)
    {
        Animation* begin = animations.Begin();
        // We use the fact that the actual end pointer is actually valid here (it's just uninitialized)
        Animation* last = animations.End()-1;
        Animation* current = std::lower_bound(begin, last, anim->m_Value, AnimCompare);
        if (current != last && current->m_Value != anim->m_Value) // anim.m_Value >= value
        {
            // Move all one step to the "right"
            memmove(current+1, current, sizeof(Animation) * (last-current));
        }
        *current = *anim;
        return (uint32_t)(current - begin);
    }

    static inline void CompleteAnimation(HScene scene, Animation* anim, bool finished)
    {
        if (!anim->m_AnimationCompleteCalled)
        {
            // NOTE: Very important to set m_AnimationCompleteCalled to 1
            // before invoking the call-back. The call-back could potentially
            // start a new animation that could reuse the same animation slot.
            anim->m_AnimationCompleteCalled = 1;

            // NOTE: Very important to invoke the easing release callback for
            // the before calling animation complete. The animation
            // complete callback could start a new animation with an easing
            // curve that would be immediately released.
            if (anim->m_Easing.release_callback)
            {
                anim->m_Easing.release_callback(&anim->m_Easing);
            }

            if (anim->m_AnimationComplete)
            {
                anim->m_AnimationComplete(scene, anim->m_Node, finished, anim->m_Userdata1, anim->m_Userdata2);
            }
        }
    }

    void UpdateAnimations(HScene scene, float dt)
    {
        dmArray<Animation>* animations = &scene->m_Animations;

        uint32_t active_animations = 0;

        for (uint32_t i = 0; i < animations->Size(); ++i)
        {
            Animation* anim = &(*animations)[i];

            dmGui::Playback playback = anim->m_Playback;
            bool looping = playback == PLAYBACK_LOOP_FORWARD || playback == PLAYBACK_LOOP_BACKWARD || playback == PLAYBACK_LOOP_PINGPONG;

            if (anim->m_Elapsed > anim->m_Duration
                || anim->m_Cancelled
                || (!looping && anim->m_Elapsed == anim->m_Duration && anim->m_Duration != 0))
            {
                continue;
            }
            if (!IsNodeEnabledRecursive(scene, anim->m_Node & 0xffff))
            {
                continue;
            }
            ++active_animations;

            if (anim->m_Delay < dt)
            {
                if (anim->m_FirstUpdate)
                {
                    anim->m_From = *anim->m_Value;
                    anim->m_FirstUpdate = 0;
                    // Compensate Elapsed with Delay underflow
                    anim->m_Elapsed = -anim->m_Delay;
                    anim->m_Delay = 0;
                }

                // NOTE: We add dt to elapsed before we calculate t.
                // Example: 60 updates with dt=1/60.0 should result in a complete animation
                anim->m_Elapsed += dt*anim->m_PlaybackRate;

                // Clamp elapsed to duration if we are closer than half a time step
                anim->m_Elapsed = dmMath::Select(anim->m_Elapsed + dt * anim->m_PlaybackRate * 0.5f - anim->m_Duration, anim->m_Duration, anim->m_Elapsed);
                // Calculate normalized time if elapsed has not yet reached duration, otherwise it's set to 1 (animation complete)
                float t = 1.0f;
                if (anim->m_Duration != 0)
                {
                    t = dmMath::Select(anim->m_Duration - anim->m_Elapsed, anim->m_Elapsed / anim->m_Duration, 1.0f);
                }
                float t2 = t;
                if (playback == PLAYBACK_ONCE_BACKWARD || playback == PLAYBACK_LOOP_BACKWARD || anim->m_Backwards) {
                    t2 = 1.0f - t;
                }
                if (playback == PLAYBACK_ONCE_PINGPONG || playback == PLAYBACK_LOOP_PINGPONG) {
                    t2 *= 2.0f;
                    if (t2 > 1.0f) {
                        t2 = 2.0f - t2;
                    }
                }

                float x = dmEasing::GetValue(anim->m_Easing, t2);

                *anim->m_Value = anim->m_From + (anim->m_To - anim->m_From) * x;
                // Flag local transform as dirty for the node
                scene->m_Nodes[anim->m_Node & 0xffff].m_Node.m_DirtyLocal = 1;

                // Animation complete, see above
                if (t >= 1.0f)
                {
                    if (looping) {
                        anim->m_Elapsed = anim->m_Elapsed - anim->m_Duration;
                        if (playback == PLAYBACK_LOOP_PINGPONG) {
                            anim->m_Backwards ^= 1;
                        }
                    } else {
                        CompleteAnimation(scene, anim, true);
                    }
                }
            }
            else
            {
                anim->m_Delay -= dt;
            }
        }

        uint32_t n = animations->Size();
        for (uint32_t i = 0; i < n; ++i)
        {
            Animation* anim = &(*animations)[i];
            if ((anim->m_Elapsed >= anim->m_Duration && anim->m_Delay == 0) || anim->m_Cancelled)
            {
                // If we have cancelled an animation, its callback won't be called which means
                // we potentially get dangling lua refs in the script system
                if (!anim->m_AnimationCompleteCalled && anim->m_AnimationComplete)
                {
                    anim->m_AnimationCompleteCalled = 1;
                    anim->m_AnimationComplete(scene, anim->m_Node, !anim->m_Cancelled, anim->m_Userdata1, anim->m_Userdata2);
                }

                RemoveAnimation(*animations, i);
                i--;
                n--;
                continue;
            }
        }

        DM_PROPERTY_ADD_U32(rmtp_GuiAnimations, n);
        DM_PROPERTY_ADD_U32(rmtp_GuiActiveAnimations, active_animations);
    }

    struct InputArgs
    {
        const InputAction* m_Action;
        bool m_Consumed;
    };

    Result RunScript(HScene scene, ScriptFunction script_function, int custom_ref, void* args)
    {
        DM_PROFILE(__FUNCTION__);

        if (scene->m_Script == 0x0)
            return RESULT_OK;

        lua_State* L = scene->m_Context->m_LuaState;
        int top = lua_gettop(L);
        (void)top;

        int lua_ref = scene->m_Script->m_FunctionReferences[script_function];
        if (custom_ref != LUA_NOREF) {
            lua_ref = custom_ref;
        }

        if (lua_ref != LUA_NOREF)
        {
            lua_rawgeti(L, LUA_REGISTRYINDEX, scene->m_InstanceReference);
            dmScript::SetInstance(L);

            if (custom_ref != LUA_NOREF) {
                dmScript::ResolveInInstance(L, custom_ref);
                if (!lua_isfunction(L, -1))
                {
                    // If the script instance is dead we just ignore the callback
                    lua_pop(L, 1);
                    lua_pushnil(L);
                    dmScript::SetInstance(L);
                    dmLogWarning("Failed to call message response callback function, has it been deleted?");
                    return RESULT_OK;
                }
                dmScript::UnrefInInstance(L, custom_ref);
            }
            else
            {
                lua_rawgeti(L, LUA_REGISTRYINDEX, lua_ref);
            }

            assert(lua_isfunction(L, -1));

            lua_rawgeti(L, LUA_REGISTRYINDEX, scene->m_InstanceReference);

            uint32_t arg_count = 1;
            uint32_t ret_count = 0;

            const char* message_name = 0;
            switch (script_function)
            {
            case SCRIPT_FUNCTION_UPDATE:
                {
                    float* dt = (float*)args;
                    lua_pushnumber(L, (lua_Number) *dt);
                    arg_count += 1;
                }
                break;
            case SCRIPT_FUNCTION_ONMESSAGE:
                {
                    dmMessage::Message* message = (dmMessage::Message*)args;
                    dmScript::PushHash(L, message->m_Id);

                    if (message->m_Descriptor)
                    {
                        message_name = ((const dmDDF::Descriptor*)message->m_Descriptor)->m_Name;
                        dmScript::PushDDF(L, (dmDDF::Descriptor*)message->m_Descriptor, (const char*) message->m_Data, true);
                    }
                    else
                    {
                        if (dmProfile::IsInitialized())
                        {
                            // Try to find the message name via id and reverse hash
                            message_name = (const char*)dmHashReverse64(message->m_Id, 0);
                        }
                        if (message->m_DataSize > 0)
                        {
                            dmScript::PushTable(L, (const char*) message->m_Data, message->m_DataSize);
                        }
                        else
                        {
                            lua_newtable(L);
                        }
                    }

                    dmScript::PushURL(L, message->m_Sender);
                    arg_count += 3;
                }
                break;
            case SCRIPT_FUNCTION_ONINPUT:
                {
                    InputArgs* input_args = (InputArgs*)args;
                    const InputAction* ia = input_args->m_Action;
                    // 0 is reserved for mouse movement
                    if (ia->m_ActionId != 0)
                    {
                        dmScript::PushHash(L, ia->m_ActionId);
                    }
                    else
                    {
                        lua_pushnil(L);
                    }

                    lua_newtable(L);

                    if (ia->m_IsGamepad) {
                        lua_pushliteral(L, "gamepad");
                        lua_pushnumber(L, ia->m_GamepadIndex);
                        lua_settable(L, -3);
                    }

                    if (ia->m_GamepadConnected)
                    {
                        lua_pushlstring(L, ia->m_Text, ia->m_TextCount);
                        lua_setfield(L, -2, "gamepad_name");
                    }

                    if (ia->m_ActionId != 0)
                    {
                        lua_pushstring(L, "value");
                        lua_pushnumber(L, ia->m_Value);
                        lua_rawset(L, -3);

                        lua_pushstring(L, "pressed");
                        lua_pushboolean(L, ia->m_Pressed);
                        lua_rawset(L, -3);

                        lua_pushstring(L, "released");
                        lua_pushboolean(L, ia->m_Released);
                        lua_rawset(L, -3);

                        lua_pushstring(L, "repeated");
                        lua_pushboolean(L, ia->m_Repeated);
                        lua_rawset(L, -3);
                    }

                    if (ia->m_PositionSet)
                    {
                        lua_pushstring(L, "x");
                        lua_pushnumber(L, ia->m_X);
                        lua_rawset(L, -3);

                        lua_pushstring(L, "y");
                        lua_pushnumber(L, ia->m_Y);
                        lua_rawset(L, -3);

                        lua_pushstring(L, "dx");
                        lua_pushnumber(L, ia->m_DX);
                        lua_rawset(L, -3);

                        lua_pushstring(L, "dy");
                        lua_pushnumber(L, ia->m_DY);
                        lua_rawset(L, -3);

                        lua_pushstring(L, "screen_x");
                        lua_pushnumber(L, ia->m_ScreenX);
                        lua_rawset(L, -3);

                        lua_pushstring(L, "screen_y");
                        lua_pushnumber(L, ia->m_ScreenY);
                        lua_rawset(L, -3);

                        lua_pushstring(L, "screen_dx");
                        lua_pushnumber(L, ia->m_ScreenDX);
                        lua_rawset(L, -3);

                        lua_pushstring(L, "screen_dy");
                        lua_pushnumber(L, ia->m_ScreenDY);
                        lua_rawset(L, -3);
                    }

                    if (ia->m_AccelerationSet)
                    {
                        lua_pushstring(L, "acc_x");
                        lua_pushnumber(L, ia->m_AccX);
                        lua_rawset(L,-3);

                        lua_pushstring(L, "acc_y");
                        lua_pushnumber(L, ia->m_AccY);
                        lua_rawset(L,-3);

                        lua_pushstring(L, "acc_z");
                        lua_pushnumber(L, ia->m_AccZ);
                        lua_rawset(L,-3);
                    }

                    if (ia->m_TouchCount > 0)
                    {
                        int tc = ia->m_TouchCount;
                        lua_pushliteral(L, "touch");
                        lua_createtable(L, tc, 0);
                        for (int i = 0; i < tc; ++i)
                        {
                            const dmHID::Touch& t = ia->m_Touch[i];

                            lua_pushinteger(L, (lua_Integer) (i+1));
                            lua_createtable(L, 0, 6);

                            lua_pushliteral(L, "id");
                            lua_pushinteger(L, (lua_Integer) t.m_Id);
                            lua_settable(L, -3);

                            lua_pushliteral(L, "tap_count");
                            lua_pushinteger(L, (lua_Integer) t.m_TapCount);
                            lua_settable(L, -3);

                            lua_pushliteral(L, "pressed");
                            lua_pushboolean(L, t.m_Phase == dmHID::PHASE_BEGAN);
                            lua_settable(L, -3);

                            lua_pushliteral(L, "released");
                            lua_pushboolean(L, t.m_Phase == dmHID::PHASE_ENDED || t.m_Phase == dmHID::PHASE_CANCELLED);
                            lua_settable(L, -3);

                            lua_pushliteral(L, "x");
                            lua_pushinteger(L, (lua_Integer) t.m_X);
                            lua_settable(L, -3);

                            lua_pushliteral(L, "y");
                            lua_pushinteger(L, (lua_Integer) t.m_Y);
                            lua_settable(L, -3);

                            lua_pushstring(L, "screen_x");
                            lua_pushnumber(L, (lua_Integer) t.m_ScreenX);
                            lua_rawset(L, -3);

                            lua_pushstring(L, "screen_y");
                            lua_pushnumber(L, (lua_Integer) t.m_ScreenY);
                            lua_rawset(L, -3);

                            lua_pushliteral(L, "dx");
                            lua_pushinteger(L, (lua_Integer) t.m_DX);
                            lua_settable(L, -3);

                            lua_pushliteral(L, "dy");
                            lua_pushinteger(L, (lua_Integer) t.m_DY);
                            lua_settable(L, -3);

                            lua_pushstring(L, "screen_dx");
                            lua_pushnumber(L, (lua_Integer) t.m_ScreenDX);
                            lua_rawset(L, -3);

                            lua_pushstring(L, "screen_dy");
                            lua_pushnumber(L, (lua_Integer) t.m_ScreenDY);
                            lua_rawset(L, -3);

                            lua_settable(L, -3);
                        }
                        lua_settable(L, -3);
                    }

                    if (ia->m_HasText)
                    {
                        lua_pushliteral(L, "text");
                        if (ia->m_TextCount == 0) {
                            lua_pushstring(L, "");
                        } else {
                            lua_pushlstring(L, ia->m_Text, ia->m_TextCount);
                        }

                        lua_settable(L, -3);
                    }

                    arg_count += 2;
                }
                break;
            default:
                break;
            }

            Result result = RESULT_OK;

            {
                char buffer[128];
                const char* profiler_string = dmScript::GetProfilerString(L, custom_ref != LUA_NOREF ? -5 : 0, scene->m_Script->m_SourceFileName, SCRIPT_FUNCTION_NAMES[script_function], message_name, buffer, sizeof(buffer));
                DM_PROFILE_DYN(profiler_string, 0);

                if (dmScript::PCall(L, arg_count, LUA_MULTRET) != 0)
                {
                    assert(top == lua_gettop(L));
                    result = RESULT_SCRIPT_ERROR;
                }
            }

            if (result == RESULT_OK)
            {
                switch (script_function)
                {
                case SCRIPT_FUNCTION_ONINPUT:
                    {
                        InputArgs* input_args = (InputArgs*)args;
                        int ret_count = lua_gettop(L) - top;
                        if (ret_count == 1 && lua_isboolean(L, -1))
                        {
                            input_args->m_Consumed = (bool) lua_toboolean(L, -1);
                            lua_pop(L, 1);
                        }
                        else if (ret_count != 0)
                        {
                            dmLogError("The function %s must either return true/false, or no value at all.", SCRIPT_FUNCTION_NAMES[script_function]);
                            result = RESULT_SCRIPT_ERROR;
                            lua_settop(L, top);
                        }
                    }
                    break;
                default:
                    if (lua_gettop(L) - top != (int32_t)ret_count)
                    {
                        dmLogError("The function %s must have exactly %d return values.", SCRIPT_FUNCTION_NAMES[script_function], ret_count);
                        result = RESULT_SCRIPT_ERROR;
                        lua_settop(L, top);
                    }
                    break;
                }
            }

            lua_pushnil(L);
            dmScript::SetInstance(L);
            assert(top == lua_gettop(L));
            return result;
        }
        assert(top == lua_gettop(L));
        return RESULT_OK;
    }

    Result InitScene(HScene scene)
    {
        return RunScript(scene, SCRIPT_FUNCTION_INIT, LUA_NOREF, 0x0);
    }

    Result FinalScene(HScene scene)
    {
        Result result = RunScript(scene, SCRIPT_FUNCTION_FINAL, LUA_NOREF, 0x0);

        // Deferred deletion of nodes
        uint32_t n = scene->m_Nodes.Size();
        InternalNode* nodes = scene->m_Nodes.Begin();
        for (uint32_t i = 0; i < n; ++i)
        {
            InternalNode* node = &nodes[i];

            if (node->m_Deleted)
            {
                HNode hnode = GetNodeHandle(node);
                DeleteNode(scene, hnode, true);
                node->m_Deleted = 0; // Make sure to clear deferred delete flag
                n = scene->m_Nodes.Size();
            }
        }

        // Destroy all living particlefx instances
        uint32_t count = scene->m_AliveParticlefxs.Size();
        for (uint32_t i = 0; i < count; ++i)
        {
            ParticlefxComponent* c = &scene->m_AliveParticlefxs[i];
            dmParticle::DestroyInstance(scene->m_ParticlefxContext, c->m_Instance);
        }
        scene->m_AliveParticlefxs.SetSize(0);

        ClearLayouts(scene);
        return result;
    }

    Result UpdateScene(HScene scene, float dt)
    {
        Result result = RunScript(scene, SCRIPT_FUNCTION_UPDATE, LUA_NOREF, (void*)&dt);

        uint32_t node_count = scene->m_Nodes.Size();
        InternalNode* nodes = scene->m_Nodes.Begin();

        if (dLib::IsDebugMode())
        {
            for (uint32_t i = 0; i < node_count; ++i)
            {
                InternalNode* node = &nodes[i];
                if (!node->m_Deleted)
                {
                    UpdateTextureSetAnimData(scene, node);
                }
            }
        }

        UpdateAnimations(scene, dt);

        uint32_t total_nodes = 0;
        uint32_t active_nodes = 0;
        node_count = scene->m_Nodes.Size();
        nodes      = scene->m_Nodes.Begin();
        for (uint32_t i = 0; i < node_count; ++i)
        {
            InternalNode* node = &nodes[i];

            // Deferred deletion of nodes
            if (node->m_Deleted)
            {
                DeleteNode(scene, GetNodeHandle(node), false);
                node->m_Deleted = 0; // Make sure to clear deferred delete flag
                node_count = scene->m_Nodes.Size();
            }
            else if (node->m_Index != INVALID_INDEX)
            {
                ++total_nodes;
                if (node->m_Node.m_Enabled)
                    ++active_nodes;

                if (node->m_Node.m_CustomType != 0)
                {
                    scene->m_UpdateCustomNodeCallback(scene->m_CreateCustomNodeCallbackContext, scene, GetNodeHandle(node),
                                                        node->m_Node.m_CustomType, node->m_Node.m_CustomData, dt);
                }
            }
        }

        // Prune sleeping pfx instances
        uint32_t count = scene->m_AliveParticlefxs.Size();
        uint32_t i = 0;
        while (i < count)
        {
            ParticlefxComponent* c = &scene->m_AliveParticlefxs[i];
            if (dmParticle::IsSleeping(scene->m_ParticlefxContext, c->m_Instance))
            {
                if (c->m_Node != INVALID_HANDLE)
                {
                    InternalNode* n = GetNode(scene, c->m_Node);

                    if (n->m_Node.m_ParticleInstance == c->m_Instance)
                    {
                        n->m_Node.m_ParticleInstance = dmParticle::INVALID_INSTANCE;
                    }

                    if (n->m_Node.m_HasHeadlessPfx)
                    {
                        // Mark all ParticlefxComponents that reference this node
                        // so we don't try to delete the same internal node more than once
                        HNode hnode = c->m_Node;
                        for (uint32_t i_inner = 0; i_inner < count; ++i_inner)
                        {
                            ParticlefxComponent* c_inner = &scene->m_AliveParticlefxs[i_inner];
                            if (c_inner->m_Node == hnode)
                            {
                                c_inner->m_Node = INVALID_HANDLE; // makes the callbacks return nil to the user
                            }
                        }

                        ResetInternalNode(scene, n);
                    }
                }

                dmParticle::DestroyInstance(scene->m_ParticlefxContext, c->m_Instance);
                scene->m_AliveParticlefxs.EraseSwap(i);
                --count;
            }
            else
            {
                ++i;
            }
        }

        DM_PROPERTY_ADD_U32(rmtp_GuiNodes, total_nodes);
        DM_PROPERTY_ADD_U32(rmtp_GuiActiveNodes, active_nodes);
        DM_PROPERTY_ADD_U32(rmtp_GuiStaticTextures, scene->m_Textures.Size());
        DM_PROPERTY_ADD_U32(rmtp_GuiDynamicTextures, scene->m_DynamicTextures.Size());
        DM_PROPERTY_ADD_U32(rmtp_GuiTextures, scene->m_Textures.Size() + scene->m_DynamicTextures.Size());
        DM_PROPERTY_ADD_U32(rmtp_GuiParticlefx, scene->m_AliveParticlefxs.Size());

        return result;
    }

    HNode GetFirstChildNode(HScene scene, HNode node)
    {
        assert(scene != 0);
        if (!node)
        {
            uint32_t node_count = scene->m_Nodes.Size();
            InternalNode* nodes = scene->m_Nodes.Begin();
            for (uint32_t i = 0; i < node_count; ++i)
            {
                InternalNode* node = &nodes[i];
                if (!node->m_Deleted && node->m_Index != INVALID_INDEX && node->m_ParentIndex == INVALID_INDEX)
                {
                    return GetNodeHandle(node);
                }
            }
            return INVALID_HANDLE;
        }

        InternalNode* n = GetNode(scene, node);
        uint16_t child_index = n->m_ChildHead;
        while (child_index != INVALID_INDEX)
        {
            InternalNode* child = &scene->m_Nodes[child_index & 0xffff];
            child_index = child->m_NextIndex;
            if (!child->m_Deleted && child->m_Index != INVALID_INDEX)
                return GetNodeHandle(child);
        }
        return INVALID_HANDLE;
    }

    HNode GetNextNode(HScene scene, HNode node)
    {
        InternalNode* n = GetNode(scene, node);
        uint16_t next_index = n->m_NextIndex;
        while (next_index != INVALID_INDEX)
        {
            InternalNode* next = &scene->m_Nodes[next_index & 0xffff];
            next_index = next->m_NextIndex;

            if (!next->m_Deleted && next->m_Index != INVALID_INDEX)
                return GetNodeHandle(next);
        }
        return INVALID_HANDLE;
    }

    Result DispatchMessage(HScene scene, dmMessage::Message* message)
    {
        int custom_ref = LUA_NOREF;
        if (message->m_UserData2) {
            // NOTE: By convention m_FunctionRef is offset by LUA_NOREF, see message.h in dlib
            custom_ref = message->m_UserData2 + LUA_NOREF;
            // RunScript method will DeRef the custom_ref if it is not LUA_NOREF
        }

        Result r = RunScript(scene, SCRIPT_FUNCTION_ONMESSAGE, custom_ref, (void*)message);

        return r;
    }

    Result DispatchInput(HScene scene, const InputAction* input_actions, uint32_t input_action_count, bool* input_consumed)
    {
        InputArgs args;
        args.m_Consumed = false;
        for (uint32_t i = 0; i < input_action_count; ++i)
        {
            args.m_Action = &input_actions[i];
            Result result = RunScript(scene, SCRIPT_FUNCTION_ONINPUT, LUA_NOREF, (void*)&args);
            if (result != RESULT_OK)
            {
                return result;
            }
            else
            {
                input_consumed[i] = args.m_Consumed;
            }
        }

        return RESULT_OK;
    }

    Result ReloadScene(HScene scene)
    {
        return RunScript(scene, SCRIPT_FUNCTION_ONRELOAD, LUA_NOREF, 0x0);
    }

    Result SetSceneScript(HScene scene, HScript script)
    {
        scene->m_Script = script;
        return RESULT_OK;
    }

    HScript GetSceneScript(HScene scene)
    {
        return scene->m_Script;
    }

    static uint32_t AllocateNode(HScene scene)
    {
        if (scene->m_NodePool.Remaining() == 0)
        {
            return scene->m_NodePool.Capacity();
        }
        uint16_t index = scene->m_NodePool.Pop();
        if (index >= scene->m_Nodes.Size())
        {
            scene->m_Nodes.SetSize(index + 1);
        }
        return index;
    }

    HNode NewNode(HScene scene, const Point3& position, const Vector3& size, NodeType node_type, uint32_t custom_type)
    {
        uint16_t index = AllocateNode(scene);
        if (index == scene->m_NodePool.Capacity())
        {
            dmLogError("Could not create the node since the buffer is full (%d).", scene->m_NodePool.Capacity());
            return 0;
        }
        uint16_t version = scene->m_NextVersionNumber;
        if (version == 0)
        {
            // We can't use zero in order to avoid a handle == 0
            ++version;
        }

        InternalNode* node = &scene->m_Nodes[index];
        memset(node, 0, sizeof(InternalNode));
        node->m_Node.m_Properties[PROPERTY_POSITION] = Vector4(Vector3(position), 1);
        node->m_Node.m_Properties[PROPERTY_ROTATION] = Vector4(0);
        node->m_Node.m_Properties[PROPERTY_SCALE] = Vector4(1,1,1,0);
        node->m_Node.m_Properties[PROPERTY_COLOR] = Vector4(1,1,1,1);
        node->m_Node.m_Properties[PROPERTY_OUTLINE] = Vector4(0,0,0,1);
        node->m_Node.m_Properties[PROPERTY_SHADOW] = Vector4(0,0,0,1);
        node->m_Node.m_Properties[PROPERTY_SIZE] = Vector4(size, 0);
        node->m_Node.m_Properties[PROPERTY_SLICE9] = Vector4(0,0,0,0);
        node->m_Node.m_Properties[PROPERTY_PIE_PARAMS] = Vector4(0,360,0,0);
        node->m_Node.m_Properties[PROPERTY_TEXT_PARAMS] = Vector4(1, 0, 0, 0);
        node->m_Node.m_LocalTransform = Matrix4::identity();
        node->m_Node.m_LocalAdjustScale = Vector4(1.0, 1.0, 1.0, 1.0);
        node->m_Node.m_PerimeterVertices = 32;
        node->m_Node.m_OuterBounds = PIEBOUNDS_ELLIPSE;
        node->m_Node.m_BlendMode = 0;
        node->m_Node.m_NodeType = (uint32_t) node_type;
        node->m_Node.m_CustomType = custom_type;
        node->m_Node.m_XAnchor = 0;
        node->m_Node.m_YAnchor = 0;
        node->m_Node.m_Pivot = 0;
        node->m_Node.m_AdjustMode = 0;
        node->m_Node.m_SizeMode = SIZE_MODE_MANUAL;
        node->m_Node.m_LineBreak = 0;
        node->m_Node.m_Enabled = 1;
        node->m_Node.m_IsVisible = 1;
        node->m_Node.m_DirtyLocal = 1;
        node->m_Node.m_InheritAlpha = 0;
        node->m_Node.m_ClippingMode = CLIPPING_MODE_NONE;
        node->m_Node.m_ClippingVisible = true;
        node->m_Node.m_ClippingInverted = false;

        node->m_Node.m_HasResetPoint = 0;
        node->m_Node.m_TextureHash = 0;
        node->m_Node.m_Texture = 0;
        node->m_Node.m_TextureType = NODE_TEXTURE_TYPE_NONE;
        node->m_Node.m_TextureSetAnimDesc.Init();
        node->m_Node.m_FlipbookAnimHash = 0;
        node->m_Node.m_FlipbookAnimPosition = 0.0f;
        node->m_Node.m_FontHash = 0;
        node->m_Node.m_Font = 0;
        node->m_Node.m_HasHeadlessPfx = 0;
        node->m_Node.m_LayerHash = DEFAULT_LAYER;
        node->m_Node.m_LayerIndex = 0;
        node->m_Node.m_NodeDescTable = 0;
        node->m_Version = version;
        node->m_Index = index;
        node->m_PrevIndex = INVALID_INDEX;
        node->m_NextIndex = INVALID_INDEX;
        node->m_ParentIndex = INVALID_INDEX;
        node->m_ChildHead = INVALID_INDEX;
        node->m_ChildTail = INVALID_INDEX;
        node->m_SceneTraversalCacheVersion = INVALID_INDEX;
        node->m_ClipperIndex = INVALID_INDEX;
        scene->m_NextVersionNumber = (version + 1) % ((1 << 16) - 1);

        HNode hnode = GetNodeHandle(node);

        if (custom_type != 0)
        {
            void* custom_node_data = scene->m_CreateCustomNodeCallback(scene->m_CreateCustomNodeCallbackContext, scene, hnode, custom_type);
            node->m_Node.m_CustomData = custom_node_data;
        }

        MoveNodeAbove(scene, hnode, INVALID_HANDLE);
        return hnode;
    }

    void SetNodeId(HScene scene, HNode node, dmhash_t id)
    {
        InternalNode* n = GetNode(scene, node);
        n->m_NameHash = id;
    }

    void SetNodeId(HScene scene, HNode node, const char* id)
    {
        SetNodeId(scene, node, dmHashString64(id));
    }

    dmhash_t GetNodeId(HScene scene, HNode node)
    {
        InternalNode* n = GetNode(scene, node);
        return n->m_NameHash;
    }

    HNode GetNodeById(HScene scene, const char* id)
    {
        dmhash_t name_hash = dmHashString64(id);
        return GetNodeById(scene, name_hash);
    }

    HNode GetNodeById(HScene scene, dmhash_t id)
    {
        uint32_t n = scene->m_Nodes.Size();
        InternalNode* nodes = scene->m_Nodes.Begin();
        HNode foundNode = 0;
        for (uint32_t i = 0; i < n; ++i)
        {
            InternalNode* node = &nodes[i];
            if (node->m_NameHash == id)
            {
                foundNode = GetNodeHandle(node);
                // https://github.com/defold/defold/issues/3481
                // The node may have been deleted and another node given the
                // same id in the same frame. If we find a node with the correct
                // id but flagged for deferred delete we keep looking for
                // another one
                if (!node->m_Deleted)
                {
                    break;
                }
            }
        }
        return foundNode;
    }

    uint32_t GetNodeCount(HScene scene)
    {
        return scene->m_NodePool.Size();
    }

    uint32_t GetParticlefxCount(HScene scene)
    {
        return scene->m_AliveParticlefxs.Size();
    }

    static void GetNodeList(HScene scene, InternalNode* n, uint16_t** out_head, uint16_t** out_tail)
    {
        if (n->m_ParentIndex != INVALID_INDEX)
        {
            InternalNode* parent = &scene->m_Nodes[n->m_ParentIndex];
            *out_head = &parent->m_ChildHead;
            *out_tail = &parent->m_ChildTail;
        }
        else
        {
            *out_head = &scene->m_RenderHead;
            *out_tail = &scene->m_RenderTail;
        }
    }

    static void AddToNodeList(HScene scene, InternalNode* n, InternalNode* parent_n, InternalNode* prev_n)
    {
        uint16_t* head = &scene->m_RenderHead, * tail = &scene->m_RenderTail;
        uint16_t parent_index = INVALID_INDEX;
        if (parent_n != 0x0)
        {
            parent_index = parent_n->m_Index;
            head = &parent_n->m_ChildHead;
            tail = &parent_n->m_ChildTail;
        }
        n->m_ParentIndex = parent_index;
        if (prev_n != 0x0)
        {
            if (*tail == prev_n->m_Index)
            {
                *tail = n->m_Index;
                n->m_NextIndex = INVALID_INDEX;
            }
            else if (prev_n->m_NextIndex != INVALID_INDEX)
            {
                InternalNode* next_n = &scene->m_Nodes[prev_n->m_NextIndex];
                next_n->m_PrevIndex = n->m_Index;
                n->m_NextIndex = prev_n->m_NextIndex;
            }
            prev_n->m_NextIndex = n->m_Index;
            n->m_PrevIndex = prev_n->m_Index;
        }
        else
        {
            n->m_PrevIndex = INVALID_INDEX;
            n->m_NextIndex = *head;
            if (*head != INVALID_INDEX)
            {
                InternalNode* next_n = &scene->m_Nodes[*head];
                next_n->m_PrevIndex = n->m_Index;
            }
            *head = n->m_Index;
            if (*tail == INVALID_INDEX)
            {
                *tail = n->m_Index;
            }
        }
    }

    static void RemoveFromNodeList(HScene scene, InternalNode* n)
    {
        // Remove from list
        if (n->m_PrevIndex != INVALID_INDEX)
            scene->m_Nodes[n->m_PrevIndex].m_NextIndex = n->m_NextIndex;
        if (n->m_NextIndex != INVALID_INDEX)
            scene->m_Nodes[n->m_NextIndex].m_PrevIndex = n->m_PrevIndex;
        uint16_t* head_ptr = 0x0, * tail_ptr = 0x0;
        GetNodeList(scene, n, &head_ptr, &tail_ptr);

        if (*head_ptr == n->m_Index)
            *head_ptr = n->m_NextIndex;
        if (*tail_ptr == n->m_Index)
            *tail_ptr = n->m_PrevIndex;
    }

    static inline void ResetInternalNode(HScene scene, InternalNode* n)
    {
        RemoveFromNodeList(scene, n);
        uint16_t node_index = n->m_Index;
        scene->m_NodePool.Push(node_index);
        if (node_index + 1 == scene->m_Nodes.Size())
        {
            scene->m_Nodes.SetSize(node_index);
        }
        if (n->m_Node.m_Text)
            free((void*)n->m_Node.m_Text);
        memset(n, 0, sizeof(InternalNode));
        n->m_Index = INVALID_INDEX;
    }

    void DeleteNode(HScene scene, HNode node, bool delete_headless_pfx)
    {
        InternalNode* n = GetNode(scene, node);

        if (n->m_Node.m_CustomType != 0)
        {
            scene->m_DestroyCustomNodeCallback(scene->m_CreateCustomNodeCallbackContext, scene, node, n->m_Node.m_CustomType, n->m_Node.m_CustomData);
        }

        // Stop (or destroy) any living particle instances started on this node
        uint32_t count = scene->m_AliveParticlefxs.Size();
        uint32_t i = 0;
        if (n->m_Node.m_NodeType == NODE_TYPE_PARTICLEFX)
        {
            while (i < count)
            {
                ParticlefxComponent* c = &scene->m_AliveParticlefxs[i];
                if (node == c->m_Node)
                {
                    if (delete_headless_pfx)
                    {
                        InternalNode* comp_n = GetNode(scene, c->m_Node);
                        dmParticle::DestroyInstance(scene->m_ParticlefxContext, comp_n->m_Node.m_ParticleInstance);
                        n->m_Node.m_ParticleInstance = dmParticle::INVALID_INSTANCE;
                        scene->m_AliveParticlefxs.EraseSwap(i);
                        --count;
                    }
                    else
                    {
                        dmParticle::StopInstance(scene->m_ParticlefxContext, c->m_Instance);
                        n->m_Node.m_HasHeadlessPfx = 1;
                        ++i;
                    }
                }
                else
                {
                    ++i;
                }
            }
        }

        // Delete children first
        uint16_t child_index = n->m_ChildHead;
        while (child_index != INVALID_INDEX)
        {
            InternalNode* child = &scene->m_Nodes[child_index & 0xffff];
            child_index = child->m_NextIndex;
            DeleteNode(scene, GetNodeHandle(child), delete_headless_pfx);
        }

        dmArray<Animation> *animations = &scene->m_Animations;
        uint32_t n_anims = animations->Size();
        for (uint32_t i = 0; i < n_anims; ++i)
        {
            Animation* anim = &(*animations)[i];

            if (anim->m_Node == node)
            {
                CompleteAnimation(scene, anim, false);
                RemoveAnimation(*animations, i);
                i--;
                n_anims--;
                continue;
            }
        }

        if (!delete_headless_pfx && n->m_Node.m_HasHeadlessPfx)
        {
            RemoveFromNodeList(scene, n);
            n->m_ParentIndex = INVALID_INDEX;
            n->m_PrevIndex = INVALID_INDEX;
            n->m_NextIndex = INVALID_INDEX;
            return;
        }

        ResetInternalNode(scene, n);
    }


    void DeleteNode(HScene scene, HNode node)
    {
        DeleteNode(scene, node, false);
    }

    void ClearNodes(HScene scene)
    {
        scene->m_Nodes.SetSize(0);
        scene->m_RenderHead = INVALID_INDEX;
        scene->m_RenderTail = INVALID_INDEX;
        scene->m_NodePool.Clear();
        scene->m_Animations.SetSize(0);
    }

    static Vector4 ApplyAdjustOnReferenceScale(const Vector4& reference_scale, uint32_t adjust_mode)
    {
        Vector4 parent_adjust_scale = reference_scale;
        if (adjust_mode == dmGui::ADJUST_MODE_FIT)
        {
            float uniform = dmMath::Min(reference_scale.getX(), reference_scale.getY());
            parent_adjust_scale.setX(uniform);
            parent_adjust_scale.setY(uniform);
        }
        else if (adjust_mode == dmGui::ADJUST_MODE_ZOOM)
        {
            float uniform = dmMath::Max(reference_scale.getX(), reference_scale.getY());
            parent_adjust_scale.setX(uniform);
            parent_adjust_scale.setY(uniform);
        }
        parent_adjust_scale.setZ(1.0f);
        parent_adjust_scale.setW(1.0f);
        return parent_adjust_scale;
    }

    static void AdjustPosScale(HScene scene, InternalNode* n, const Vector4& reference_scale, Vector4& position, Vector4& scale)
    {
        if (scene->m_AdjustReference == ADJUST_REFERENCE_LEGACY && n->m_ParentIndex != INVALID_INDEX)
        {
            return;
        }

        Node& node = n->m_Node;
        // Apply ref-scaling to scale uniformly, select the smallest scale component to make sure everything fits
        Vector4 adjust_scale = ApplyAdjustOnReferenceScale(reference_scale, node.m_AdjustMode);

        Context* context = scene->m_Context;
        Vector4 parent_dims;

        if (scene->m_AdjustReference == ADJUST_REFERENCE_LEGACY || n->m_ParentIndex == INVALID_INDEX) {
            parent_dims = Vector4((float) scene->m_Width, (float) scene->m_Height, 0.0f, 1.0f);
        } else {
            InternalNode* parent = &scene->m_Nodes[n->m_ParentIndex];
            parent_dims = Vector4(parent->m_Node.m_Properties[dmGui::PROPERTY_SIZE].getX(), parent->m_Node.m_Properties[dmGui::PROPERTY_SIZE].getY(), 0.0f, 1.0f);
        }

        Vector4 offset = Vector4(0.0f, 0.0f, 0.0f, 0.0f);
        Vector4 adjusted_dims = mulPerElem(parent_dims, adjust_scale);
        Vector4 ref_size;
        if (scene->m_AdjustReference == ADJUST_REFERENCE_LEGACY || n->m_ParentIndex == INVALID_INDEX) {
            ref_size = Vector4((float) context->m_PhysicalWidth, (float) context->m_PhysicalHeight, 0.0f, 1.0f);

            // need to calculate offset for root nodes, since (0,0) is in middle of scene
            offset = (ref_size - adjusted_dims) * 0.5f;
        } else {
            InternalNode* parent = &scene->m_Nodes[n->m_ParentIndex];
            ref_size = Vector4(parent->m_Node.m_Properties[dmGui::PROPERTY_SIZE].getX() * reference_scale.getX(), parent->m_Node.m_Properties[dmGui::PROPERTY_SIZE].getY() * reference_scale.getY(), 0.0f, 1.0f);
        }

        // Apply anchoring
        Vector4 scaled_position = mulPerElem(position, adjust_scale);
        if (node.m_XAnchor == XANCHOR_LEFT || node.m_XAnchor == XANCHOR_RIGHT)
        {
            offset.setX(0.0f);
            scaled_position.setX(position.getX() * reference_scale.getX());
        }

        if (node.m_YAnchor == YANCHOR_TOP || node.m_YAnchor == YANCHOR_BOTTOM)
        {
            offset.setY(0.0f);
            scaled_position.setY(position.getY() * reference_scale.getY());
        }

        position = scaled_position + offset;
        scale = mulPerElem(adjust_scale, scale);
    }

    void UpdateLocalTransform(HScene scene, InternalNode* n)
    {
        Node& node = n->m_Node;

        Vector4 position = node.m_Properties[dmGui::PROPERTY_POSITION];
        Vector4 prop_scale = node.m_Properties[dmGui::PROPERTY_SCALE];
        Vector4 reference_scale = Vector4(1.0, 1.0, 1.0, 1.0);
        node.m_LocalAdjustScale = reference_scale;
        if (scene->m_AdjustReference != ADJUST_REFERENCE_DISABLED) {
            reference_scale = CalculateReferenceScale(scene, n);
            AdjustPosScale(scene, n, reference_scale, position, node.m_LocalAdjustScale);
        }
        const Vector3& rotation = node.m_Properties[dmGui::PROPERTY_ROTATION].getXYZ();
        Quat r = dmVMath::EulerToQuat(rotation);
        r = normalize(r);

        node.m_LocalTransform.setUpper3x3(Matrix3::rotation(r) * Matrix3::scale( mulPerElem(node.m_LocalAdjustScale, prop_scale).getXYZ() ));
        node.m_LocalTransform.setTranslation(position.getXYZ());

        if (scene->m_AdjustReference == ADJUST_REFERENCE_PARENT && n->m_ParentIndex != INVALID_INDEX)
        {
            // undo parent scale (if node has parent)
            Vector3 inv_ref_scale = Vector3(1.0f / reference_scale.getX(), 1.0f / reference_scale.getY(), 1.0f / reference_scale.getZ());
            node.m_LocalTransform = Matrix4::scale( inv_ref_scale ) * node.m_LocalTransform;
        }

        node.m_DirtyLocal = 0;
    }

    void ResetNodes(HScene scene)
    {
        uint32_t n_nodes = scene->m_Nodes.Size();
        InternalNode* nodes = scene->m_Nodes.Begin();
        for (uint32_t i = 0; i < n_nodes; ++i) {
            InternalNode* node = &nodes[i];
            Node* n = &node->m_Node;
            if (n->m_HasResetPoint) {
                memcpy(n->m_Properties, n->m_ResetPointProperties, sizeof(n->m_Properties));
                n->m_DirtyLocal = 1;
                n->m_State = n->m_ResetPointState;
            }
        }
        scene->m_Animations.SetSize(0);
    }

    uint16_t GetRenderOrder(HScene scene)
    {
        return scene->m_RenderOrder;
    }

    NodeType GetNodeType(HScene scene, HNode node)
    {
        InternalNode* n = GetNode(scene, node);
        return (NodeType)n->m_Node.m_NodeType;
    }

    uint32_t GetNodeCustomType(HScene scene, HNode node)
    {
        InternalNode* n = GetNode(scene, node);
        return n->m_Node.m_CustomType;
    }

    void* GetNodeCustomData(HScene scene, HNode node)
    {
        InternalNode* n = GetNode(scene, node);
        return n->m_Node.m_CustomData;
    }

    Point3 GetNodePosition(HScene scene, HNode node)
    {
        InternalNode* n = GetNode(scene, node);
        return Point3(n->m_Node.m_Properties[PROPERTY_POSITION].getXYZ());
    }

    Point3 GetNodeSize(HScene scene, HNode node)
    {
        InternalNode* n = GetNode(scene, node);
        return Point3(n->m_Node.m_Properties[PROPERTY_SIZE].getXYZ());
    }

    Matrix4 GetNodeWorldTransform(HScene scene, HNode node)
    {
        InternalNode* n = GetNode(scene, node);
        Matrix4 world;
        CalculateNodeTransform(scene, n, CalculateNodeTransformFlags(), world);
        return world;
    }

    Vector4 GetNodeSlice9(HScene scene, HNode node)
    {
        InternalNode* n = GetNode(scene, node);
        return n->m_Node.m_Properties[PROPERTY_SLICE9];
    }

    void SetNodePosition(HScene scene, HNode node, const Point3& position)
    {
        InternalNode* n = GetNode(scene, node);
        n->m_Node.m_Properties[PROPERTY_POSITION] = Vector4(position);
        n->m_Node.m_DirtyLocal = 1;
    }

    bool HasPropertyHash(HScene scene, HNode node, dmhash_t property)
    {
        PropDesc* pd = GetPropertyDesc(property);
        return pd != 0;
    }

    Vector4 GetNodeProperty(HScene scene, HNode node, Property property)
    {
        assert(property < PROPERTY_COUNT);
        InternalNode* n = GetNode(scene, node);
        return n->m_Node.m_Properties[property];
    }

    Vector4 GetNodePropertyHash(HScene scene, HNode node, dmhash_t property)
    {
        InternalNode* n = GetNode(scene, node);
        PropDesc* pd = GetPropertyDesc(property);
        if (pd) {
            Vector4* base_value = &n->m_Node.m_Properties[pd->m_Property];

            if (pd->m_Component == 0xff) {
                return *base_value;
            } else {
                return Vector4(base_value->getElem(pd->m_Component));
            }
        }
        dmLogError("Property '%s' not found", dmHashReverseSafe64(property));
        return Vector4(0, 0, 0, 0);
    }

    void SetNodeProperty(HScene scene, HNode node, Property property, const Vector4& value)
    {
        assert(property < PROPERTY_COUNT);
        InternalNode* n = GetNode(scene, node);
        n->m_Node.m_Properties[property] = value;
        n->m_Node.m_DirtyLocal = 1;
    }

    void SetNodeResetPoint(HScene scene, HNode node)
    {
        InternalNode* n = GetNode(scene, node);
        memcpy(n->m_Node.m_ResetPointProperties, n->m_Node.m_Properties, sizeof(n->m_Node.m_Properties));
        n->m_Node.m_ResetPointState = n->m_Node.m_State;
        n->m_Node.m_HasResetPoint = 1;
    }

    const char* GetNodeText(HScene scene, HNode node)
    {
        InternalNode* n = GetNode(scene, node);
        return n->m_Node.m_Text;
    }

    void SetNodeText(HScene scene, HNode node, const char* text)
    {
        InternalNode* n = GetNode(scene, node);
        if (n->m_Node.m_Text)
            free((void*) n->m_Node.m_Text);

        if (text)
            n->m_Node.m_Text = strdup(text);
        else
            n->m_Node.m_Text = 0;
    }

    void SetNodeLineBreak(HScene scene, HNode node, bool line_break)
    {
        InternalNode* n = GetNode(scene, node);
        n->m_Node.m_LineBreak = line_break;
    }

    bool GetNodeLineBreak(HScene scene, HNode node)
    {
        InternalNode* n = GetNode(scene, node);
        return n->m_Node.m_LineBreak;
    }

    void SetNodeTextLeading(HScene scene, HNode node, float leading)
    {
        InternalNode* n = GetNode(scene, node);
        n->m_Node.m_Properties[PROPERTY_TEXT_PARAMS].setX(leading);
    }
    float GetNodeTextLeading(HScene scene, HNode node)
    {
        InternalNode* n = GetNode(scene, node);
        return n->m_Node.m_Properties[PROPERTY_TEXT_PARAMS].getX();
    }

    void SetNodeTextTracking(HScene scene, HNode node, float tracking)
    {
        InternalNode* n = GetNode(scene, node);
        n->m_Node.m_Properties[PROPERTY_TEXT_PARAMS].setY(tracking);
    }
    float GetNodeTextTracking(HScene scene, HNode node)
    {
        InternalNode* n = GetNode(scene, node);
        return n->m_Node.m_Properties[PROPERTY_TEXT_PARAMS].getY();
    }

    void* GetNodeTexture(HScene scene, HNode node, NodeTextureType* textureTypeOut)
    {
        InternalNode* n = GetNode(scene, node);
        *textureTypeOut = n->m_Node.m_TextureType;
        return n->m_Node.m_Texture;
    }

    dmhash_t GetNodeTextureId(HScene scene, HNode node)
    {
        InternalNode* n = GetNode(scene, node);
        return n->m_Node.m_TextureHash;
    }

    dmhash_t GetNodeFlipbookAnimId(HScene scene, HNode node)
    {
        InternalNode* n = GetNode(scene, node);
        return n->m_Node.m_TextureType == NODE_TEXTURE_TYPE_TEXTURE_SET ? n->m_Node.m_FlipbookAnimHash : 0x0;
    }

    Result SetNodeTexture(HScene scene, HNode node, dmhash_t texture_id)
    {
        InternalNode* n = GetNode(scene, node);
        if (n->m_Node.m_TextureType == NODE_TEXTURE_TYPE_TEXTURE_SET)
            CancelNodeFlipbookAnim(scene, node);
        if (TextureInfo* texture_info = scene->m_Textures.Get(texture_id)) {
            n->m_Node.m_TextureHash = texture_id;
            n->m_Node.m_Texture = texture_info->m_TextureSource;
            n->m_Node.m_TextureType = texture_info->m_TextureSourceType;

            if((n->m_Node.m_SizeMode != SIZE_MODE_MANUAL) &&
                (n->m_Node.m_NodeType != NODE_TYPE_CUSTOM) &&
                (n->m_Node.m_NodeType != NODE_TYPE_PARTICLEFX) && (texture_info->m_TextureSource))
            {
                n->m_Node.m_Properties[PROPERTY_SIZE][0] = texture_info->m_OriginalWidth;
                n->m_Node.m_Properties[PROPERTY_SIZE][1] = texture_info->m_OriginalHeight;
            }
            return RESULT_OK;
        } else if (DynamicTexture* texture = scene->m_DynamicTextures.Get(texture_id)) {
            n->m_Node.m_TextureHash = texture_id;
            n->m_Node.m_Texture = texture->m_Handle;
            n->m_Node.m_TextureType = NODE_TEXTURE_TYPE_DYNAMIC;
            if((n->m_Node.m_SizeMode != SIZE_MODE_MANUAL) &&
                (n->m_Node.m_NodeType != NODE_TYPE_CUSTOM) &&
                (n->m_Node.m_NodeType != NODE_TYPE_PARTICLEFX))
            {
                n->m_Node.m_Properties[PROPERTY_SIZE][0] = texture->m_Width;
                n->m_Node.m_Properties[PROPERTY_SIZE][1] = texture->m_Height;
            }
            return RESULT_OK;
        }
        n->m_Node.m_Texture = 0;
        n->m_Node.m_TextureType = NODE_TEXTURE_TYPE_NONE;
        return RESULT_RESOURCE_NOT_FOUND;
    }

    Result SetNodeTexture(HScene scene, HNode node, const char* texture_id)
    {
        return SetNodeTexture(scene, node, dmHashString64(texture_id));
    }

    Result SetNodeTexture(HScene scene, HNode node, NodeTextureType type, void* texture)
    {
        InternalNode* n = GetNode(scene, node);
        n->m_Node.m_TextureHash = (uintptr_t)texture;
        n->m_Node.m_TextureType = type;
        n->m_Node.m_Texture = texture;
        return RESULT_OK;
    }

    Result SetNodeParticlefx(HScene scene, HNode node, dmhash_t particlefx_id)
    {
        InternalNode* n = GetNode(scene, node);
        if (n->m_Node.m_NodeType != NODE_TYPE_PARTICLEFX) {
            return RESULT_WRONG_TYPE;
        }

        if (scene->m_Particlefxs.Get(particlefx_id) == 0) {
            return RESULT_RESOURCE_NOT_FOUND;
        }

        n->m_Node.m_ParticlefxHash = particlefx_id;
        return RESULT_OK;
    }

    Result GetNodeParticlefx(HScene scene, HNode node, dmhash_t& particlefx_id)
    {
        InternalNode* n = GetNode(scene, node);
        if (n->m_Node.m_NodeType != NODE_TYPE_PARTICLEFX) {
            return RESULT_WRONG_TYPE;
        }

        particlefx_id = n->m_Node.m_ParticlefxHash;
        return RESULT_OK;
    }

    Result SetNodeParticlefxConstant(HScene scene, HNode node, dmhash_t emitter_id, dmhash_t constant_id, Vector4& value)
    {
        InternalNode* n = GetNode(scene, node);
        if (n->m_Node.m_NodeType != NODE_TYPE_PARTICLEFX) {
            return RESULT_WRONG_TYPE;
        }

        dmParticle::HParticleContext context = scene->m_ParticlefxContext;
        // Set render constant on all particle instances spawned by this node
        uint32_t count = scene->m_AliveParticlefxs.Size();
        for (uint32_t i = 0; i < count; ++i)
        {
            ParticlefxComponent* c = &scene->m_AliveParticlefxs[i];
            InternalNode* comp_n = GetNode(scene, c->m_Node);
            if (comp_n->m_Index == n->m_Index && comp_n->m_Version == n->m_Version)
            {
                dmParticle::SetRenderConstant(context, c->m_Instance, emitter_id, constant_id, value);
            }
        }

        return RESULT_OK;
    }

    Result ResetNodeParticlefxConstant(HScene scene, HNode node, dmhash_t emitter_id, dmhash_t constant_id)
    {
        InternalNode* n = GetNode(scene, node);
        if (n->m_Node.m_NodeType != NODE_TYPE_PARTICLEFX) {
            return RESULT_WRONG_TYPE;
        }

        dmParticle::HParticleContext context = scene->m_ParticlefxContext;
        // Reset render constant on all particle instances spawned by this node
        uint32_t count = scene->m_AliveParticlefxs.Size();
        for (uint32_t i = 0; i < count; ++i)
        {
            ParticlefxComponent* c = &scene->m_AliveParticlefxs[i];
            InternalNode* comp_n = GetNode(scene, c->m_Node);
            if (comp_n->m_Index == n->m_Index && comp_n->m_Version == n->m_Version)
            {
                dmParticle::ResetRenderConstant(context, c->m_Instance, emitter_id, constant_id);
            }
        }

        return RESULT_OK;
    }

    void* GetNodeFont(HScene scene, HNode node)
    {
        InternalNode* n = GetNode(scene, node);
        return n->m_Node.m_Font;
    }

    dmhash_t GetNodeFontId(HScene scene, HNode node)
    {
        InternalNode* n = GetNode(scene, node);
        return n->m_Node.m_FontHash;
    }

    Result SetNodeFont(HScene scene, HNode node, dmhash_t font_id)
    {
        void** font = scene->m_Fonts.Get(font_id);
        if (font)
        {
            InternalNode* n = GetNode(scene, node);
            n->m_Node.m_FontHash = font_id;
            n->m_Node.m_Font = *font;
            return RESULT_OK;
        }
        else
        {
            return RESULT_RESOURCE_NOT_FOUND;
        }
    }

    Result SetNodeFont(HScene scene, HNode node, const char* font_id)
    {
        return SetNodeFont(scene, node, dmHashString64(font_id));
    }

    dmhash_t GetNodeLayerId(HScene scene, HNode node)
    {
        InternalNode* n = GetNode(scene, node);
        return n->m_Node.m_LayerHash;
    }

    Result SetNodeLayer(HScene scene, HNode node, dmhash_t layer_id)
    {
        uint16_t* layer_index = scene->m_Layers.Get(layer_id);
        if (layer_index)
        {
            InternalNode* n = GetNode(scene, node);
            n->m_Node.m_LayerHash = layer_id;
            n->m_Node.m_LayerIndex = *layer_index;
            return RESULT_OK;
        }
        else
        {
            return RESULT_RESOURCE_NOT_FOUND;
        }
    }

    Result SetNodeLayer(HScene scene, HNode node, const char* layer_id)
    {
        return SetNodeLayer(scene, node, dmHashString64(layer_id));
    }

    bool GetNodeInheritAlpha(HScene scene, HNode node)
    {
        InternalNode* n = GetNode(scene, node);
        return n->m_Node.m_InheritAlpha != 0;
    }

    void SetNodeInheritAlpha(HScene scene, HNode node, bool inherit_alpha)
    {
        InternalNode* n = GetNode(scene, node);
        n->m_Node.m_InheritAlpha = inherit_alpha;
    }

    void SetNodeAlpha(HScene scene, HNode node, float alpha)
    {
        InternalNode* n = GetNode(scene, node);
        n->m_Node.m_Properties[PROPERTY_COLOR].setW(alpha);
    }

    float GetNodeAlpha(HScene scene, HNode node)
    {
        InternalNode* n = GetNode(scene, node);
        return n->m_Node.m_Properties[PROPERTY_COLOR].getW();
    }

    float GetNodeFlipbookCursor(HScene scene, HNode node)
    {
        InternalNode* n = GetNode(scene, node);
        float t = n->m_Node.m_FlipbookAnimPosition;

        return t;
    }

    void SetNodeFlipbookCursor(HScene scene, HNode node, float cursor)
    {
        InternalNode* n = GetNode(scene, node);

        cursor = dmMath::Clamp(cursor, 0.0f, 1.0f);
        n->m_Node.m_FlipbookAnimPosition = cursor;
        if (n->m_Node.m_FlipbookAnimHash) {
            Animation* anim = GetComponentAnimation(scene, node, &n->m_Node.m_FlipbookAnimPosition);
            if (anim) {

                if (anim->m_Playback == PLAYBACK_ONCE_BACKWARD || anim->m_Playback == PLAYBACK_LOOP_BACKWARD)
                {
                    cursor = 1.0f - cursor;
                } else if (anim->m_Playback == PLAYBACK_ONCE_PINGPONG || anim->m_Playback == PLAYBACK_LOOP_PINGPONG) {
                    cursor /= 2.0f;
                }

                anim->m_Elapsed = cursor * anim->m_Duration;
            }
        }
    }

    float GetNodeFlipbookPlaybackRate(HScene scene, HNode node)
    {
        InternalNode* n = GetNode(scene, node);

        if (n->m_Node.m_FlipbookAnimHash) {
            Animation* anim = GetComponentAnimation(scene, node, &n->m_Node.m_FlipbookAnimPosition);
            if (anim) {
                return anim->m_PlaybackRate;
            }
        }

        return 0.0f;
    }

    void SetNodeFlipbookPlaybackRate(HScene scene, HNode node, float playback_rate)
    {
        InternalNode* n = GetNode(scene, node);

        if (n->m_Node.m_FlipbookAnimHash) {
            Animation* anim = GetComponentAnimation(scene, node, &n->m_Node.m_FlipbookAnimPosition);
            if (anim) {
                anim->m_PlaybackRate = playback_rate;
            }
        }
    }

    Result PlayNodeParticlefx(HScene scene, HNode node, dmParticle::EmitterStateChangedData* callbackdata)
    {
        InternalNode* n = GetNode(scene, node);
        if (n->m_Node.m_NodeType != NODE_TYPE_PARTICLEFX) {
            return RESULT_WRONG_TYPE;
        }

        dmhash_t particlefx_id = n->m_Node.m_ParticlefxHash;

        if (particlefx_id == 0)
        {
            dmLogError("Particle FX node does not have a particle fx set");
            return RESULT_RESOURCE_NOT_FOUND;
        }

        if (scene->m_AliveParticlefxs.Full())
        {
            dmLogError("Particle FX gui component buffer is full (%d), component disregarded. Increase 'gui.max_particlefx_count' as needed", scene->m_AliveParticlefxs.Capacity());
            return RESULT_OUT_OF_RESOURCES;
        }

        dmParticle::HPrototype particlefx_prototype = *(scene->m_Particlefxs.Get(particlefx_id));
        dmParticle::HInstance inst = dmParticle::CreateInstance(scene->m_ParticlefxContext, particlefx_prototype, callbackdata);

        if (n->m_Node.m_AdjustMode == ADJUST_MODE_STRETCH)
        {
            n->m_Node.m_AdjustMode = ADJUST_MODE_FIT;
            dmLogOnceWarning("Adjust mode \"Stretch\" is not supported by particlefx nodes, falling back to \"Fit\" instead (node '%s').", dmHashReverseSafe64(n->m_NameHash));
        }

        // Set initial transform
        Matrix4 trans;
        CalculateNodeTransform(scene, n, (CalculateNodeTransformFlags)(CALCULATE_NODE_INCLUDE_SIZE), trans);
        dmTransform::Transform transform = dmTransform::ToTransform(trans);
        float scale = transform.GetScalePtr()[0];
        dmParticle::SetPosition(scene->m_ParticlefxContext, inst, Point3(transform.GetTranslation()));
        dmParticle::SetRotation(scene->m_ParticlefxContext, inst, transform.GetRotation());
        dmParticle::SetScale(scene->m_ParticlefxContext, inst, scale);

        uint32_t count = scene->m_AliveParticlefxs.Size();
        scene->m_AliveParticlefxs.SetSize(count + 1);
        ParticlefxComponent* component = &scene->m_AliveParticlefxs[count];
        component->m_Prototype = particlefx_prototype;
        component->m_Instance = inst;
        component->m_Node = node;

        n->m_Node.m_ParticlefxPrototype = particlefx_prototype;
        n->m_Node.m_ParticleInstance = inst;

        dmParticle::StartInstance(scene->m_ParticlefxContext, inst);

        return RESULT_OK;
    }

    Result StopNodeParticlefx(HScene scene, HNode node)
    {
        InternalNode* n = GetNode(scene, node);
        if (n->m_Node.m_NodeType != NODE_TYPE_PARTICLEFX) {
            return RESULT_WRONG_TYPE;
        }

        uint32_t alive_count = scene->m_AliveParticlefxs.Size();
        for (uint32_t i = 0; i < alive_count; ++i)
        {
            ParticlefxComponent* component = &scene->m_AliveParticlefxs[i];
            if (component->m_Node == node)
            {
                dmParticle::StopInstance(scene->m_ParticlefxContext, component->m_Instance);
            }
        }

        return RESULT_OK;
    }

    void SetNodeClippingMode(HScene scene, HNode node, ClippingMode mode)
    {
        InternalNode* n = GetNode(scene, node);
        n->m_Node.m_ClippingMode = mode;
    }

    ClippingMode GetNodeClippingMode(HScene scene, HNode node)
    {
        InternalNode* n = GetNode(scene, node);
        return (ClippingMode) n->m_Node.m_ClippingMode;
    }

    void SetNodeClippingVisible(HScene scene, HNode node, bool visible)
    {
        InternalNode* n = GetNode(scene, node);
        n->m_Node.m_ClippingVisible = (uint32_t) visible;
    }

    bool GetNodeClippingVisible(HScene scene, HNode node)
    {
        InternalNode* n = GetNode(scene, node);
        return n->m_Node.m_ClippingVisible;
    }

    void SetNodeClippingInverted(HScene scene, HNode node, bool inverted)
    {
        InternalNode* n = GetNode(scene, node);
        n->m_Node.m_ClippingInverted = (uint32_t) inverted;
    }

    bool GetNodeClippingInverted(HScene scene, HNode node)
    {
        InternalNode* n = GetNode(scene, node);
        return n->m_Node.m_ClippingInverted;
    }

    Result GetTextMetrics(HScene scene, const char* text, const char* font_id, float width, bool line_break, float leading, float tracking, TextMetrics* metrics)
    {
        return GetTextMetrics(scene, text, dmHashString64(font_id), width, line_break, leading, tracking, metrics);
    }

    Result GetTextMetrics(HScene scene, const char* text, dmhash_t font_id, float width, bool line_break, float leading, float tracking, TextMetrics* metrics)
    {
        memset(metrics, 0, sizeof(*metrics));
        void** font = scene->m_Fonts.Get(font_id);
        if (!font) {
            return RESULT_RESOURCE_NOT_FOUND;
        }

        scene->m_Context->m_GetTextMetricsCallback(*font, text, width, line_break, leading, tracking, metrics);
        return RESULT_OK;
    }

    BlendMode GetNodeBlendMode(HScene scene, HNode node)
    {
        InternalNode* n = GetNode(scene, node);
        return (BlendMode)n->m_Node.m_BlendMode;
    }

    void SetNodeBlendMode(HScene scene, HNode node, BlendMode blend_mode)
    {
        InternalNode* n = GetNode(scene, node);
        n->m_Node.m_BlendMode = (uint32_t) blend_mode;
    }

    XAnchor GetNodeXAnchor(HScene scene, HNode node)
    {
        InternalNode* n = GetNode(scene, node);
        return (XAnchor)n->m_Node.m_XAnchor;
    }

    void SetNodeXAnchor(HScene scene, HNode node, XAnchor x_anchor)
    {
        InternalNode* n = GetNode(scene, node);
        n->m_Node.m_XAnchor = (uint32_t) x_anchor;
    }

    YAnchor GetNodeYAnchor(HScene scene, HNode node)
    {
        InternalNode* n = GetNode(scene, node);
        return (YAnchor)n->m_Node.m_YAnchor;
    }

    void SetNodeYAnchor(HScene scene, HNode node, YAnchor y_anchor)
    {
        InternalNode* n = GetNode(scene, node);
        n->m_Node.m_YAnchor = (uint32_t) y_anchor;
    }


    void SetNodeOuterBounds(HScene scene, HNode node, PieBounds bounds)
    {
        InternalNode* n = GetNode(scene, node);
        n->m_Node.m_OuterBounds = bounds;
    }

    void SetNodePerimeterVertices(HScene scene, HNode node, uint32_t vertices)
    {
        InternalNode* n = GetNode(scene, node);
        n->m_Node.m_PerimeterVertices = vertices;
    }

    void SetNodeInnerRadius(HScene scene, HNode node, float radius)
    {
        InternalNode* n = GetNode(scene, node);
        n->m_Node.m_Properties[PROPERTY_PIE_PARAMS].setX(radius);
    }

    void SetNodePieFillAngle(HScene scene, HNode node, float fill_angle)
    {
        InternalNode* n = GetNode(scene, node);
        n->m_Node.m_Properties[PROPERTY_PIE_PARAMS].setY(fill_angle);
    }

    PieBounds GetNodeOuterBounds(HScene scene, HNode node)
    {
        InternalNode* n = GetNode(scene, node);
        return n->m_Node.m_OuterBounds;
    }

    uint32_t GetNodePerimeterVertices(HScene scene, HNode node)
    {
        InternalNode* n = GetNode(scene, node);
        return n->m_Node.m_PerimeterVertices;
    }

    float GetNodeInnerRadius(HScene scene, HNode node)
    {
        InternalNode* n = GetNode(scene, node);
        return n->m_Node.m_Properties[PROPERTY_PIE_PARAMS].getX();
    }

    float GetNodePieFillAngle(HScene scene, HNode node)
    {
        InternalNode* n = GetNode(scene, node);
        return n->m_Node.m_Properties[PROPERTY_PIE_PARAMS].getY();
    }

    Pivot GetNodePivot(HScene scene, HNode node)
    {
        InternalNode* n = GetNode(scene, node);
        return (Pivot)n->m_Node.m_Pivot;
    }

    void SetNodePivot(HScene scene, HNode node, Pivot pivot)
    {
        InternalNode* n = GetNode(scene, node);
        n->m_Node.m_Pivot = (uint32_t) pivot;
    }

    bool GetNodeIsBone(HScene scene, HNode node)
    {
        InternalNode* n = GetNode(scene, node);
        return n->m_Node.m_IsBone;
    }

    void SetNodeIsBone(HScene scene, HNode node, bool is_bone)
    {
        InternalNode* n = GetNode(scene, node);
        n->m_Node.m_IsBone = is_bone;
    }

    void SetNodeAdjustMode(HScene scene, HNode node, AdjustMode adjust_mode)
    {
        InternalNode* n = GetNode(scene, node);
        n->m_Node.m_AdjustMode = (uint32_t) adjust_mode;
    }

    void SetNodeSizeMode(HScene scene, HNode node, SizeMode size_mode)
    {
        InternalNode* n = GetNode(scene, node);
        n->m_Node.m_SizeMode = (uint32_t) size_mode;
        if((n->m_Node.m_SizeMode != SIZE_MODE_MANUAL) && (n->m_Node.m_NodeType != NODE_TYPE_CUSTOM) && (n->m_Node.m_NodeType != NODE_TYPE_PARTICLEFX))
        {
            if (TextureInfo* texture_info = scene->m_Textures.Get(n->m_Node.m_TextureHash))
            {
                if(texture_info->m_TextureSource)
                {
                    n->m_Node.m_Properties[PROPERTY_SIZE][0] = texture_info->m_OriginalWidth;
                    n->m_Node.m_Properties[PROPERTY_SIZE][1] = texture_info->m_OriginalHeight;
                }
            }
            else if (DynamicTexture* texture = scene->m_DynamicTextures.Get(n->m_Node.m_TextureHash))
            {
                n->m_Node.m_Properties[PROPERTY_SIZE][0] = texture->m_Width;
                n->m_Node.m_Properties[PROPERTY_SIZE][1] = texture->m_Height;
            }
        }
    }

    SizeMode GetNodeSizeMode(HScene scene, HNode node)
    {
        InternalNode* n = GetNode(scene, node);
        return (SizeMode) n->m_Node.m_SizeMode;
    }

    static Animation* AnimateComponent(HScene scene,
                                 HNode node,
                                 float* value,
                                 float to,
                                 dmEasing::Curve easing,
                                 Playback playback,
                                 float duration,
                                 float delay,
                                 float playback_rate,
                                 AnimationComplete animation_complete,
                                 void* userdata1,
                                 void* userdata2)
    {
        uint16_t version = (uint16_t) (node >> 16);
        uint16_t index = node & 0xffff;
        InternalNode* n = &scene->m_Nodes[index];
        assert(n->m_Version == version);

        Animation animation;
        uint32_t animation_index = FindAnimation(scene->m_Animations, value);

        if (animation_index == 0xffffffff)
        {
            if (scene->m_Animations.Full())
            {
                dmLogWarning("Out of animation resources (%d)", scene->m_Animations.Size());
                return NULL;
            }
            animation_index = scene->m_Animations.Size();
            scene->m_Animations.SetSize(animation_index+1);
        }
        else
        {
            // Make sure to invoke the callback when we are re-using the
            // animation index so that we can clean up dangling ref's in
            // the gui_script module.
            Animation* anim = &scene->m_Animations[animation_index];
            if (anim->m_AnimationComplete && !anim->m_AnimationCompleteCalled)
            {
                anim->m_AnimationComplete(scene, anim->m_Node, false, anim->m_Userdata1, anim->m_Userdata2);
            }
        }

        animation.m_Node = node;
        animation.m_Value = value;
        animation.m_To = to;
        animation.m_Delay = delay < 0.0f ? 0.0f : delay;
        animation.m_Elapsed = 0.0f;
        animation.m_Duration = duration < 0.0f ? 0.0f : duration;
        animation.m_PlaybackRate = playback_rate;
        animation.m_Easing = easing;
        animation.m_Playback = playback;
        animation.m_AnimationComplete = animation_complete;
        animation.m_Userdata1 = userdata1;
        animation.m_Userdata2 = userdata2;
        animation.m_FirstUpdate = 1;
        animation.m_AnimationCompleteCalled = 0;
        animation.m_Cancelled = 0;
        animation.m_Backwards = 0;

        animation_index = InsertAnimation(scene->m_Animations, &animation);
        return &scene->m_Animations[animation_index];
    }

    void AnimateNodeHash(HScene scene,
                         HNode node,
                         dmhash_t property,
                         const Vector4& to,
                         dmEasing::Curve easing,
                         Playback playback,
                         float duration,
                         float delay,
                         AnimationComplete animation_complete,
                         void* userdata1,
                         void* userdata2)
    {
        uint16_t version = (uint16_t) (node >> 16);
        uint16_t index = node & 0xffff;
        InternalNode* n = &scene->m_Nodes[index];
        assert(n->m_Version == version);

        PropDesc* pd = GetPropertyDesc(property);
        if (pd)
        {
            float* base_value = (float*)&n->m_Node.m_Properties[pd->m_Property];

            if (pd->m_Component == 0xff)
            {
                dmEasing::Curve no_callback_easing = easing;
                no_callback_easing.release_callback = 0;
                for (int j = 0; j < 3; ++j)
                {
                    AnimateComponent(scene, node, &base_value[j], to.getElem(j), no_callback_easing, playback, duration, delay, 1.0f, 0, 0, 0);
                }

                // Only run callback for the lastcomponent
                AnimateComponent(scene, node, &base_value[3], to.getElem(3), easing, playback, duration, delay, 1.0f, animation_complete, userdata1, userdata2);
            }
            else
            {
                AnimateComponent(scene, node, &base_value[pd->m_Component], to.getElem(pd->m_Component), easing, playback, duration, delay, 1.0f, animation_complete, userdata1, userdata2);
            }
        }
        else
        {
            dmLogError("property '%s' not found", dmHashReverseSafe64(property));
        }
    }

    void AnimateNode(HScene scene,
                     HNode node,
                     Property property,
                     const Vector4& to,
                     dmEasing::Curve easing,
                     Playback playback,
                     float duration,
                     float delay,
                     AnimationComplete animation_complete,
                     void* userdata1,
                     void* userdata2)
    {
        dmhash_t prop_hash = g_PropTable[property].m_Hash;
        AnimateNodeHash(scene, node, prop_hash, to, easing, playback, duration, delay, animation_complete, userdata1, userdata2);
    }

    dmhash_t GetPropertyHash(Property property)
    {
        dmhash_t hash = 0;
        if (PROPERTY_SHADOW >= property) {
            hash = g_PropTable[property].m_Hash;
        }
        return hash;
    }

    void CancelAnimationHash(HScene scene, HNode node, dmhash_t property_hash)
    {
        uint16_t version = (uint16_t) (node >> 16);
        uint16_t index = node & 0xffff;
        InternalNode* n = &scene->m_Nodes[index];
        assert(n->m_Version == version);

        dmArray<Animation>* animations = &scene->m_Animations;
        uint32_t n_animations = animations->Size();

        PropDesc* pd = GetPropertyDesc(property_hash);
        if (pd) {
            for (uint32_t i = 0; i < n_animations; ++i)
            {
                Animation* anim = &(*animations)[i];

                int from = 0;
                int to = 4; // NOTE: Exclusive range
                int expect = 4;
                if (pd->m_Component != 0xff) {
                    from = pd->m_Component;
                    to = pd->m_Component + 1;
                    expect = 1;
                }

                float* value = (float*) &n->m_Node.m_Properties[pd->m_Property];
                int count = 0;
                for (int j = from; j < to; ++j) {
                    if (anim->m_Node == node && anim->m_Value == (value + j))
                    {
                        anim->m_Cancelled = 1;
                        ++count;
                        if (count == expect) {
                            return;
                        }
                    }
                }
            }
        } else {
            dmLogError("property '%s' not found", dmHashReverseSafe64(property_hash));
        }
    }


    inline Animation* GetComponentAnimation(HScene scene, HNode node, float* value)
    {
        uint16_t version = (uint16_t) (node >> 16);
        uint16_t index = node & 0xffff;
        InternalNode* n = &scene->m_Nodes[index];
        assert(n->m_Version == version);

        dmArray<Animation>* animations = &scene->m_Animations;
        uint32_t n_animations = animations->Size();
        for (uint32_t i = 0; i < n_animations; ++i)
        {
            Animation* anim = &(*animations)[i];
            if (anim->m_Node == node && anim->m_Value == value)
                return anim;
        }
        return 0;
    }

    static void CancelAnimationComponent(HScene scene, HNode node, float* value)
    {
        Animation* anim = GetComponentAnimation(scene, node, value);
        if(anim == 0x0)
            return;
        anim->m_Cancelled = 1;
    }

    static inline void AnimateTextureSetAnim(HScene scene, HNode node, float offset, float playback_rate, AnimationComplete anim_complete_callback, void* callback_userdata1, void* callback_userdata2)
    {
        InternalNode* n = GetNode(scene, node);
        TextureSetAnimDesc& anim_desc = n->m_Node.m_TextureSetAnimDesc;
        uint64_t anim_frames = (anim_desc.m_State.m_End - anim_desc.m_State.m_Start);
        dmGui::Playback playback = (dmGui::Playback)anim_desc.m_State.m_Playback;
        bool pingpong = playback == dmGui::PLAYBACK_ONCE_PINGPONG || playback == dmGui::PLAYBACK_LOOP_PINGPONG;

        // Ping pong for flipbook animations should result in double the
        // animation duration.
        if (pingpong)
            anim_frames = anim_frames * 2;

        // Convert offset into elapsed time, needed for GUI animation system.
        offset = dmMath::Clamp(offset, 0.0f, 1.0f);
        float elapsed = offset;
        float duration = (float) anim_frames / (float) anim_desc.m_State.m_FPS;
        if (pingpong) {
            elapsed /= 2.0f;
        }
        elapsed = elapsed * duration;

        Animation* anim = AnimateComponent(
                scene,
                node,
                &n->m_Node.m_FlipbookAnimPosition,
                1.0f,
                dmEasing::Curve(dmEasing::TYPE_LINEAR),
                playback,
                duration,
                0.0f,
                playback_rate,
                anim_complete_callback,
                callback_userdata1,
                callback_userdata2);

        if (!anim) {
            return;
        }

        // We force some of the animation properties here to simulate
        // elapsed time for flipbook animations that has offset.
        anim->m_From = 0.0f,
        anim->m_FirstUpdate = 0.0f;
        anim->m_Elapsed = elapsed;
        n->m_Node.m_FlipbookAnimPosition = offset;
    }

    static inline FetchTextureSetAnimResult FetchTextureSetAnim(HScene scene, InternalNode* n, dmhash_t anim)
    {
        FetchTextureSetAnimCallback fetch_anim_callback = scene->m_FetchTextureSetAnimCallback;
        if(fetch_anim_callback == 0x0)
        {
            dmLogError("PlayNodeFlipbookAnim called with node in scene with no FetchTextureSetAnimCallback set.");
            return FETCH_ANIMATION_CALLBACK_ERROR;
        }
        return fetch_anim_callback(n->m_Node.m_Texture, anim, &n->m_Node.m_TextureSetAnimDesc);
    }

    static inline void UpdateTextureSetAnimData(HScene scene, InternalNode* n)
    {
        // if we got a textureset (i.e. texture animation), we want to update the animation in case it is reloaded
        uint64_t anim_hash = n->m_Node.m_FlipbookAnimHash;
        if(n->m_Node.m_TextureType != NODE_TEXTURE_TYPE_TEXTURE_SET || anim_hash == 0)
            return;

        // update animationdata, compare state to current and early bail if equal
        TextureSetAnimDesc& anim_desc = n->m_Node.m_TextureSetAnimDesc;
        const TextureSetAnimDesc::State state_previous = anim_desc.m_State;
        if(FetchTextureSetAnim(scene, n, anim_hash)!=FETCH_ANIMATION_OK)
        {
            // general error in retreiving animation. This could be it being deleted or otherwise changed erraneously
            anim_desc.Init();
            CancelAnimationComponent(scene, GetNodeHandle(n), &n->m_Node.m_FlipbookAnimPosition);
            dmLogWarning("Failed to update animation '%s'.", dmHashReverseSafe64(anim_hash));
            return;
        }

        if (anim_desc.m_State.IsEqual(state_previous))
            return;

        n->m_Node.m_FlipbookAnimPosition = 0.0f;
        HNode node = GetNodeHandle(n);
        if(anim_desc.m_State.m_Playback == PLAYBACK_NONE)
        {
            CancelAnimationComponent(scene, node, &n->m_Node.m_FlipbookAnimPosition);
            return;
        }

        Animation* anim = GetComponentAnimation(scene, node, &n->m_Node.m_FlipbookAnimPosition);
        if(anim && (anim->m_Cancelled == 0))
            AnimateTextureSetAnim(scene, node, 0.0f, 1.0f, anim->m_AnimationComplete, anim->m_Userdata1, anim->m_Userdata2);
        else
            AnimateTextureSetAnim(scene, node, 0.0f, 1.0f, 0, 0, 0);
    }

    Result PlayNodeFlipbookAnim(HScene scene, HNode node, dmhash_t anim, float offset, float playback_rate, AnimationComplete anim_complete_callback, void* callback_userdata1, void* callback_userdata2)
    {
        InternalNode* n = GetNode(scene, node);
        n->m_Node.m_FlipbookAnimPosition = 0.0f;
        n->m_Node.m_FlipbookAnimHash = 0x0;

        if(anim == 0x0)
        {
            dmLogError("PlayNodeFlipbookAnim called with invalid anim name.");
            return RESULT_INVAL_ERROR;
        }
        if(n->m_Node.m_TextureType != NODE_TEXTURE_TYPE_TEXTURE_SET)
        {
            dmLogError("PlayNodeFlipbookAnim called with node not containing animation.");
            return RESULT_INVAL_ERROR;
        }

        n->m_Node.m_FlipbookAnimHash = anim;
        FetchTextureSetAnimResult result = FetchTextureSetAnim(scene, n, anim);
        if(result != FETCH_ANIMATION_OK)
        {
            CancelAnimationComponent(scene, node, &n->m_Node.m_FlipbookAnimPosition);
            n->m_Node.m_FlipbookAnimHash = 0;
            n->m_Node.m_TextureSetAnimDesc.Init();
            if(result == FETCH_ANIMATION_NOT_FOUND)
            {
                dmLogWarning("The animation '%s' could not be found.", dmHashReverseSafe64(anim));
            }
            else
            {
                dmLogWarning("Error playing animation '%s' (result %d).", dmHashReverseSafe64(anim), (int32_t) result);
            }
            return RESULT_RESOURCE_NOT_FOUND;
        }

        if(n->m_Node.m_TextureSetAnimDesc.m_State.m_Playback == PLAYBACK_NONE)
            CancelAnimationComponent(scene, node, &n->m_Node.m_FlipbookAnimPosition);
        else
            AnimateTextureSetAnim(scene, node, offset, playback_rate, anim_complete_callback, callback_userdata1, callback_userdata2);
        CalculateNodeSize(n);
        return RESULT_OK;
    }

    Result PlayNodeFlipbookAnim(HScene scene, HNode node, const char* anim, float offset, float playback_rate, AnimationComplete anim_complete_callback, void* callback_userdata1, void* callback_userdata2)
    {
        return PlayNodeFlipbookAnim(scene, node, dmHashString64(anim), offset, playback_rate, anim_complete_callback, callback_userdata1, callback_userdata2);
    }

    void CancelNodeFlipbookAnim(HScene scene, HNode node, bool keep_anim_hash)
    {
        InternalNode* n = GetNode(scene, node);
        CancelAnimationComponent(scene, node, &n->m_Node.m_FlipbookAnimPosition);
        if (keep_anim_hash)
            return;
        n->m_Node.m_FlipbookAnimHash = 0;
    }

    void CancelNodeFlipbookAnim(HScene scene, HNode node)
    {
        CancelNodeFlipbookAnim(scene, node, false);
    }

    void GetNodeFlipbookAnimUVFlip(HScene scene, HNode node, bool& flip_horizontal, bool& flip_vertical)
    {
        InternalNode* n = GetNode(scene, node);
        flip_horizontal = n->m_Node.m_TextureSetAnimDesc.m_FlipHorizontal;
        flip_vertical = n->m_Node.m_TextureSetAnimDesc.m_FlipVertical;
    }

    bool PickNode(HScene scene, HNode node, float x, float y)
    {
        Vector4 scale((float) scene->m_Context->m_PhysicalWidth / (float) scene->m_Context->m_DefaultProjectWidth,
                (float) scene->m_Context->m_PhysicalHeight / (float) scene->m_Context->m_DefaultProjectHeight, 1, 1);
        Matrix4 transform;
        InternalNode* n = GetNode(scene, node);
        CalculateNodeTransform(scene, n, CalculateNodeTransformFlags(CALCULATE_NODE_BOUNDARY | CALCULATE_NODE_INCLUDE_SIZE | CALCULATE_NODE_RESET_PIVOT), transform);
        // DEF-3066 set Z scale to 1.0 to get a sound inverse node transform for picking
        transform.setElem(2, 2, 1.0f);
        transform = inverse(transform);
        Vector4 screen_pos(x * scale.getX(), y * scale.getY(), 0.0f, 1.0f);
        Vector4 node_pos = transform * screen_pos;
        const float EPSILON = 0.0001f;
        // check if we need to project the local position to the node plane
        if (dmMath::Abs(node_pos.getZ()) > EPSILON)
        {
            Vector4 ray_dir = transform.getCol2();
            // falsify if node is almost orthogonal to the screen plane, impossible to pick
            if (dmMath::Abs(ray_dir.getZ()) < 0.0001f)
            {
                return false;
            }
            node_pos -= ray_dir * (node_pos.getZ() / ray_dir.getZ());
        }
        return node_pos.getX() >= 0.0f
                && node_pos.getX() <= 1.0f
                && node_pos.getY() >= 0.0f
                && node_pos.getY() <= 1.0f;
    }

    bool IsNodeEnabled(HScene scene, HNode node, bool recursive)
    {
        InternalNode* n = GetNode(scene, node);
        if (recursive)
        {
            return IsNodeEnabledRecursive(scene, n->m_Index);
        }
        return n->m_Node.m_Enabled;
    }

    static inline void SetDirtyLocalRecursive(HScene scene, HNode node)
    {
        InternalNode* n = GetNode(scene, node);
        n->m_Node.m_DirtyLocal = 1;
        uint16_t index = n->m_ChildHead;
        while (index != INVALID_INDEX)
        {
            InternalNode* n = &scene->m_Nodes[index];
            n->m_Node.m_DirtyLocal = 1;
            if(n->m_ChildHead != INVALID_INDEX)
            {
                SetDirtyLocalRecursive(scene, GetNodeHandle(n));
            }
            index = n->m_NextIndex;
        }
    }

    void SetNodeEnabled(HScene scene, HNode node, bool enabled)
    {
        InternalNode* n = GetNode(scene, node);
        n->m_Node.m_Enabled = enabled;
        if(enabled)
        {
            SetDirtyLocalRecursive(scene, node);
        }
    }

    bool GetNodeVisible(HScene scene, HNode node)
    {
        InternalNode* n = GetNode(scene, node);
        return n->m_Node.m_IsVisible;
    }

    void SetNodeVisible(HScene scene, HNode node, bool visible)
    {
        InternalNode* n = GetNode(scene, node);
        n->m_Node.m_IsVisible = visible;
    }

    void MoveNodeBelow(HScene scene, HNode node, HNode reference)
    {
        if (node != INVALID_HANDLE && node != reference)
        {
            InternalNode* n = GetNode(scene, node);
            RemoveFromNodeList(scene, n);
            InternalNode* parent = 0x0;
            InternalNode* prev = 0x0;
            if (reference != INVALID_HANDLE)
            {
                uint16_t ref_index = reference & 0xffff;
                InternalNode* ref = &scene->m_Nodes[ref_index];
                // The reference is actually the next node, find the previous
                if (ref->m_PrevIndex != INVALID_INDEX)
                {
                    prev = &scene->m_Nodes[ref->m_PrevIndex];
                }
                if (ref->m_ParentIndex != INVALID_INDEX)
                {
                    parent = &scene->m_Nodes[ref->m_ParentIndex];
                }
            }
            AddToNodeList(scene, n, parent, prev);
        }
    }

    void MoveNodeAbove(HScene scene, HNode node, HNode reference)
    {
        if (node != INVALID_HANDLE && node != reference)
        {
            InternalNode* n = GetNode(scene, node);
            RemoveFromNodeList(scene, n);
            InternalNode* parent = 0x0;
            InternalNode* prev = 0x0;
            if (reference != INVALID_HANDLE)
            {
                uint16_t ref_index = reference & 0xffff;
                prev = &scene->m_Nodes[ref_index];
                if (prev->m_ParentIndex != INVALID_INDEX)
                {
                    parent = &scene->m_Nodes[prev->m_ParentIndex];
                }
            }
            else
            {
                // Find the previous node of the root list
                uint16_t prev_index = scene->m_RenderTail;
                if (prev_index != INVALID_INDEX)
                {
                    prev = &scene->m_Nodes[prev_index];
                }
            }
            AddToNodeList(scene, n, parent, prev);
        }
    }

    HNode GetNodeParent(HScene scene, HNode node)
    {
        InternalNode* n = GetNode(scene, node);
        if (n->m_ParentIndex == INVALID_INDEX)
        {
            return dmGui::INVALID_HANDLE;
        }
        InternalNode* parent_n = &scene->m_Nodes[n->m_ParentIndex];
        return GetNodeHandle(parent_n);
    }

    static Vector3 ScreenToLocalPosition(HScene scene, InternalNode* node, InternalNode* parent_node, dmVMath::Vector3 screen_position)
    {
        Matrix4 parent_m;

        Vector4 reference_scale;
        Vector4 adjust_scale;
        Vector4 offset(0.0f);

        // Calculate the new parents scene transform
        // We also need to calculate values relative to adjustments and offset
        // corresponding to the values that would be used in AdjustPosScale (see reasoning below).
        if (parent_node != 0x0)
        {
            CalculateNodeTransform(scene, parent_node, CalculateNodeTransformFlags(), parent_m);
            reference_scale = parent_node->m_Node.m_LocalAdjustScale;
            adjust_scale = ApplyAdjustOnReferenceScale(reference_scale, node->m_Node.m_AdjustMode);
        } else {
            reference_scale = CalculateReferenceScale(scene, 0x0);
            adjust_scale = ApplyAdjustOnReferenceScale(reference_scale, node->m_Node.m_AdjustMode);
            parent_m = Matrix4::scale(adjust_scale.getXYZ());

            Vector4 parent_dims = Vector4((float) scene->m_Width, (float) scene->m_Height, 0.0f, 1.0f);
            Vector4 adjusted_dims = mulPerElem(parent_dims, adjust_scale);
            Vector4 ref_size = Vector4((float) scene->m_Context->m_PhysicalWidth, (float) scene->m_Context->m_PhysicalHeight, 0.0f, 1.0f);
            offset = (ref_size - adjusted_dims) * 0.5f;
        }

        // We calculate a new position that will be the relative position once
        // the node has been childed to the new parent.
        Vector3 position = screen_position - parent_m.getCol3().getXYZ();

        // We need to perform the inverse of what AdjustPosScale will do to counteract when
        // it will be applied during next call to CalculateNodeTransform.
        // See AdjustPosScale for comparison on the steps being performed/inversed.
        if (node->m_Node.m_XAnchor == XANCHOR_LEFT || node->m_Node.m_XAnchor == XANCHOR_RIGHT) {
            offset.setX(0.0f);
        }
        if (node->m_Node.m_YAnchor == YANCHOR_TOP || node->m_Node.m_YAnchor == YANCHOR_BOTTOM) {
            offset.setY(0.0f);
        }

        Vector3 scaled_position = position - offset.getXYZ();
        position = mulPerElem(recipPerElem(adjust_scale.getXYZ()), scaled_position);

        if (node->m_Node.m_XAnchor == dmGui::XANCHOR_LEFT || node->m_Node.m_XAnchor == dmGui::XANCHOR_RIGHT) {
            position.setX(scaled_position.getX() / reference_scale.getX());
        }

        if (node->m_Node.m_YAnchor == dmGui::YANCHOR_BOTTOM || node->m_Node.m_YAnchor == dmGui::YANCHOR_TOP) {
            position.setY(scaled_position.getY() / reference_scale.getY());
        }
        return position;
    }

    Point3 ScreenToLocalPosition(HScene scene, HNode node, const Point3& screen_position)
    {
        InternalNode* n = GetNode(scene, node);
        InternalNode* parent_node = 0x0;
        if (n->m_ParentIndex != INVALID_INDEX)
        {
            parent_node = &scene->m_Nodes[n->m_ParentIndex];
        }
        Vector3 local_position = ScreenToLocalPosition(scene, n, parent_node, Vector3(screen_position));
        return Point3(local_position);
    }

    static void SetScreenPosition(HScene scene, InternalNode* node, InternalNode* parent_node, dmVMath::Vector3 screen_position)
    {
        Vector3 local_position = ScreenToLocalPosition(scene, node, parent_node, screen_position);
        node->m_Node.m_Properties[dmGui::PROPERTY_POSITION] = Vector4(local_position, 1.0f);
        node->m_Node.m_DirtyLocal = 1;
    }

    void SetScreenPosition(HScene scene, HNode node, const Point3& screen_position)
    {
        InternalNode* n = GetNode(scene, node);
        InternalNode* parent_node = 0x0;
        if (n->m_ParentIndex != INVALID_INDEX)
        {
            parent_node = &scene->m_Nodes[n->m_ParentIndex];
        }
        SetScreenPosition(scene, n, parent_node, Vector3(screen_position));
    }

    Result SetNodeParent(HScene scene, HNode node, HNode parent, bool keep_scene_transform)
    {
        if (node == parent)
            return RESULT_INF_RECURSION;
        InternalNode* n = GetNode(scene, node);
        uint16_t parent_index = INVALID_INDEX;
        InternalNode* parent_node = 0x0;
        if (parent != INVALID_HANDLE)
        {
            parent_node = GetNode(scene, parent);
            // Check for infinite recursion
            uint16_t ancestor_index = parent_node->m_ParentIndex;
            while (ancestor_index != INVALID_INDEX)
            {
                if (n->m_Index == ancestor_index)
                    return RESULT_INF_RECURSION;
                ancestor_index = scene->m_Nodes[ancestor_index].m_ParentIndex;
            }
            parent_index = parent_node->m_Index;
        }
        if (parent_index != n->m_ParentIndex)
        {
            if (keep_scene_transform) {

                Matrix4 node_m;
                // Calculate the nodes current scene transform
                CalculateNodeTransform(scene, n, CalculateNodeTransformFlags(), node_m);
                Vector3 node_pos = node_m.getCol3().getXYZ();

                SetScreenPosition(scene, n, parent_node, node_pos);
            }

            RemoveFromNodeList(scene, n);
            InternalNode* prev = 0x0;
            uint16_t prev_index = scene->m_RenderTail;
            if (parent_index != INVALID_INDEX)
            {
                prev_index = parent_node->m_ChildTail;
            }
            if (prev_index != INVALID_INDEX)
            {
                prev = &scene->m_Nodes[prev_index];
            }
            AddToNodeList(scene, n, parent_node, prev);
        }
        return RESULT_OK;
    }

    Result CloneNode(HScene scene, HNode node, HNode* out_node)
    {
        uint16_t index = AllocateNode(scene);
        if (index == scene->m_NodePool.Capacity())
        {
            dmLogError("Could not create the node since the buffer is full (%d).", scene->m_NodePool.Capacity());
            return RESULT_OUT_OF_RESOURCES;
        }
        uint16_t version = scene->m_NextVersionNumber;
        if (version == 0)
        {
            // We can't use zero in order to avoid a handle == 0
            ++version;
        }
        *out_node = ((uint32_t) version) << 16 | index;
        InternalNode* out_n = &scene->m_Nodes[index];
        memset(out_n, 0, sizeof(InternalNode));

        InternalNode* n = GetNode(scene, node);
        out_n->m_Node = n->m_Node;
        if (n->m_Node.m_Text != 0x0)
            out_n->m_Node.m_Text = strdup(n->m_Node.m_Text);
        out_n->m_Version = version;
        out_n->m_Index = index;
        out_n->m_SceneTraversalCacheVersion = INVALID_INDEX;
        out_n->m_PrevIndex = INVALID_INDEX;
        out_n->m_NextIndex = INVALID_INDEX;
        out_n->m_ParentIndex = INVALID_INDEX;
        out_n->m_ChildHead = INVALID_INDEX;
        out_n->m_ChildTail = INVALID_INDEX;
        scene->m_NextVersionNumber = (version + 1) % ((1 << 16) - 1);

        if (n->m_Node.m_CustomType != 0)
        {
            void* src_custom_data = n->m_Node.m_CustomData;
            out_n->m_Node.m_CustomData = scene->m_CloneCustomNodeCallback(scene->m_CreateCustomNodeCallbackContext, scene, *out_node, n->m_Node.m_CustomType, src_custom_data);
            out_n->m_Node.m_CustomType = n->m_Node.m_CustomType;
        }

        if (n->m_Node.m_FlipbookAnimHash != 0)
        {
            float playback_rate = GetNodeFlipbookPlaybackRate(scene, node);
            float cursor = GetNodeFlipbookCursor(scene, node);
            PlayNodeFlipbookAnim(scene, *out_node, n->m_Node.m_FlipbookAnimHash, cursor, playback_rate, 0, 0, 0);
        }

        if (n->m_Node.m_ParticleInstance != 0x0)
        {
            out_n->m_Node.m_ParticleInstance = dmParticle::INVALID_INSTANCE;
            out_n->m_Node.m_ParticlefxHash = n->m_Node.m_ParticlefxHash;
        }
        // Add to the top of the scene
        MoveNodeAbove(scene, *out_node, INVALID_HANDLE);

        return RESULT_OK;
    }

    inline void CalculateParentNodeTransform(HScene scene, InternalNode* n, Matrix4& out_transform)
    {
        Matrix4 parent_trans;
        if (n->m_ParentIndex != INVALID_INDEX)
        {
            InternalNode* parent = &scene->m_Nodes[n->m_ParentIndex];
            CalculateParentNodeTransform(scene, parent, parent_trans);
        }

        const Node& node = n->m_Node;
        if (node.m_DirtyLocal || (scene->m_ResChanged && scene->m_AdjustReference != ADJUST_REFERENCE_DISABLED))
        {
            UpdateLocalTransform(scene, n);
        }
        out_transform = node.m_LocalTransform;

        if (n->m_ParentIndex != INVALID_INDEX)
        {
            out_transform = parent_trans * out_transform;
        }
    }

    void CalculateNodeTransform(HScene scene, InternalNode* n, const CalculateNodeTransformFlags flags, Matrix4& out_transform)
    {
        Matrix4 parent_trans;
        if (n->m_ParentIndex != INVALID_INDEX)
        {
            InternalNode* parent = &scene->m_Nodes[n->m_ParentIndex];
            CalculateParentNodeTransform(scene, parent, parent_trans);
        }

        const Node& node = n->m_Node;
        if (node.m_DirtyLocal || (scene->m_ResChanged && scene->m_AdjustReference != ADJUST_REFERENCE_DISABLED))
        {
            UpdateLocalTransform(scene, n);
        }
        out_transform = node.m_LocalTransform;
        CalculateNodeExtents(node, flags, out_transform);

        if (n->m_ParentIndex != INVALID_INDEX)
        {
            out_transform = parent_trans * out_transform;
        }
    }

    void* GetResource(dmGui::HScene scene, dmhash_t resource_id, dmhash_t suffix_with_dot)
    {
        // First, ask the comp_gui.cpp for the resource (it might be overridden!)
        if (scene->m_GetResourceCallback)
            return scene->m_GetResourceCallback(scene->m_GetResourceCallbackContext, scene, resource_id, suffix_with_dot);

        // Check the internal resources (if we ever need to)
        return 0;
    }

    static void ResetScript(HScript script) {
        memset(script, 0, sizeof(Script));
        for (int i = 0; i < MAX_SCRIPT_FUNCTION_COUNT; ++i) {
            script->m_FunctionReferences[i] = LUA_NOREF;
        }
        script->m_InstanceReference = LUA_NOREF;
    }

    HScript NewScript(HContext context)
    {
        lua_State* L = context->m_LuaState;
        Script* script = (Script*)lua_newuserdata(L, sizeof(Script));
        ResetScript(script);
        script->m_Context = context;
        script->m_SourceFileName = 0;

        luaL_getmetatable(L, GUI_SCRIPT);
        lua_setmetatable(L, -2);

        script->m_InstanceReference = dmScript::Ref(L, LUA_REGISTRYINDEX);

        return script;
    }

    void DeleteScript(HScript script)
    {
        lua_State* L = script->m_Context->m_LuaState;
        for (int i = 0; i < MAX_SCRIPT_FUNCTION_COUNT; ++i) {
            if (script->m_FunctionReferences[i] != LUA_NOREF) {
                dmScript::Unref(L, LUA_REGISTRYINDEX, script->m_FunctionReferences[i]);
            }
        }
        dmScript::Unref(L, LUA_REGISTRYINDEX, script->m_InstanceReference);
        free((void*)script->m_SourceFileName);
        script->~Script();
        ResetScript(script);
    }

    Result SetScript(HScript script, dmLuaDDF::LuaSource *source)
    {
        lua_State* L = script->m_Context->m_LuaState;
        int top = lua_gettop(L);
        (void) top;

        Result res = RESULT_OK;

        int ret = dmScript::LuaLoad(L, source);
        if (ret != 0)
        {
            dmLogError("Error compiling script: %s", lua_tostring(L,-1));
            lua_pop(L, 1);
            res = RESULT_SYNTAX_ERROR;
            goto bail;
        }

        lua_rawgeti(L, LUA_REGISTRYINDEX, script->m_InstanceReference);
        dmScript::SetInstance(L);

        ret = dmScript::PCall(L, 0, 0);

        lua_pushnil(L);
        dmScript::SetInstance(L);

        if (ret != 0)
        {
            res = RESULT_SCRIPT_ERROR;
            goto bail;
        }

        for (uint32_t i = 0; i < MAX_SCRIPT_FUNCTION_COUNT; ++i)
        {
            if (script->m_FunctionReferences[i] != LUA_NOREF)
            {
                dmScript::Unref(L, LUA_REGISTRYINDEX, script->m_FunctionReferences[i]);
                script->m_FunctionReferences[i] = LUA_NOREF;
            }

            lua_getglobal(L, SCRIPT_FUNCTION_NAMES[i]);
            if (lua_type(L, -1) == LUA_TFUNCTION)
            {
                script->m_FunctionReferences[i] = dmScript::Ref(L, LUA_REGISTRYINDEX);
            }
            else
            {
                if (lua_isnil(L, -1) == 0)
                    dmLogWarning("'%s' is not a function (%s)", SCRIPT_FUNCTION_NAMES[i], source->m_Filename);
                lua_pop(L, 1);
            }

            lua_pushnil(L);
            lua_setglobal(L, SCRIPT_FUNCTION_NAMES[i]);
        }
        script->m_SourceFileName = strdup(source->m_Filename);
bail:
        assert(top == lua_gettop(L));
        return res;
    }

    lua_State* GetLuaState(HContext context)
    {
        return context->m_LuaState;
    }

    int GetContextTableRef(HScene scene)
    {
        return scene->m_ContextTableReference;
    }

}  // namespace dmGui<|MERGE_RESOLUTION|>--- conflicted
+++ resolved
@@ -1405,19 +1405,11 @@
         CollectRenderEntries(scene, scene->m_RenderHead, 0, 0x0, clippers, render_entries);
     }
 
-<<<<<<< HEAD
-    static inline bool IsInvisible(InternalNode* n, float opacity)
-    {
-        bool no_clipping = n->m_ClipperIndex == INVALID_INDEX;
-
-        return opacity == 0.0f && no_clipping;
-=======
     static inline bool IsVisible(InternalNode* n, float opacity)
     {
         bool use_clipping = n->m_ClipperIndex != INVALID_INDEX;
 
         return n->m_Node.m_IsVisible && (opacity != 0.0f || use_clipping);
->>>>>>> d2819d56
     }
 
     void RenderScene(HScene scene, const RenderSceneParams& params, void* context)
@@ -1486,11 +1478,7 @@
 
             // Ideally, we'd like to have this update step in the Update function (I'm not even sure why it isn't tbh)
             // But for now, let's prune the list here
-<<<<<<< HEAD
-            if (IsInvisible(n, opacity) || n->m_Node.m_IsBone)
-=======
             if (!IsVisible(n, opacity) || n->m_Node.m_IsBone)
->>>>>>> d2819d56
             {
                 entry.m_Node = INVALID_HANDLE;
                 entry.m_RenderKey = INVALID_RENDER_KEY;
