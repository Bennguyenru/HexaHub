--- conflicted
+++ resolved
@@ -1535,8 +1535,6 @@
 
             if (custom_ref != LUA_NOREF) {
                 dmScript::ResolveInInstance(L, custom_ref);
-<<<<<<< HEAD
-=======
                 if (!lua_isfunction(L, -1))
                 {
                     // If the script instance is dead we just ignore the callback
@@ -1547,7 +1545,6 @@
                     return RESULT_OK;
                 }
                 dmScript::UnrefInInstance(L, custom_ref);
->>>>>>> 7fdd3ef4
             }
             else
             {
@@ -1792,14 +1789,6 @@
                 }
             }
 
-<<<<<<< HEAD
-            if (custom_ref != LUA_NOREF)
-            {
-                dmScript::UnrefInInstance(L, custom_ref);
-            }
-
-=======
->>>>>>> 7fdd3ef4
             lua_pushnil(L);
             dmScript::SetInstance(L);
             assert(top == lua_gettop(L));
