--- conflicted
+++ resolved
@@ -3730,32 +3730,23 @@
     {
         InternalNode* n = GetNode(scene, node);
         TextureSetAnimDesc& anim_desc = n->m_Node.m_TextureSetAnimDesc;
-<<<<<<< HEAD
-        uint64_t anim_frames = (anim_desc.m_End - anim_desc.m_Start);
+        uint64_t anim_frames = (anim_desc.m_State.m_End - anim_desc.m_State.m_Start);
 
         // Same logic as in comp_sprite how to handle ping pong animations.
         // The animation duration should be double in length, but not count the mid and last frames.
         // Last part should be up for discussion, due to: DEF-1540
-        if (anim_desc.m_Playback == dmGui::PLAYBACK_ONCE_PINGPONG
-                    || anim_desc.m_Playback == dmGui::PLAYBACK_LOOP_PINGPONG)
+        if (anim_desc.m_State.m_Playback == dmGui::PLAYBACK_ONCE_PINGPONG
+                    || anim_desc.m_State.m_Playback == dmGui::PLAYBACK_LOOP_PINGPONG)
             anim_frames = dmMath::Max(1llu, anim_frames * 2 - 2);
 
-=======
-        float anim_frames = (float) (anim_desc.m_State.m_End - anim_desc.m_State.m_Start);
->>>>>>> 46f50b6d
         AnimateComponent(
                 scene,
                 node,
                 &n->m_Node.m_FlipbookAnimPosition,
                 1.0f,
                 dmEasing::Curve(dmEasing::TYPE_LINEAR),
-<<<<<<< HEAD
-                (Playback) anim_desc.m_Playback,
+                (Playback) anim_desc.m_State.m_Playback,
                 (float) anim_frames / (float) anim_desc.m_FPS,
-=======
-                (Playback) anim_desc.m_State.m_Playback,
-                anim_frames / (float) anim_desc.m_State.m_FPS,
->>>>>>> 46f50b6d
                 0.0f,
                 offset,
                 playback_rate,
