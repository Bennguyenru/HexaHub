--- conflicted
+++ resolved
@@ -1785,14 +1785,13 @@
                         lua_pushliteral(L, "gamepad");
                         lua_pushnumber(L, ia->m_GamepadIndex);
                         lua_settable(L, -3);
-<<<<<<< HEAD
 
                         lua_pushliteral(L, "userid");
                         lua_pushinteger(L, ia->m_UserID);
-=======
+
                         lua_pushliteral(L, "gamepad_unknown");
                         lua_pushboolean(L, ia->m_GamepadUnknown);
->>>>>>> a3233321
+
                         lua_settable(L, -3);
                     }
 
