#! /usr/bin/env python
import os

def build(bld):
<<<<<<< HEAD
    test = bld.program(features='cxx test',
                       use='DLIB launcherutil',
                       includes = ['.'],
                       target='test_launcher',
                       source='test_launcher.cpp')
=======
    test = bld.new_task_gen(features='cxx cprogram test',
                            uselib='DLIB PROFILE_NULL',
                            uselib_local='launcherutil',
                            includes = ['.'],
                            target='test_launcher',
                            source='test_launcher.cpp')
>>>>>>> 0775868d

    test.install_path = None
    <|MERGE_RESOLUTION|>--- conflicted
+++ resolved
@@ -2,20 +2,11 @@
 import os
 
 def build(bld):
-<<<<<<< HEAD
     test = bld.program(features='cxx test',
-                       use='DLIB launcherutil',
+                       use='DLIB PROFILE_NULL launcherutil',
                        includes = ['.'],
                        target='test_launcher',
                        source='test_launcher.cpp')
-=======
-    test = bld.new_task_gen(features='cxx cprogram test',
-                            uselib='DLIB PROFILE_NULL',
-                            uselib_local='launcherutil',
-                            includes = ['.'],
-                            target='test_launcher',
-                            source='test_launcher.cpp')
->>>>>>> 0775868d
 
     test.install_path = None
     