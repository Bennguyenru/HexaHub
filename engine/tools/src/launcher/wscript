#! /usr/bin/env python
import os
import waf_dynamo
from BuildUtility import create_build_utility

def configure(conf):
    build_util = create_build_utility(conf.env)
    target = build_util.get_target_os()
<<<<<<< HEAD
=======
    if not target in ('win32', 'osx', 'linux'):
      return
>>>>>>> 861d45e4
    if 'osx' == target:
        conf.env.append_value('LINKFLAGS', ['-framework', 'Cocoa'])
    if 'win32' in target:
        conf.find_program('signtool', var='SIGNTOOL', mandatory = True, path_list = search_path)

def build(bld):
    # if not desktop
    if not bld.env.PLATFORM in ('x86_64-win32', 'x86_64-darwin', 'x86_64-linux'):
        return

    build_util = create_build_utility(bld.env)
    target = build_util.get_target_os()

    exe = bld.new_task_gen(features = ['cc', 'cxx', 'cprogram'],
                           includes = ['.'],
                           uselib = 'DLIB CARES',
                           source = ['launcher.cpp', 'launcher_util.cpp'],
                           target = 'launcher')

    if 'osx' == target:
        exe.source.append('macos_events.mm')

    lib = bld.new_task_gen(features = 'cxx cstaticlib',
                           includes = ['.'],
                           target = 'launcherutil',
                           source = ['launcher_util.cpp'])

    if 'win32' in bld.env.BUILD_PLATFORM:
        exe.linkflags = ['/subsystem:windows', '/entry:mainCRTStartup']
        exe.source.append('launcher.rc')

        if waf_dynamo.authenticode_certificate_installed(bld):
            exe.features.append('authenticode')
            exe.install_path = None
            bld.install_as("${PREFIX}/bin/${PLATFORM}/launcher.exe", "launcher_signed.exe")

    bld.add_subdirs('test')<|MERGE_RESOLUTION|>--- conflicted
+++ resolved
@@ -6,11 +6,8 @@
 def configure(conf):
     build_util = create_build_utility(conf.env)
     target = build_util.get_target_os()
-<<<<<<< HEAD
-=======
     if not target in ('win32', 'osx', 'linux'):
       return
->>>>>>> 861d45e4
     if 'osx' == target:
         conf.env.append_value('LINKFLAGS', ['-framework', 'Cocoa'])
     if 'win32' in target:
