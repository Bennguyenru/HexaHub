--- conflicted
+++ resolved
@@ -21,19 +21,11 @@
     build_util = create_build_utility(bld.env)
     target = build_util.get_target_os()
 
-<<<<<<< HEAD
     exe = bld.program(features  = 'c cxx',
                        includes = ['.'],
-                       use      = 'DLIB CARES',
+                       use      = 'DLIB PROFILE_NULL',
                        source   = ['launcher.cpp', 'launcher_util.cpp'],
                        target   = 'launcher')
-=======
-    exe = bld.new_task_gen(features = ['cc', 'cxx', 'cprogram'],
-                           includes = ['.'],
-                           uselib = 'DLIB PROFILE_NULL',
-                           source = ['launcher.cpp', 'launcher_util.cpp'],
-                           target = 'launcher')
->>>>>>> 0775868d
 
     if 'osx' == target:
         exe.source.append('macos_events.mm')
