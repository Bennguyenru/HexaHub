#if defined(_MSC_VER)
#include <dlib/safe_windows.h>
#endif

#include <stdio.h>
#include <string.h>
#include <signal.h>

#include <dlib/log.h>
#include <dlib/math.h>
#include <dlib/platform.h>
#include <dlib/time.h>
#include <ddf/ddf.h>

#include <graphics/graphics.h>
#include <hid/hid.h>
#include <input/input_ddf.h>

enum State
{
    STATE_WAITING,
    STATE_READING
};

struct Trigger
{
    dmInputDDF::GamepadType m_Type;
    uint32_t m_Index;
    bool m_Modifiers[dmInputDDF::MAX_GAMEPAD_MODIFIER_COUNT];
<<<<<<< HEAD
    uint32_t m_HatMask;
=======
    bool m_Skip;
>>>>>>> e76e6ba6
};

struct Driver
{
    const char* m_Device;
    const char* m_DeviceVendor;
    const char* m_DeviceGUID;
    const char* m_Platform;
    float m_DeadZone;
    Trigger m_Triggers[dmInputDDF::MAX_GAMEPAD_COUNT];
};

// void GetDelta(dmHID::GamepadPacket* zero_packet, dmHID::GamepadPacket* input_packet, bool* axis, uint32_t* index, float* value, float* delta);
void GetDelta(dmHID::GamepadPacket* zero_packet, dmHID::GamepadPacket* input_packet, dmInputDDF::GamepadType* gamepad_type, uint32_t* index, float* value, float* delta);
void DumpDriver(FILE* out, Driver* driver);
bool IsIgnoredTrigger(uint32_t trigger_id) {
    // Ignore connected/disconnected triggers.
    if (trigger_id == dmInputDDF::GAMEPAD_CONNECTED ||
        trigger_id == dmInputDDF::GAMEPAD_DISCONNECTED) {
        return true;
    }

    return false;
}

dmHID::HContext g_HidContext = 0;

static volatile bool g_SkipTrigger = false;

static void sig_handler(int _)
{
    (void)_;
    g_SkipTrigger = true;
}

int main(int argc, char *argv[])
{

    int result = 0;
    dmHID::HGamepad gamepad = dmHID::INVALID_GAMEPAD_HANDLE;
    dmHID::HGamepad gamepads[dmHID::MAX_GAMEPAD_COUNT];

    float wait_delay = 1.0f;
    float read_delay = 0.5f;
    float timer = 0.0f;
    float dt = 0.016667f;

    FILE* out = 0x0;


    const char* filename = "default.gamepads";
    if (argc > 1)
        filename = argv[1];

    g_HidContext = dmHID::NewContext(dmHID::NewContextParams());
    dmHID::Init(g_HidContext);
    dmGraphics::Initialize();

    dmGraphics::ContextParams graphics_context_params;
    graphics_context_params.m_DefaultTextureMinFilter = dmGraphics::TEXTURE_FILTER_LINEAR_MIPMAP_NEAREST;
    graphics_context_params.m_DefaultTextureMagFilter = dmGraphics::TEXTURE_FILTER_LINEAR_MIPMAP_NEAREST;
    graphics_context_params.m_VerifyGraphicsCalls = false;
    dmGraphics::HContext graphics_context = dmGraphics::NewContext(graphics_context_params);
    if (graphics_context == 0x0)
    {
        dmLogFatal("Unable to create the graphics context.");
        return 1;
    }

    dmGraphics::WindowParams window_params;
    window_params.m_Width = 32;
    window_params.m_Height = 32;
    window_params.m_Samples = 0;
    window_params.m_Title = "gdc";
    window_params.m_Fullscreen = 0;
    window_params.m_PrintDeviceInfo = false;
    window_params.m_HighDPI = 0;
    dmGraphics::WindowResult window_result = dmGraphics::OpenWindow(graphics_context, &window_params);

retry:
    uint32_t gamepad_count = 0;
    dmHID::Update(g_HidContext);

    for (uint32_t i = 0; i < dmHID::MAX_GAMEPAD_COUNT; ++i)
    {
        gamepad = dmHID::GetGamepad(g_HidContext, i);
        if (dmHID::IsGamepadConnected(gamepad))
        {
            gamepads[gamepad_count++] = gamepad;
        }
    }
    if (gamepad_count == 0)
    {
        printf("No connected gamepads!\n");
        printf("* Retry? [y/n] ");
        char should_retry = 'n';
        if (scanf(" %c", &should_retry) == 1 && should_retry == 'y') {
            goto retry;
        } else {
            goto bail;
        }
    }
    if (gamepad_count > 1)
    {
        for (uint32_t i = 0; i < gamepad_count; ++i)
        {
            const char* device_name;
            dmHID::GetGamepadDeviceName(gamepads[i], &device_name);
            printf("%d: %s\n", i+1, device_name);
        }
        printf("\n* Which gamepad do you want to calibrate? [1-%d] ", gamepad_count);
        uint32_t index = 0;
        while (true)
        {
            scanf("%d", &index);
            if (index > 0 && index <= gamepad_count)
            {
                gamepad = gamepads[index-1];
                break;
            }
            printf("Invalid input!");
            goto bail;
        }
    }
    else
    {
        gamepad = gamepads[0];
    }

    const char* device_name;
    const char* device_vendor;
    // const char* device_guid;
    char device_guid[33];
    dmHID::GetGamepadDeviceName(gamepad, &device_name);
    dmHID::GetGamepadDeviceVendor(gamepad, &device_vendor);
    dmHID::GetGamepadDeviceGUID(gamepad, device_guid);

    printf("\n%s will be added to %s\n\n", device_name, filename);

    Driver driver;
    memset(&driver, 0, sizeof(Driver));
    driver.m_Device = device_name;
    driver.m_DeviceVendor = device_vendor;
    driver.m_DeviceGUID = device_guid;
    driver.m_Platform = DM_PLATFORM;
    driver.m_DeadZone = 0.2f;

    dmHID::GamepadPacket prev_packet;
    dmHID::GamepadPacket packet;
    dmHID::GetGamepadPacket(gamepad, &packet);
    prev_packet = packet;

    dmInputDDF::GamepadType gamepad_type;
    uint32_t index;
    float value;
    float delta;

    // Register signal handler so user can press Ctrl+C to skip a trigger.
    signal(SIGINT, sig_handler);

    printf("* Don't press anything on the gamepad...\n");
    timer = wait_delay;
    while (true)
    {
        dmHID::Update(g_HidContext);
        dmHID::GetGamepadPacket(gamepad, &packet);
        GetDelta(&prev_packet, &packet, &gamepad_type, &index, &value, &delta);
        if (dmMath::Abs(delta) < 0.01f)
        {
            timer -= dt;
            if (timer < 0.0f)
            {
                prev_packet = packet;
                break;
            }
        }
        else
        {
            timer = wait_delay;
            prev_packet = packet;
        }
    }
    // for (uint8_t i = 7; i < 7+5; ++i)
    for (uint8_t i = 0; i < dmInputDDF::MAX_GAMEPAD_COUNT; ++i)
    {
        // Ignore connected/disconnected triggers.
        if (IsIgnoredTrigger(dmInputDDF_Gamepad_DESCRIPTOR.m_EnumValues[i].m_Value)) {
            continue;
        }

        State state = STATE_WAITING;
        timer = wait_delay;
        bool run = true;
        while (run)
        {
            if (g_SkipTrigger) {
                printf("Skipping trigger.\n");
                driver.m_Triggers[i].m_Skip = true;
                g_SkipTrigger = false;
                break;
            }

            dmHID::Update(g_HidContext);
            dmHID::GetGamepadPacket(gamepad, &packet);
            GetDelta(&prev_packet, &packet, &gamepad_type, &index, &value, &delta);
            switch (state)
            {
            case STATE_WAITING:
                if (dmMath::Abs(delta) < 0.2f)
                {
                    state = STATE_READING;
                    printf("* Press %s...\n", dmInputDDF_Gamepad_DESCRIPTOR.m_EnumValues[i].m_Name);
                    timer = read_delay;
                }
                break;
            case STATE_READING:
                if (dmMath::Abs(delta) > 0.7f)
                {
                    timer -= dt;
                    if (timer < 0.0f)
                    {
                        driver.m_Triggers[i].m_Type = gamepad_type;
                        driver.m_Triggers[i].m_Index = index;
                        if (dmMath::Abs(delta) > 1.5f)
                            driver.m_Triggers[i].m_Modifiers[dmInputDDF::GAMEPAD_MODIFIER_SCALE] = true;
                        else if (gamepad_type == dmInputDDF::GAMEPAD_TYPE_AXIS)
                            driver.m_Triggers[i].m_Modifiers[dmInputDDF::GAMEPAD_MODIFIER_CLAMP] = true;
                        if (delta < 0.0f)
                            driver.m_Triggers[i].m_Modifiers[dmInputDDF::GAMEPAD_MODIFIER_NEGATE] = true;

                        if (gamepad_type == dmInputDDF::GAMEPAD_TYPE_HAT) {
                            driver.m_Triggers[i].m_HatMask = (uint32_t)value;
                        }

                        static const char* gamepad_types[] = {"axis", "button", "hat"};
                        printf("\ttype: %s, index: %d, value: %.2f\n", gamepad_types[gamepad_type], index, value);
                        run = false;
                    }
                }
                else
                {
                    timer = read_delay;
                }
                break;
            }
            dmTime::Sleep((uint32_t)(dt * 1000000));
        }
    }

    out = fopen(filename, "w");
    if (out != 0x0)
    {
        DumpDriver(out, &driver);
    }
    else
    {
        printf("Could not open %s to write to, dumping to stdout instead.\n\n", filename);
        DumpDriver(stdout, &driver);
    }

    printf("Bye!\n");

bail:
    dmHID::Final(g_HidContext);
    dmHID::DeleteContext(g_HidContext);
    if (out != 0x0)
        fclose(out);

    return result;
}

void GetDelta(dmHID::GamepadPacket* prev_packet, dmHID::GamepadPacket* packet, dmInputDDF::GamepadType* gamepad_type, uint32_t* index, float* value, float* delta)
{
    float max_delta = -1.0f;
    for (uint32_t i = 0; i < dmHID::MAX_GAMEPAD_AXIS_COUNT; ++i)
    {
        if (dmMath::Abs(packet->m_Axis[i] - prev_packet->m_Axis[i]) > max_delta)
        {
            max_delta = dmMath::Abs(packet->m_Axis[i] - prev_packet->m_Axis[i]);
            if (gamepad_type != 0x0)
                *gamepad_type = dmInputDDF::GAMEPAD_TYPE_AXIS;
            if (index != 0x0)
                *index = i;
            if (value != 0x0)
                *value = packet->m_Axis[i];
            if (delta != 0x0)
                *delta = packet->m_Axis[i] - prev_packet->m_Axis[i];
        }
    }
    for (uint32_t i = 0; i < dmHID::MAX_GAMEPAD_HAT_COUNT; ++i)
    {
        if (prev_packet->m_Hat[i] != packet->m_Hat[i]) {
            if (gamepad_type != 0x0)
                *gamepad_type = dmInputDDF::GAMEPAD_TYPE_HAT;
            if (index != 0x0)
                *index = i;
            if (value != 0x0)
                *value = packet->m_Hat[i];
            if (delta != 0x0)
                *delta = 1.0f;
        }
    }
    for (uint32_t i = 0; i < dmHID::MAX_GAMEPAD_BUTTON_COUNT; ++i)
    {
        if (dmHID::GetGamepadButton(packet, i))
        {
            if (gamepad_type != 0x0)
                *gamepad_type = dmInputDDF::GAMEPAD_TYPE_BUTTON;
            if (index != 0x0)
                *index = i;
            if (value != 0x0)
                *value = 1.0f;
            if (delta != 0x0)
                *delta = 1.0f;
        }
    }
}

void DumpDriver(FILE* out, Driver* driver)
{
    fprintf(out, "driver\n{\n");
    fprintf(out, "    device: \"%s\"\n", driver->m_Device);
    fprintf(out, "    platform: \"%s\"\n", driver->m_Platform);
    fprintf(out, "    dead_zone: %.3f\n", driver->m_DeadZone);
    fprintf(out, "    sdl_guid: \"%s\"\n", driver->m_DeviceGUID);
    for (uint32_t i = 0; i < dmInputDDF::MAX_GAMEPAD_COUNT; ++i)
    {
        // Ignore connected/disconnected triggers.
        if (IsIgnoredTrigger(dmInputDDF_Gamepad_DESCRIPTOR.m_EnumValues[i].m_Value) || driver->m_Triggers[i].m_Skip) {
            continue;
        }

        fprintf(out, "    map { input: %s type: %s index: %d ",
                dmInputDDF_Gamepad_DESCRIPTOR.m_EnumValues[i].m_Name,
                dmInputDDF_GamepadType_DESCRIPTOR.m_EnumValues[driver->m_Triggers[i].m_Type].m_Name,
                driver->m_Triggers[i].m_Index);
        if (driver->m_Triggers[i].m_Type == dmInputDDF::GAMEPAD_TYPE_HAT) {
            fprintf(out, "hat_mask: %d ", driver->m_Triggers[i].m_HatMask);
        }
        for (uint32_t j = 0; j < dmInputDDF::MAX_GAMEPAD_MODIFIER_COUNT; ++j)
        {
            if (driver->m_Triggers[i].m_Modifiers[j])
                fprintf(out, "mod { mod: %s } ", dmInputDDF_GamepadModifier_DESCRIPTOR.m_EnumValues[j].m_Name);
        }

        fprintf(out, "}\n");
    }
    fprintf(out, "}\n");
}<|MERGE_RESOLUTION|>--- conflicted
+++ resolved
@@ -27,11 +27,8 @@
     dmInputDDF::GamepadType m_Type;
     uint32_t m_Index;
     bool m_Modifiers[dmInputDDF::MAX_GAMEPAD_MODIFIER_COUNT];
-<<<<<<< HEAD
     uint32_t m_HatMask;
-=======
     bool m_Skip;
->>>>>>> e76e6ba6
 };
 
 struct Driver
