#! /usr/bin/env python
from waf_dynamo import copy_file_task
import waflib.Options

def configure(conf):
    pass

def build(bld):

    texc_sources = bld.path.ant_glob("*.cpp")

    # The static library for the tests
    texc = bld(features = 'cxx cstaticlib',
               source = texc_sources,
               includes = ['.'],
               target   = 'texc')

    remove_flags = {}
    remove_flags['CXXFLAGS'] = []
    remove_flags['LINKFLAGS'] = []
    extra_encoder_flags = []
    if bld.env['PLATFORM'] == 'x86_64-darwin':
        # SSE4.1 was added in 10.12
        remove_flags['CXXFLAGS'].append( ('-mmacosx-version-min=10.7', 0) )
        remove_flags['LINKFLAGS'].append( ('-mmacosx-version-min=10.7', 0) )
        extra_encoder_flags += ['-mmacosx-version-min=10.12']

<<<<<<< HEAD
    texc_shared = bld.shlib(features     = 'cxx cshlib skip_asan remove_flags',
                            source       = texc_sources,
                            includes     = ['.'],
                            remove_flags = remove_flags,
                            target       = 'texc_shared',
                            use          = 'BASIS_ENCODER DLIB_NOASAN')
=======
    texc_shared = bld.new_task_gen(features = 'cxx cshlib skip_asan remove_flags',
                                   includes = ['.'],
                                   remove_flags = remove_flags,
                                   target = 'texc_shared',
                                   uselib = 'BASIS_ENCODER DLIB_NOASAN PROFILE_NULL_NOASAN')
    texc_shared.find_sources_in_dirs(["."], ['.cpp'])
>>>>>>> 0775868d
    texc_shared.env.append_unique('CXXFLAGS', extra_encoder_flags)
    texc_shared.env.append_unique('LINKFLAGS', extra_encoder_flags)

    bld.install_files('${PREFIX}/include/texc', 'texc.h')

    bld.recurse('test')<|MERGE_RESOLUTION|>--- conflicted
+++ resolved
@@ -25,21 +25,12 @@
         remove_flags['LINKFLAGS'].append( ('-mmacosx-version-min=10.7', 0) )
         extra_encoder_flags += ['-mmacosx-version-min=10.12']
 
-<<<<<<< HEAD
     texc_shared = bld.shlib(features     = 'cxx cshlib skip_asan remove_flags',
                             source       = texc_sources,
                             includes     = ['.'],
                             remove_flags = remove_flags,
                             target       = 'texc_shared',
-                            use          = 'BASIS_ENCODER DLIB_NOASAN')
-=======
-    texc_shared = bld.new_task_gen(features = 'cxx cshlib skip_asan remove_flags',
-                                   includes = ['.'],
-                                   remove_flags = remove_flags,
-                                   target = 'texc_shared',
-                                   uselib = 'BASIS_ENCODER DLIB_NOASAN PROFILE_NULL_NOASAN')
-    texc_shared.find_sources_in_dirs(["."], ['.cpp'])
->>>>>>> 0775868d
+                            use          = 'BASIS_ENCODER DLIB_NOASAN PROFILE_NULL_NOASAN')
     texc_shared.env.append_unique('CXXFLAGS', extra_encoder_flags)
     texc_shared.env.append_unique('LINKFLAGS', extra_encoder_flags)
 
