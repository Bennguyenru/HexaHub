--- conflicted
+++ resolved
@@ -11,13 +11,9 @@
 
     source = []
 
-<<<<<<< HEAD
+
     if re.match('arm.*?darwin', bld.env.PLATFORM) or bld.env.PLATFORM == 'x86_64-ios':
-        source += ['push_ios.mm']
-=======
-    if re.match('arm.*?darwin', bld.env.PLATFORM):
         source += ['push_ios.mm', 'push_utils.cpp']
->>>>>>> 12373e91
     elif re.match('arm.*?android', bld.env.PLATFORM):
         source += ['push_android.cpp', 'push_utils.cpp']
 
