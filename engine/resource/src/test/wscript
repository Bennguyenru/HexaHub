import waflib.Task, waflib.TaskGen
from waflib.TaskGen import extension, extension
from waf_dynamo import new_copy_task

blddir = 'build'

def create_simple_protoc_task(name, ext, compiled_ext, type, before, shell = True, color = 'PINK'):
    def create(self, node):
        task = self.create_task(name)
        task.set_inputs(node)
        out = node.change_ext(compiled_ext)
        task.set_outputs(out)

    cmd = 'protoc --encode=%s -I ../src/test -I ${DYNAMO_HOME}/share/proto ../src/test/test_resource_ddf.proto < ${SRC} > ${TGT}' % type
    waflib.Task.task_factory(name, cmd, before=before, shell=shell, color=color)
    extension(ext)(create)
 
create_simple_protoc_task('testresourcecont', '.cont_pb', '.cont', 'TestResource.ResourceContainerDesc', before='c cxx')
create_simple_protoc_task('resourcefoo', '.foo_pb', '.foo', 'TestResource.ResourceFoo', before='c cxx')

# Test archive data. Only copy the source data.
new_copy_task('ad', '.ad', '.adc')
new_copy_task('script', '.script', '.scriptc')

def build(bld):
    resources = bld(source = ['test.cont_pb', 'test_ref.cont_pb', ])
    sources = ['archive_data/%s' % e for e in ['file4.ad', 'file1.ad', 'file3.ad', 'file2.ad', 'file5.script', 'liveupdate.file7.ad', 'liveupdate.file6.script']]

    archive = bld(features='barchive',
                  source_root='src/test',
                  resource_name='resources',
                  use_compression=False,
                  source=' '.join(sources))

    bld.add_group()

    archive_compressed = bld(features='barchive',
                             source_root='src/test',
                             resource_name='resources_compressed',
                             use_compression=True,
                             source=' '.join(sources))

    bld.add_group()

    archive_pb = bld(features='barchive',
                     source_root='src/test',
                     resource_name='resources_pb',
                     use_compression=False,
                     source=bld.path.ant_glob('*.*_pb'))

    bld.add_group()

<<<<<<< HEAD
    test_resource = bld.program(features     = 'cxx embed test',
                                includes     = '.. ../../proto',
                                use          = 'TESTMAIN DDF DLIB PLATFORM_SOCKET THREAD LUA CARES resource',
                                web_libs     = ['library_sys.js'],
                                proto_gen_py = True,
                                target       = 'test_resource',
                                source       = 'test_resource.cpp test_resource_ddf.proto test.cont_pb test01.foo_pb test02.foo_pb self_referring.cont_pb root_loop.cont_pb child_loop.cont_pb many_refs.cont_pb',
                                embed_source = 'resources.arci resources.arcd resources.dmanifest')

    test_resource.install_path = None

    test_resource_archive = bld.program(features     = 'cxx embed test',
                                        includes     = '.. ../../proto',
                                        use          = 'TESTMAIN DDF DLIB PLATFORM_SOCKET THREAD LUA CARES resource',
                                        proto_gen_py = True,
                                        target       = 'test_resource_archive',
                                        source       = 'test_resource_archive.cpp',
                                        embed_source = 'resources.arci resources.arcd resources.dmanifest resources_compressed.arci resources_compressed.arcd resources_compressed.dmanifest resources.public resources.manifest_hash')

    test_resource_archive.install_path = None

    test_block_allocator = bld.program(features = 'cxx test',
                                       includes = '..',
                                       use      = 'TESTMAIN DLIB THREAD resource',
                                       target   = 'test_block_allocator',
                                       source   = 'test_block_allocator.cpp')
=======
    test_resource = bld.new_task_gen(features = 'cxx cprogram embed test',
                                     includes = '.. ../../proto',
                                     uselib = 'TESTMAIN DDF DLIB PROFILE_NULL PLATFORM_SOCKET THREAD LUA',
                                     uselib_local = 'resource',
                                     web_libs = ['library_sys.js'],
                                     proto_gen_py = True,
                                     target = 'test_resource',
                                     source = 'test_resource.cpp test_resource_ddf.proto test.cont_pb test01.foo_pb test02.foo_pb self_referring.cont_pb root_loop.cont_pb child_loop.cont_pb many_refs.cont_pb',
                                     embed_source = 'resources.arci resources.arcd resources.dmanifest')

    test_resource.install_path = None

    test_resource_archive = bld.new_task_gen(features = 'cxx cprogram embed test',
                                             includes = '.. ../../proto',
                                             uselib = 'TESTMAIN DDF DLIB PROFILE_NULL PLATFORM_SOCKET THREAD LUA',
                                             uselib_local = 'resource',
                                             proto_gen_py = True,
                                             target = 'test_resource_archive',
                                             source = 'test_resource_archive.cpp',
                                             embed_source = 'resources.arci resources.arcd resources.dmanifest resources_compressed.arci resources_compressed.arcd resources_compressed.dmanifest resources.public resources.manifest_hash')

    test_resource_archive.install_path = None

    test_block_allocator = bld.new_task_gen(features = 'cxx cprogram test',
                                     includes = '..',
                                     uselib = 'TESTMAIN DLIB PROFILE_NULL THREAD',
                                     uselib_local = 'resource',
                                     target = 'test_block_allocator',
                                     source = 'test_block_allocator.cpp')
>>>>>>> 0775868d

    test_block_allocator.install_path = None
<|MERGE_RESOLUTION|>--- conflicted
+++ resolved
@@ -50,10 +50,9 @@
 
     bld.add_group()
 
-<<<<<<< HEAD
     test_resource = bld.program(features     = 'cxx embed test',
                                 includes     = '.. ../../proto',
-                                use          = 'TESTMAIN DDF DLIB PLATFORM_SOCKET THREAD LUA CARES resource',
+                                use          = 'TESTMAIN DDF DLIB PROFILE_NULL PLATFORM_SOCKET THREAD LUA CARES resource',
                                 web_libs     = ['library_sys.js'],
                                 proto_gen_py = True,
                                 target       = 'test_resource',
@@ -64,7 +63,7 @@
 
     test_resource_archive = bld.program(features     = 'cxx embed test',
                                         includes     = '.. ../../proto',
-                                        use          = 'TESTMAIN DDF DLIB PLATFORM_SOCKET THREAD LUA CARES resource',
+                                        use          = 'TESTMAIN DDF DLIB PROFILE_NULL PLATFORM_SOCKET THREAD LUA CARES resource',
                                         proto_gen_py = True,
                                         target       = 'test_resource_archive',
                                         source       = 'test_resource_archive.cpp',
@@ -77,36 +76,5 @@
                                        use      = 'TESTMAIN DLIB THREAD resource',
                                        target   = 'test_block_allocator',
                                        source   = 'test_block_allocator.cpp')
-=======
-    test_resource = bld.new_task_gen(features = 'cxx cprogram embed test',
-                                     includes = '.. ../../proto',
-                                     uselib = 'TESTMAIN DDF DLIB PROFILE_NULL PLATFORM_SOCKET THREAD LUA',
-                                     uselib_local = 'resource',
-                                     web_libs = ['library_sys.js'],
-                                     proto_gen_py = True,
-                                     target = 'test_resource',
-                                     source = 'test_resource.cpp test_resource_ddf.proto test.cont_pb test01.foo_pb test02.foo_pb self_referring.cont_pb root_loop.cont_pb child_loop.cont_pb many_refs.cont_pb',
-                                     embed_source = 'resources.arci resources.arcd resources.dmanifest')
-
-    test_resource.install_path = None
-
-    test_resource_archive = bld.new_task_gen(features = 'cxx cprogram embed test',
-                                             includes = '.. ../../proto',
-                                             uselib = 'TESTMAIN DDF DLIB PROFILE_NULL PLATFORM_SOCKET THREAD LUA',
-                                             uselib_local = 'resource',
-                                             proto_gen_py = True,
-                                             target = 'test_resource_archive',
-                                             source = 'test_resource_archive.cpp',
-                                             embed_source = 'resources.arci resources.arcd resources.dmanifest resources_compressed.arci resources_compressed.arcd resources_compressed.dmanifest resources.public resources.manifest_hash')
-
-    test_resource_archive.install_path = None
-
-    test_block_allocator = bld.new_task_gen(features = 'cxx cprogram test',
-                                     includes = '..',
-                                     uselib = 'TESTMAIN DLIB PROFILE_NULL THREAD',
-                                     uselib_local = 'resource',
-                                     target = 'test_block_allocator',
-                                     source = 'test_block_allocator.cpp')
->>>>>>> 0775868d
 
     test_block_allocator.install_path = None
