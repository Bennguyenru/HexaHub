// Copyright 2020-2023 The Defold Foundation
// Copyright 2014-2020 King
// Copyright 2009-2014 Ragnar Svensson, Christian Murray
// Licensed under the Defold License version 1.0 (the "License"); you may not use
// this file except in compliance with the License.
//
// You may obtain a copy of the License, together with FAQs at
// https://www.defold.com/license
//
// Unless required by applicable law or agreed to in writing, software distributed
// under the License is distributed on an "AS IS" BASIS, WITHOUT WARRANTIES OR
// CONDITIONS OF ANY KIND, either express or implied. See the License for the
// specific language governing permissions and limitations under the License.

#include <stdint.h>
#include "../resource.h"
#include "../resource_manifest.h"
#include "../resource_archive_private.h"
#include "../resource_util.h"
#include "../resource_verify.h"
#include "../providers/provider_archive_private.h"
#include <dlib/dstrings.h>
#include <dlib/endian.h>
#include <dlib/sys.h>
#include <dlib/testutil.h>
#include <testmain/testmain.h>

#include "../resource_archive.h"
#include "../resource_private.h"


#define JC_TEST_IMPLEMENTATION
#include <jc_test/jc_test.h>


template <> char* jc_test_print_value(char* buffer, size_t buffer_len, dmResource::Result r) {
    return buffer + JC_TEST_SNPRINTF(buffer, buffer_len, "%s", dmResource::ResultToString(r));
}

// new file format, generated test data
extern unsigned char RESOURCES_ARCI[];
extern uint32_t RESOURCES_ARCI_SIZE;
extern unsigned char RESOURCES_ARCD[];
extern uint32_t RESOURCES_ARCD_SIZE;
extern unsigned char RESOURCES_DMANIFEST[];
extern uint32_t RESOURCES_DMANIFEST_SIZE;
extern unsigned char RESOURCES_PUBLIC[];
extern uint32_t RESOURCES_PUBLIC_SIZE;
extern unsigned char RESOURCES_MANIFEST_HASH[];
extern uint32_t RESOURCES_MANIFEST_HASH_SIZE;

extern unsigned char RESOURCES_COMPRESSED_ARCI[];
extern uint32_t RESOURCES_COMPRESSED_ARCI_SIZE;
extern unsigned char RESOURCES_COMPRESSED_ARCD[];
extern uint32_t RESOURCES_COMPRESSED_ARCD_SIZE;
extern unsigned char RESOURCES_COMPRESSED_DMANIFEST[];
extern uint32_t RESOURCES_COMPRESSED_DMANIFEST_SIZE;

static const uint64_t path_hash[]       = { 0x1db7f0530911b1ce, 0x68b7e06402ee965c, 0x731d3cc48697dfe4, 0x8417331f14a42e4b,  0xb4870d43513879ba,  0xe1f97b41134ff4a6, 0xe7b921ca4d761083 };
static const char* path_name[]          = { "/archive_data/file4.adc",
                                            "/archive_data/liveupdate.file6.scriptc",
                                            "/archive_data/file5.scriptc",
                                            "/archive_data/file1.adc",
                                            "/archive_data/file3.adc",
                                            "/archive_data/file2.adc",
                                            "/archive_data/liveupdate.file7.adc" };

static const char* content[]            = {
    "aaaaaaaaaaaaaaaaaaaaaaaaaaaaaaaaaaaaaaaaaaaaaaaaaaaaaaaaaaaaaaaaaaaaaaaaaaaaaaaaaaaaaaaaaaaaaaaaaaaa",
    "this script was loaded sometime in runtime with liveupdate",
    "stuff to test encryption",
    "file1_datafile1_datafile1_data",
    "file3_data",
    "file2_datafile2_datafile2_data",
    "liveupdatefile1_datafile1_datafile1_data"
};

static const uint64_t liveupdate_path_hash[2] = { 0x68b7e06402ee965c, 0xe7b921ca4d761083 };

static const uint8_t sorted_first_hash[20] =
    {  0U,   1U, 1U, 1U, 1U, 1U, 1U, 1U, 1U, 1U, 1U, 1U, 1U, 1U, 1U, 1U, 1U, 1U, 1U, 1U };
static const uint8_t sorted_middle_hash[20] =
    {  70U,  250U, 1U, 1U, 1U, 1U, 1U, 1U, 1U, 1U, 1U, 1U, 1U, 1U, 1U, 1U, 1U, 1U, 1U, 1U };
static const uint8_t sorted_last_hash[20] =
    { 226U, 1U, 1U, 1U, 1U, 1U, 1U, 1U, 1U, 1U, 1U, 1U, 1U, 1U, 1U, 1U, 1U, 1U, 1U, 1U };

static const uint8_t content_hash[][20] = {
    { 127U, 144U,   0U,  37U, 122U,  73U,  24U, 215U,   7U,  38U,  85U, 234U,  70U, 133U,  64U, 205U, 203U, 212U,  46U,  12U },
    { 205U,  82U, 220U, 208U,  16U, 146U, 230U, 113U, 118U,  43U,   6U,  77U,  19U,  47U, 181U, 219U, 201U,  63U,  81U, 143U },
    {  95U, 158U,  27U, 108U, 112U,  93U, 159U, 220U, 188U,  65U, 128U,  98U, 243U, 234U,  63U, 106U,  51U, 100U,   9U,  20U },
    { 225U, 251U, 249U, 131U,  22U, 226U, 178U, 216U, 248U, 181U, 222U, 168U, 119U, 247U,  11U,  53U, 176U,  14U,  43U, 170U },
    {   3U,  86U, 172U, 159U, 110U, 187U, 139U, 211U, 219U,   5U, 203U, 115U, 150U,  43U, 182U, 252U, 136U, 228U, 122U, 181U },
    {  69U,  26U,  15U, 239U, 138U, 110U, 167U, 120U, 214U,  38U, 144U, 200U,  19U, 102U,  63U,  48U, 173U,  41U,  21U,  66U },
    {  90U,  15U,  50U,  67U, 184U,   5U, 147U, 194U, 160U, 203U,  45U, 150U,  20U, 194U,  55U, 123U, 189U, 218U, 105U, 103U }
};
static const uint8_t compressed_content_hash[][20] = {
    { 206U, 246U, 241U, 188U, 170U, 142U,  34U, 244U, 115U,  87U,  65U,  38U,  88U,  34U, 188U,  33U, 144U,  44U,  18U,  46U },
    { 205U,  82U, 220U, 208U,  16U, 146U, 230U, 113U, 118U,  43U,   6U,  77U,  19U,  47U, 181U, 219U, 201U,  63U,  81U, 143U },
    { 0x5F, 0x9E, 0x1B, 0x6C, 0x70, 0x5D, 0x9F, 0xDC, 0xBC, 0x41, 0x80, 0x62, 0xF3, 0xEA, 0x3F, 0x6A, 0x33, 0x64, 0x09, 0x14 },
    { 110U, 207U, 167U,  68U,  57U, 224U,  20U,  24U, 135U, 248U, 166U, 192U, 197U, 173U,  48U, 150U,   3U,  64U, 180U,  88U },
    { 0x03, 0x56, 0xAC, 0x9F, 0x6E, 0xBB, 0x8B, 0xD3, 0xDB, 0x05, 0xCB, 0x73, 0x96, 0x2B, 0xB6, 0xFC, 0x88, 0xE4, 0x7A, 0xB5 },
    {  16U, 184U, 254U, 147U, 172U,  48U,  89U, 214U,  29U,  90U, 128U, 156U,  37U,  60U, 100U,  69U, 246U, 252U, 122U,  99U },
    {  90U,  15U,  50U,  67U, 184U,   5U, 147U, 194U, 160U, 203U,  45U, 150U,  20U, 194U,  55U, 123U, 189U, 218U, 105U, 103U }
};

static const uint32_t ENTRY_SIZE = sizeof(dmResourceArchive::EntryData) + dmResourceArchive::MAX_HASH;

static void PopulateLiveUpdateResource(dmResourceArchive::LiveUpdateResource*& resource)
{
    uint32_t count = strlen(content[0]);
    resource->m_Data = (uint8_t*)content[0];
    resource->m_Count = count;
    resource->m_Header->m_Flags = 0;
    resource->m_Header->m_Size = 0;
}

// Call to this should be free'd with FreeMutableIndexData(...)
static uint32_t GetMutableIndexData(void*& arci_data, uint32_t num_entries_to_be_added)
{
    uint32_t index_alloc_size = RESOURCES_ARCI_SIZE + ENTRY_SIZE * num_entries_to_be_added;
    arci_data = (void*)new uint8_t[index_alloc_size];
    memcpy(arci_data, RESOURCES_ARCI, RESOURCES_ARCI_SIZE);
    return index_alloc_size;
}

<<<<<<< HEAD
// // Call to this should be free'd with FreeMutableIndexData(...)
// static void GetMutableBundledIndexData(void*& arci_data, uint32_t& arci_size, uint32_t num_entries_to_keep)
// {
//     uint32_t num_lu_entries = 2 - num_entries_to_keep; // 2 LiveUpdate resources in archive in total
//     ASSERT_EQ(true, num_lu_entries >= 0);
//     arci_data = malloc(RESOURCES_ARCI_SIZE - ENTRY_SIZE * num_lu_entries);
//     // Init archive container including LU resources
//     dmResourceArchive::ArchiveIndexContainer* archive = 0;
//     dmResourceArchive::Result result = dmResourceArchive::WrapArchiveBuffer(RESOURCES_ARCI, RESOURCES_ARCI_SIZE, true, RESOURCES_ARCD, RESOURCES_ARCD_SIZE, true, &archive);
//     ASSERT_EQ(dmResourceArchive::RESULT_OK, result);

//     uint32_t entry_count = JAVA_TO_C(archive->m_ArchiveIndex->m_EntryDataCount);
//     uint32_t hash_offset = JAVA_TO_C(archive->m_ArchiveIndex->m_HashOffset);
//     uint32_t entries_offset = JAVA_TO_C(archive->m_ArchiveIndex->m_EntryDataOffset);
//     dmResourceArchive::EntryData* entries = (dmResourceArchive::EntryData*)((uintptr_t)archive->m_ArchiveIndex + entries_offset);

//     // Construct "bundled" archive
//     uint8_t* cursor = (uint8_t*)arci_data;
//     uint8_t* cursor_hash = (uint8_t*)((uintptr_t)arci_data + hash_offset);
//     uint8_t* cursor_entry = (uint8_t*)((uintptr_t)arci_data + entries_offset - num_lu_entries * dmResourceArchive::MAX_HASH);
//     memcpy(cursor, RESOURCES_ARCI, sizeof(dmResourceArchive::ArchiveIndex)); // Copy header
//     int lu_entries_to_copy = num_entries_to_keep;
//     for (uint32_t i = 0; i < entry_count; ++i)
//     {
//         dmResourceArchive::EntryData& e = entries[i];
//         bool is_lu_entry = JAVA_TO_C(e.m_Flags) & dmResourceArchive::ENTRY_FLAG_LIVEUPDATE_DATA;
//         if (!is_lu_entry || lu_entries_to_copy > 0)
//         {
//             if (is_lu_entry)
//             {
//                 --lu_entries_to_copy;
//             }

//             memcpy(cursor_hash, (void*)((uintptr_t)RESOURCES_ARCI + hash_offset + dmResourceArchive::MAX_HASH * i), dmResourceArchive::MAX_HASH);
//             memcpy(cursor_entry, &e, sizeof(dmResourceArchive::EntryData));

//             cursor_hash = (uint8_t*)((uintptr_t)cursor_hash + dmResourceArchive::MAX_HASH);
//             cursor_entry = (uint8_t*)((uintptr_t)cursor_entry + sizeof(dmResourceArchive::EntryData));

//         }
//     }
//     dmResourceArchive::ArchiveIndex* ai = (dmResourceArchive::ArchiveIndex*)arci_data;
//     ai->m_EntryDataOffset = C_TO_JAVA(entries_offset - num_lu_entries * dmResourceArchive::MAX_HASH);
//     ai->m_EntryDataCount = C_TO_JAVA(entry_count - num_lu_entries);

//     arci_size = sizeof(dmResourceArchive::ArchiveIndex) + JAVA_TO_C(ai->m_EntryDataCount) * (ENTRY_SIZE);

//     dmResourceArchive::Delete(archive);
// }

static void FreeMutableIndexData(void*& arci_data)
=======
// Call to this should be free'd with FreeMutableIndexData(...)
void GetMutableBundledIndexData(void*& arci_data, uint32_t& arci_size, uint32_t num_entries_to_keep)
{
    uint32_t num_lu_entries = 2 - num_entries_to_keep; // 2 LiveUpdate resources in archive in total
    ASSERT_EQ(true, num_lu_entries >= 0);
    arci_data = (void*)new uint8_t[RESOURCES_ARCI_SIZE - ENTRY_SIZE * num_lu_entries];
    // Init archive container including LU resources
    dmResourceArchive::ArchiveIndexContainer* archive = 0;
    dmResourceArchive::Result result = dmResourceArchive::WrapArchiveBuffer(RESOURCES_ARCI, RESOURCES_ARCI_SIZE, true, RESOURCES_ARCD, RESOURCES_ARCD_SIZE, true, &archive);
    ASSERT_EQ(dmResourceArchive::RESULT_OK, result);

    uint32_t entry_count = dmEndian::ToNetwork(archive->m_ArchiveIndex->m_EntryDataCount);
    uint32_t hash_offset = dmEndian::ToNetwork(archive->m_ArchiveIndex->m_HashOffset);
    uint32_t entries_offset = dmEndian::ToNetwork(archive->m_ArchiveIndex->m_EntryDataOffset);
    dmResourceArchive::EntryData* entries = (dmResourceArchive::EntryData*)((uintptr_t)archive->m_ArchiveIndex + entries_offset);

    // Construct "bundled" archive
    uint8_t* cursor = (uint8_t*)arci_data;
    uint8_t* cursor_hash = (uint8_t*)((uintptr_t)arci_data + hash_offset);
    uint8_t* cursor_entry = (uint8_t*)((uintptr_t)arci_data + entries_offset - num_lu_entries * dmResourceArchive::MAX_HASH);
    memcpy(cursor, RESOURCES_ARCI, sizeof(dmResourceArchive::ArchiveIndex)); // Copy header
    int lu_entries_to_copy = num_entries_to_keep;
    for (uint32_t i = 0; i < entry_count; ++i)
    {
        dmResourceArchive::EntryData& e = entries[i];
        bool is_lu_entry = dmEndian::ToNetwork(e.m_Flags) & dmResourceArchive::ENTRY_FLAG_LIVEUPDATE_DATA;
        if (!is_lu_entry || lu_entries_to_copy > 0)
        {
            if (is_lu_entry)
            {
                --lu_entries_to_copy;
            }

            memcpy(cursor_hash, (void*)((uintptr_t)RESOURCES_ARCI + hash_offset + dmResourceArchive::MAX_HASH * i), dmResourceArchive::MAX_HASH);
            memcpy(cursor_entry, &e, sizeof(dmResourceArchive::EntryData));

            cursor_hash = (uint8_t*)((uintptr_t)cursor_hash + dmResourceArchive::MAX_HASH);
            cursor_entry = (uint8_t*)((uintptr_t)cursor_entry + sizeof(dmResourceArchive::EntryData));

        }
    }
    dmResourceArchive::ArchiveIndex* ai = (dmResourceArchive::ArchiveIndex*)arci_data;
    ai->m_EntryDataOffset = dmEndian::ToHost(entries_offset - num_lu_entries * dmResourceArchive::MAX_HASH);
    ai->m_EntryDataCount = dmEndian::ToHost(entry_count - num_lu_entries);

    arci_size = sizeof(dmResourceArchive::ArchiveIndex) + dmEndian::ToNetwork(ai->m_EntryDataCount) * (ENTRY_SIZE);

    dmResourceArchive::Delete(archive);
}

void FreeMutableIndexData(void*& arci_data)
>>>>>>> a265a171
{
    delete[] (uint8_t*)arci_data; // it is new[] uint8_t from the resource_archive.cpp
}

bool IsLiveUpdateResource(dmhash_t lu_path_hash)
{
    for (uint32_t i = 0; i < (sizeof(liveupdate_path_hash) / sizeof(liveupdate_path_hash[0])); ++i)
    {
        if (lu_path_hash == liveupdate_path_hash[i])
        {
            return true;
        }
    }
    return false;
}

// void CreateBundledArchive(dmResourceArchive::HArchiveIndexContainer& bundled_archive_container, dmResourceArchive::HArchiveIndex& bundled_archive_index, uint32_t num_entries_to_keep)
// {
//     bundled_archive_container = 0;
//     bundled_archive_index = 0;
//     uint32_t bundled_archive_size = 0;
//     GetMutableBundledIndexData((void*&)bundled_archive_index, bundled_archive_size, num_entries_to_keep);
//     dmResourceArchive::Result result = dmResourceArchive::WrapArchiveBuffer((void*&) bundled_archive_index, bundled_archive_size, false, RESOURCES_ARCD, RESOURCES_ARCD_SIZE, true, &bundled_archive_container);
//     ASSERT_EQ(dmResourceArchive::RESULT_OK, result);
//     ASSERT_EQ(5U + num_entries_to_keep, dmResourceArchive::GetEntryCount(bundled_archive_container));
// }

// void FreeBundledArchive(dmResourceArchive::HArchiveIndexContainer& bundled_archive_container, dmResourceArchive::HArchiveIndex& bundled_archive_index)
// {
//     dmResourceArchive::Delete(bundled_archive_container);
//     FreeMutableIndexData((void*&)bundled_archive_index);
// }

TEST(dmResourceArchive, ShiftInsertResource)
{
    const char* resource_filename = "test_resource_liveupdate.arcd";
    char host_name[512];
    const char* path = dmTestUtil::MakeHostPath(host_name, sizeof(host_name), resource_filename);

    FILE* resource_file = fopen(path, "wb");
    bool success = resource_file != 0x0;
    ASSERT_EQ(success, true);

    // Resource data to insert
    dmResourceArchive::LiveUpdateResource* resource = (dmResourceArchive::LiveUpdateResource*)malloc(sizeof(dmResourceArchive::LiveUpdateResource));
    resource->m_Header = (dmResourceArchive::LiveUpdateResourceHeader*)malloc(sizeof(dmResourceArchive::LiveUpdateResourceHeader));
    PopulateLiveUpdateResource(resource);

    // Use copy since we will shift/insert data
    dmResourceArchive::HArchiveIndex arci_copy;
    uint32_t arci_size = GetMutableIndexData((void*&)arci_copy, 1);

    // Init archive container
    dmResourceArchive::HArchiveIndexContainer archive = 0;
    dmResourceArchive::Result result = dmResourceArchive::WrapArchiveBuffer((void*) arci_copy, arci_size, true, RESOURCES_ARCD, RESOURCES_ARCD_SIZE, false, &archive);
    ASSERT_EQ(dmResourceArchive::RESULT_OK, result);

    archive->m_ArchiveFileIndex->m_FileResourceData = resource_file;

    // dmResourceArchive::SetDefaultReader(archive);

    uint32_t entry_count_before = dmResourceArchive::GetEntryCount(archive);
    ASSERT_EQ(5U, entry_count_before);

    // Insertion
    int index = -1;
    dmResourceArchive::GetInsertionIndex(archive, sorted_middle_hash, &index);
    ASSERT_TRUE(index >= 0);
    dmResourceArchive::Result insert_result = dmResourceArchive::ShiftAndInsert(archive, arci_copy, sorted_middle_hash, 20, index, resource, 0x0);
    ASSERT_EQ(insert_result, dmResourceArchive::RESULT_OK);
    uint32_t entry_count_after = dmResourceArchive::GetEntryCount(archive);
    ASSERT_EQ(6U, entry_count_after);

    // Find inserted entry in archive after insertion
    dmResourceArchive::EntryData* entry;
    result = dmResourceArchive::FindEntry(archive, sorted_middle_hash, sizeof(sorted_middle_hash), &entry);
    ASSERT_EQ(dmResourceArchive::RESULT_OK, result);
    ASSERT_EQ(resource->m_Count, dmEndian::ToNetwork(entry->m_ResourceSize));

    int cmp = dmResource::VerifyArchiveIndex(archive);
    ASSERT_EQ(0, cmp);

    free(resource->m_Header);
    free(resource);
    dmResourceArchive::Delete(archive); // fclose on the FILE*
    FreeMutableIndexData((void*&)arci_copy);
    dmSys::Unlink(path);
}


TEST(dmResourceArchive, ShiftInsertResource_InsertIssue)
{
    const char* resource_filename = "test_resource_liveupdate.arcd";
    char host_name[512];
    const char* path = dmTestUtil::MakeHostPath(host_name, sizeof(host_name), resource_filename);

    FILE* resource_file = fopen(path, "wb");
    bool success = resource_file != 0x0;
    ASSERT_EQ(success, true);

    // Resource data to insert
    dmResourceArchive::LiveUpdateResource* resource = (dmResourceArchive::LiveUpdateResource*)malloc(sizeof(dmResourceArchive::LiveUpdateResource));
    resource->m_Header = (dmResourceArchive::LiveUpdateResourceHeader*)malloc(sizeof(dmResourceArchive::LiveUpdateResourceHeader));
    PopulateLiveUpdateResource(resource);

    dmResourceArchive::HArchiveIndexContainer archive = new dmResourceArchive::ArchiveIndexContainer;
    archive->m_ArchiveIndex = new dmResourceArchive::ArchiveIndex;
    archive->m_ArchiveIndex->m_HashLength = dmEndian::ToHost(20U);
    archive->m_IsMemMapped = true;
    archive->m_ArchiveFileIndex = new dmResourceArchive::ArchiveFileIndex;
    archive->m_ArchiveFileIndex->m_ResourceSize = RESOURCES_ARCD_SIZE;
    archive->m_ArchiveFileIndex->m_ResourceData = RESOURCES_ARCD;
    archive->m_ArchiveFileIndex->m_FileResourceData = resource_file;
    archive->m_ArchiveFileIndex->m_IsMemMapped = false;

    // dmResourceArchive::SetDefaultReader(archive);

    dmResourceArchive::ArchiveIndex* ai_temp = 0;
    dmResourceArchive::NewArchiveIndexFromCopy(ai_temp, archive, 3);

    delete archive->m_ArchiveIndex;
    archive->m_ArchiveIndex = ai_temp;

    uint32_t entry_count_before = dmResourceArchive::GetEntryCount(archive);
    ASSERT_EQ(0U, entry_count_before);

    // we got:
    // 0: '9170a12e266ec41f5575bb8f837d0f4bb6cab03f'
    // 1: '07f1284d530deb401da0ed142da50d5724cb04cd'
    // 2: '3be32cfd80b4016a9ebaf1c7249396ef608c95bd'
    const uint8_t hash1[20] = {0x07, 0xf1, 0x28, 0x4d, 0x53, 0x0d, 0xeb, 0x40, 0x1d, 0xa0, 0xed, 0x14, 0x2d, 0xa5, 0x0d, 0x57, 0x24, 0xcb, 0x04, 0xcd};
    const uint8_t hash2[20] = {0x91, 0x70, 0xa1, 0x2e, 0x26, 0x6e, 0xc4, 0x1f, 0x55, 0x75, 0xbb, 0x8f, 0x83, 0x7d, 0x0f, 0x4b, 0xb6, 0xca, 0xb0, 0x3f};
    const uint8_t hash3[20] = {0x3b, 0xe3, 0x2c, 0xfd, 0x80, 0xb4, 0x01, 0x6a, 0x9e, 0xba, 0xf1, 0xc7, 0x24, 0x93, 0x96, 0xef, 0x60, 0x8c, 0x95, 0xbd};
    // but we wanted:
    // 0: '07f1284d530deb401da0ed142da50d5724cb04cd'
    // 1: '3be32cfd80b4016a9ebaf1c7249396ef608c95bd'
    // 2: '9170a12e266ec41f5575bb8f837d0f4bb6cab03f'

    // Insertion
    int index = -1;
    dmResourceArchive::GetInsertionIndex(archive, hash1, &index);
    ASSERT_EQ(0, index);

    dmResourceArchive::Result insert_result = dmResourceArchive::ShiftAndInsert(archive, ai_temp, hash1, sizeof(hash1), index, resource, 0x0);
    ASSERT_EQ(insert_result, dmResourceArchive::RESULT_OK);

    uint32_t entry_count_after = dmResourceArchive::GetEntryCount(archive);
    ASSERT_EQ(1U, entry_count_after);

    dmResourceArchive::GetInsertionIndex(archive, hash2, &index);
    ASSERT_EQ(1, index);

    insert_result = dmResourceArchive::ShiftAndInsert(archive, ai_temp, hash2, sizeof(hash2), index, resource, 0x0);
    ASSERT_EQ(insert_result, dmResourceArchive::RESULT_OK);

    entry_count_after = dmResourceArchive::GetEntryCount(archive);
    ASSERT_EQ(2U, entry_count_after);

    dmResourceArchive::GetInsertionIndex(archive, hash3, &index);
    ASSERT_EQ(1, index);

    insert_result = dmResourceArchive::ShiftAndInsert(archive, ai_temp, hash3, sizeof(hash3), index, resource, 0x0);
    ASSERT_EQ(insert_result, dmResourceArchive::RESULT_OK);

    entry_count_after = dmResourceArchive::GetEntryCount(archive);
    ASSERT_EQ(3U, entry_count_after);

    int cmp = dmResource::VerifyArchiveIndex(archive);
    ASSERT_EQ(0, cmp);

    // Find inserted entry in archive after insertion
    dmResourceArchive::Result result;
    dmResourceArchive::EntryData* entry;
    result = dmResourceArchive::FindEntry(archive, hash1, sizeof(hash1), &entry);
    ASSERT_EQ(dmResourceArchive::RESULT_OK, result);
    ASSERT_EQ(resource->m_Count, dmEndian::ToNetwork(entry->m_ResourceSize));
    result = dmResourceArchive::FindEntry(archive, hash2, sizeof(hash2), &entry);
    ASSERT_EQ(dmResourceArchive::RESULT_OK, result);
    ASSERT_EQ(resource->m_Count, dmEndian::ToNetwork(entry->m_ResourceSize));
    result = dmResourceArchive::FindEntry(archive, hash3, sizeof(hash3), &entry);
    ASSERT_EQ(dmResourceArchive::RESULT_OK, result);
    ASSERT_EQ(resource->m_Count, dmEndian::ToNetwork(entry->m_ResourceSize));

    free(resource->m_Header);
    free(resource);
    dmResourceArchive::Delete(archive); // fclose on the FILE*
    FreeMutableIndexData((void*&)ai_temp);
    dmSys::Unlink(path);
}

TEST(dmResourceArchive, NewArchiveIndexFromCopy)
{
    uint32_t single_entry_offset = dmResourceArchive::MAX_HASH;

    dmResourceArchive::HArchiveIndexContainer archive_container = 0;
    dmResourceArchive::Result result = dmResourceArchive::WrapArchiveBuffer((void*) RESOURCES_ARCI, RESOURCES_ARCI_SIZE, true, RESOURCES_ARCD, RESOURCES_ARCD_SIZE, true, &archive_container);
    ASSERT_EQ(dmResourceArchive::RESULT_OK, result);
    ASSERT_EQ(368U, dmResourceArchive::GetEntryDataOffset(archive_container));

    // No extra allocation
    dmResourceArchive::HArchiveIndex dst_archive = 0;
    dmResourceArchive::NewArchiveIndexFromCopy(dst_archive, archive_container, 0);
    ASSERT_EQ(368U, dmResourceArchive::GetEntryDataOffset(dst_archive));
    dmResourceArchive::Delete(dst_archive);

    // Allocate space for 3 extra entries
    dst_archive = 0;
    dmResourceArchive::NewArchiveIndexFromCopy(dst_archive, archive_container, 3);
    ASSERT_EQ(368U + 3 * single_entry_offset, dmResourceArchive::GetEntryDataOffset(dst_archive));
    dmResourceArchive::Delete(dst_archive);

    dmResourceArchive::Delete(archive_container);
}

TEST(dmResourceArchive, GetInsertionIndex)
{
    dmResourceArchive::HArchiveIndexContainer archive = 0;
    dmResourceArchive::Result result = dmResourceArchive::WrapArchiveBuffer((void*) RESOURCES_ARCI, RESOURCES_ARCI_SIZE, true, RESOURCES_ARCD, RESOURCES_ARCD_SIZE, true, &archive);
    ASSERT_EQ(dmResourceArchive::RESULT_OK, result);
    ASSERT_EQ(5U, dmResourceArchive::GetEntryCount(archive));

    // Saving it here in for debugging purposes
    // printf("Archive:\n");
    // dmResourceArchive::DebugArchiveIndex(archive);
    // printf("sorted_first_hash: "); dmResource::PrintHash(sorted_first_hash, sizeof(sorted_first_hash)); printf("\n");
    // printf("sorted_middle_hash: "); dmResource::PrintHash(sorted_middle_hash, sizeof(sorted_middle_hash)); printf("\n");
    // printf("sorted_last_hash: "); dmResource::PrintHash(sorted_last_hash, sizeof(sorted_last_hash)); printf("\n");

    int index = -1;

    dmResourceArchive::GetInsertionIndex(archive, sorted_first_hash, &index);
    ASSERT_EQ(0, index);

    dmResourceArchive::GetInsertionIndex(archive, sorted_middle_hash, &index);
    ASSERT_EQ(2, index);

    dmResourceArchive::GetInsertionIndex(archive, sorted_last_hash, &index);
    ASSERT_EQ(5, index);

    dmResourceArchive::Delete(archive);
}

TEST(dmResourceArchive, ManifestHeader)
{
    dmResource::Manifest* manifest = new dmResource::Manifest();
    dmLiveUpdateDDF::ManifestData* manifest_data;
    dmResource::Result result = dmResourceManifest::LoadManifestFromBuffer(RESOURCES_DMANIFEST, RESOURCES_DMANIFEST_SIZE, &manifest);
    ASSERT_EQ(dmResource::RESULT_OK, result);
    ASSERT_EQ(dmResourceManifest::MANIFEST_VERSION, manifest->m_DDF->m_Version);

    manifest_data = manifest->m_DDFData;

    ASSERT_EQ(dmLiveUpdateDDF::HASH_SHA1, manifest_data->m_Header.m_ResourceHashAlgorithm);
    ASSERT_EQ(dmLiveUpdateDDF::HASH_SHA256, manifest_data->m_Header.m_SignatureHashAlgorithm);

    ASSERT_EQ(dmLiveUpdateDDF::SIGN_RSA, manifest_data->m_Header.m_SignatureSignAlgorithm);

    dmResourceManifest::DeleteManifest(manifest);
}

static void PrintHash(const uint8_t* hash, uint32_t len)
{
    char* buf = new char[len*2+1];
    buf[len] = '\0';
    for (uint32_t i = 0; i < len; ++i)
    {
        dmSnPrintf(buf+i*2, 3, "%02X", hash[i]);
    }
    printf("HASH: %s\n", buf);
    delete[] buf;
}

static void PrintArray(uint8_t* a, uint32_t size)
{
    uint32_t left = size;
    uint32_t stride = 32;
    while (left > 0) {
        if (left > 8) {
            for (int i = 0; i < 8; ++i, ++a) {
                printf("%02X ", *a);
            }
            left -= 8;
            printf(" ");
        } else {
            for (int i = 0; i < left; ++i, ++a) {
                printf("%02X ", *a);
            }
            left  = 0;
        }
        stride -= 8;
        if (stride == 0) {
            printf("\n");
            stride = 32;
        }
    }
}

/*
This test is failing intermittenly on Linux. Typical output from a failed test:

2020-04-19T09:57:44.1778093Z ManifestSignatureVerification
2020-04-19T09:57:44.1779593Z PUBLIC KEY (sz: 162):
2020-04-19T09:57:44.1780587Z
2020-04-19T09:57:44.1782352Z 30 81 9F 30 0D 06 09 2A  86 48 86 F7 0D 01 01 01  05 00 03 81 8D 00 30 81  89 02 81 81 00 A4 6F BC
2020-04-19T09:57:44.1784180Z 37 EF BA F9 60 0D 98 02  AE 97 44 B2 52 C0 0F 0E  73 95 7B 97 B0 B7 08 6D  F2 D7 4E C3 37 92 7C BF
2020-04-19T09:57:44.1785946Z 55 DD 3A BD 8D 4D 73 94  3F 1B 69 70 86 23 DE 07  6D FF 46 86 17 6E 64 5B  8C 1F 36 AA 16 65 87 91
2020-04-19T09:57:44.1787741Z 53 F4 1C 9F AC C9 31 0C  93 BA E8 CB BB 5A AE F9  FD DC 2F C0 10 5B 6A 1B  0B DE 22 50 B3 E6 D9 AD
2020-04-19T09:57:44.1789537Z A7 E2 1C 92 D1 69 CA 93  25 AC 98 28 02 EF 1F F6  BF 67 7F 59 FB 1B 54 B0  29 DC 24 91 8D 02 03 01
2020-04-19T09:57:44.1790849Z 00 01
2020-04-19T09:57:44.1791703Z
2020-04-19T09:57:44.1792941Z MANIFEST SIGNATURE (sz: 128):
2020-04-19T09:57:44.1793804Z
2020-04-19T09:57:44.1795548Z 32 7B 7A DE B2 CE CB A1  A6 B1 34 1D EF F7 51 36  8D 7A A1 B1 90 49 5A 2E  A9 D7 FB 69 05 6A 5D B9
2020-04-19T09:57:44.1797361Z DC 94 91 EC E9 15 00 4E  51 49 C8 99 60 A6 F0 5F  DC 2B 8C 27 FB C8 70 5A  4C A5 40 9C D7 7E DD 95
2020-04-19T09:57:44.1799205Z 28 D1 8F 37 5E DA 60 16  52 84 12 BA E6 74 5D 09  ED 43 43 DD FA 47 91 D1  9A DC AA DB C7 CC DE B1
2020-04-19T09:57:44.1802608Z DF 30 C9 BA 2A 0A A8 A4  F1 4F 9D 8C AB 68 80 98  D2 0E F9 AB 00 80 B2 9C  21 09 D2 36 37 25 16 AF
2020-04-19T09:57:44.1805102Z
2020-04-19T09:57:44.1807577Z
2020-04-19T09:57:44.1810518Z ../src/test/test_resource_archive.cpp:392:
2020-04-19T09:57:44.1814584Z Expected: (dmResource::RESULT_OK) == (dmResource::DecryptSignatureHash(manifest, RESOURCES_PUBLIC, RESOURCES_PUBLIC_SIZE, &hex_digest, &hex_digest_len)), actual: OK vs INVALID_DATA
*/
#if !defined(__linux__)
TEST(dmResourceArchive, ManifestSignatureVerification)
{
    dmResource::Manifest* manifest = new dmResource::Manifest();
    ASSERT_EQ(dmResource::RESULT_OK, dmResourceManifest::LoadManifestFromBuffer(RESOURCES_DMANIFEST, RESOURCES_DMANIFEST_SIZE, &manifest));

    uint32_t expected_digest_len = dmResource::HashLength(manifest->m_DDFData->m_Header.m_SignatureHashAlgorithm);
    uint8_t* expected_digest = (uint8_t*)RESOURCES_MANIFEST_HASH;

    // We have an intermittent fail here, so let's output the info so we can start investigating it.
    // We always print these so that we can compare the failed build with a successful one
    {
        // Print out the source data, so that we can perhaps reproduce locally
        printf("\nRESOURCES_DMANIFEST (sz: %u):\n\n", RESOURCES_DMANIFEST_SIZE);
        PrintArray(RESOURCES_DMANIFEST, RESOURCES_DMANIFEST_SIZE);
        printf("\n");

        printf("\nRESOURCES_ARCD (sz: %u):\n\n", RESOURCES_ARCD_SIZE);
        PrintArray(RESOURCES_ARCD, RESOURCES_ARCD_SIZE);
        printf("\n");

        printf("\nRESOURCES_ARCI (sz: %u):\n\n", RESOURCES_ARCI_SIZE);
        PrintArray(RESOURCES_ARCI, RESOURCES_ARCI_SIZE);
        printf("\n");

        //
        printf("\nPUBLIC KEY (sz: %u):\n\n", RESOURCES_PUBLIC_SIZE);
        PrintArray(RESOURCES_PUBLIC, RESOURCES_PUBLIC_SIZE);
        printf("\n");

        uint8_t* signature = manifest->m_DDF->m_Signature.m_Data;
        uint32_t signature_len = manifest->m_DDF->m_Signature.m_Count;
        printf("\nMANIFEST SIGNATURE (sz: %u):\n\n", signature_len);
        PrintArray(signature, signature_len);
        printf("\n");

        printf("Expected digest (%u bytes):\n", expected_digest_len);
        PrintHash((const uint8_t*)expected_digest, expected_digest_len);
    }
    uint8_t* hex_digest = 0x0;
    uint32_t hex_digest_len;
    ASSERT_EQ(dmResource::RESULT_OK, dmResource::DecryptSignatureHash(manifest, RESOURCES_PUBLIC, RESOURCES_PUBLIC_SIZE, &hex_digest, &hex_digest_len));

    // debug prints to determine cause of intermittent test fail on both Linux/macOS
    printf("Actual digest (%u bytes):\n", hex_digest_len);
    PrintHash((const uint8_t*)hex_digest, hex_digest_len);
    // end debug

    ASSERT_EQ(dmResource::RESULT_OK, dmResource::MemCompare((const uint8_t*) hex_digest, hex_digest_len, (const uint8_t*) expected_digest, expected_digest_len));

    free(hex_digest);
    dmResourceManifest::DeleteManifest(manifest);
}
#endif

/*
This test is failing intermittenly on Linux. Typical output from a failed test:

2020-04-24T11:09:51.7615960Z ManifestSignatureVerificationLengthFail
2020-04-24T11:09:51.7616210Z ../src/test/test_resource_archive.cpp:445:
2020-04-24T11:09:51.7616493Z Expected: (dmResource::RESULT_OK) == (dmResource::DecryptSignatureHash(manifest, RESOURCES_PUBLIC, RESOURCES_PUBLIC_SIZE, &hex_digest, &hex_digest_len)), actual: OK vs INVALID_DATA
2020-04-24T11:09:51.7616663Z
*/
#if !defined(__linux__)
TEST(dmResourceArchive, ManifestSignatureVerificationLengthFail)
{
    dmResource::Manifest* manifest = new dmResource::Manifest();
    ASSERT_EQ(dmResource::RESULT_OK, dmResourceManifest::LoadManifestFromBuffer(RESOURCES_DMANIFEST, RESOURCES_DMANIFEST_SIZE, &manifest));

    uint32_t expected_digest_len = dmResource::HashLength(manifest->m_DDFData->m_Header.m_SignatureHashAlgorithm);
    uint8_t* expected_digest = (uint8_t*)RESOURCES_MANIFEST_HASH;

    uint8_t* hex_digest = 0x0;
    uint32_t hex_digest_len;
    ASSERT_EQ(dmResource::RESULT_OK, dmResource::DecryptSignatureHash(manifest, RESOURCES_PUBLIC, RESOURCES_PUBLIC_SIZE, &hex_digest, &hex_digest_len));
    hex_digest_len *= 0.5f; // make the supplied hash shorter than expected
    ASSERT_EQ(dmResource::RESULT_FORMAT_ERROR, dmResource::MemCompare(hex_digest, hex_digest_len, expected_digest, expected_digest_len));

    free(hex_digest);
    dmDDF::FreeMessage(manifest->m_DDFData);
    dmDDF::FreeMessage(manifest->m_DDF);
    delete manifest;
}
#endif

/*
This test is failing intermittenly on Linux. Typical output from a failed test:

2020-04-28T05:00:04.1089407Z ManifestSignatureVerificationHashFail
2020-04-28T05:00:04.1089610Z ../src/test/test_resource_archive.cpp:475:
2020-04-28T05:00:04.1089868Z Expected: (dmResource::RESULT_OK) == (dmResource::DecryptSignatureHash(manifest, RESOURCES_PUBLIC, RESOURCES_PUBLIC_SIZE, &hex_digest, &hex_digest_len)), actual: OK vs INVALID_DATA
*/
#if !defined(__linux__)
TEST(dmResourceArchive, ManifestSignatureVerificationHashFail)
{
    dmResource::Manifest* manifest = new dmResource::Manifest();
    ASSERT_EQ(dmResource::RESULT_OK, dmResourceManifest::LoadManifestFromBuffer(RESOURCES_DMANIFEST, RESOURCES_DMANIFEST_SIZE, &manifest));

    uint32_t expected_digest_len = dmResource::HashLength(manifest->m_DDFData->m_Header.m_SignatureHashAlgorithm);
    uint8_t* expected_digest = (uint8_t*)RESOURCES_MANIFEST_HASH;

    uint8_t* hex_digest = 0x0;
    uint32_t hex_digest_len;
    ASSERT_EQ(dmResource::RESULT_OK, dmResource::DecryptSignatureHash(manifest, RESOURCES_PUBLIC, RESOURCES_PUBLIC_SIZE, &hex_digest, &hex_digest_len));
    memset(hex_digest, 0x0, hex_digest_len / 2); // NULL out the first half of hash
    ASSERT_EQ(dmResource::RESULT_SIGNATURE_MISMATCH, dmResource::MemCompare(hex_digest, hex_digest_len, expected_digest, expected_digest_len));

    free(hex_digest);
    dmDDF::FreeMessage(manifest->m_DDFData);
    dmDDF::FreeMessage(manifest->m_DDF);
    delete manifest;
}
#endif

TEST(dmResourceArchive, ManifestSignatureVerificationWrongKey)
{
    dmResource::Manifest* manifest = new dmResource::Manifest();
    ASSERT_EQ(dmResource::RESULT_OK, dmResourceManifest::LoadManifestFromBuffer(RESOURCES_DMANIFEST, RESOURCES_DMANIFEST_SIZE, &manifest));

    unsigned char* resources_public_wrong = (unsigned char*)malloc(RESOURCES_PUBLIC_SIZE);
    memcpy(resources_public_wrong, &RESOURCES_PUBLIC, RESOURCES_PUBLIC_SIZE);
    resources_public_wrong[0] = RESOURCES_PUBLIC[0] + 1; // make the key invalid
    uint8_t* hex_digest = 0x0;
    uint32_t hex_digest_len;
    ASSERT_EQ(dmResource::RESULT_INVALID_DATA, dmResource::DecryptSignatureHash(manifest, resources_public_wrong, RESOURCES_PUBLIC_SIZE, &hex_digest, &hex_digest_len));

    free(hex_digest);
    free(resources_public_wrong);
    dmDDF::FreeMessage(manifest->m_DDFData);
    dmDDF::FreeMessage(manifest->m_DDF);
    delete manifest;
}

TEST(dmResourceArchive, ResourceEntries)
{
    dmResource::Manifest* manifest = new dmResource::Manifest();
    dmLiveUpdateDDF::ManifestData* manifest_data;
    ASSERT_EQ(dmResource::RESULT_OK, dmResourceManifest::LoadManifestFromBuffer(RESOURCES_DMANIFEST, RESOURCES_DMANIFEST_SIZE, &manifest));

    manifest_data = manifest->m_DDFData;

    ASSERT_EQ(7U, manifest_data->m_Resources.m_Count);
    for (uint32_t i = 0; i < manifest_data->m_Resources.m_Count; ++i) {
        const char* current_path = manifest_data->m_Resources.m_Data[i].m_Url;
        uint64_t current_hash = dmHashString64(current_path);

        if (IsLiveUpdateResource(current_hash)) continue;

        ASSERT_STREQ(path_name[i], current_path);
        ASSERT_EQ(path_hash[i], current_hash);

        for (uint32_t n = 0; n < manifest_data->m_Resources.m_Data[i].m_Hash.m_Data.m_Count; ++n) {
            uint8_t current_byte = manifest_data->m_Resources.m_Data[i].m_Hash.m_Data.m_Data[n];
            ASSERT_EQ(content_hash[i][n], current_byte);
        }
    }

    dmDDF::FreeMessage(manifest->m_DDFData);
    dmDDF::FreeMessage(manifest->m_DDF);
    delete manifest;
}

TEST(dmResourceArchive, ResourceEntries_Compressed)
{
    dmResource::Manifest* manifest = new dmResource::Manifest();
    dmLiveUpdateDDF::ManifestData* manifest_data;
    ASSERT_EQ(dmResource::RESULT_OK, dmResourceManifest::LoadManifestFromBuffer(RESOURCES_COMPRESSED_DMANIFEST, RESOURCES_COMPRESSED_DMANIFEST_SIZE, &manifest));

    manifest_data = manifest->m_DDFData;

    ASSERT_EQ(7U, manifest_data->m_Resources.m_Count);
    for (uint32_t i = 0; i < manifest_data->m_Resources.m_Count; ++i) {
        const char* current_path = manifest_data->m_Resources.m_Data[i].m_Url;
        uint64_t current_hash = dmHashString64(current_path);

        if (IsLiveUpdateResource(current_hash)) continue;

        ASSERT_STREQ(path_name[i], current_path);
        ASSERT_EQ(path_hash[i], current_hash);

        dmLiveUpdateDDF::HashDigest* digest = &manifest_data->m_Resources.m_Data[i].m_Hash;
        ASSERT_ARRAY_EQ_LEN(compressed_content_hash[i], digest->m_Data.m_Data, digest->m_Data.m_Count);
    }

    dmDDF::FreeMessage(manifest->m_DDFData);
    dmDDF::FreeMessage(manifest->m_DDF);
    delete manifest;
}

TEST(dmResourceArchive, Wrap)
{
    dmResourceArchive::HArchiveIndexContainer archive = 0;
    dmResourceArchive::Result result = dmResourceArchive::WrapArchiveBuffer((void*) RESOURCES_ARCI, RESOURCES_ARCI_SIZE, true, RESOURCES_ARCD, RESOURCES_ARCD_SIZE, true, &archive);
    ASSERT_EQ(dmResourceArchive::RESULT_OK, result);

    ASSERT_EQ(5U, dmResourceArchive::GetEntryCount(archive));

    dmResourceArchive::EntryData* entry;
    for (uint32_t i = 0; i < (sizeof(path_hash) / sizeof(path_hash[0])); ++i)
    {
        if (IsLiveUpdateResource(path_hash[i])) continue;

        char buffer[1024] = { 0 };

        result = dmResourceArchive::FindEntry(archive, content_hash[i], sizeof(content_hash[i]), &entry);
        ASSERT_EQ(dmResourceArchive::RESULT_OK, result);

        result = dmResourceArchive::ReadEntry(archive, entry, buffer);
        ASSERT_EQ(dmResourceArchive::RESULT_OK, result);

        ASSERT_EQ(strlen(content[i]), strlen(buffer));
        ASSERT_STREQ(content[i], buffer);
    }

    uint8_t invalid_hash[] = { 10U, 10U, 10U, 10U, 10U, 10U, 10U, 10U, 10U, 10U, 10U, 10U, 10U, 10U, 10U, 10U, 10U, 10U, 10U, 10U };
    result = dmResourceArchive::FindEntry(archive, invalid_hash, sizeof(invalid_hash), &entry);
    ASSERT_EQ(dmResourceArchive::RESULT_NOT_FOUND, result);

    dmResourceArchive::Delete(archive);
}

TEST(dmResourceArchive, Wrap_Compressed)
{
    dmResourceArchive::HArchiveIndexContainer archive = 0;
    dmResourceArchive::Result result = dmResourceArchive::WrapArchiveBuffer((void*) RESOURCES_COMPRESSED_ARCI, RESOURCES_COMPRESSED_ARCI_SIZE, true, (void*) RESOURCES_COMPRESSED_ARCD, RESOURCES_COMPRESSED_ARCD_SIZE, true, &archive);
    ASSERT_EQ(dmResourceArchive::RESULT_OK, result);

    ASSERT_EQ(5U, dmResourceArchive::GetEntryCount(archive));

    dmResourceArchive::EntryData* entry;
    for (uint32_t i = 0; i < (sizeof(path_hash) / sizeof(path_hash[0])); ++i)
    {
        if (IsLiveUpdateResource(path_hash[i])) continue;

        char buffer[1024] = { 0 };
        result = dmResourceArchive::FindEntry(archive, compressed_content_hash[i], sizeof(compressed_content_hash[i]), &entry);
        ASSERT_EQ(dmResourceArchive::RESULT_OK, result);

        result = dmResourceArchive::ReadEntry(archive, entry, buffer);
        ASSERT_EQ(dmResourceArchive::RESULT_OK, result);

        ASSERT_EQ(strlen(content[i]), strlen(buffer));
        ASSERT_STREQ(content[i], buffer);
    }

    uint8_t invalid_hash[] = { 10U, 10U, 10U, 10U, 10U, 10U, 10U, 10U, 10U, 10U, 10U, 10U, 10U, 10U, 10U, 10U, 10U, 10U, 10U, 10U };
    result = dmResourceArchive::FindEntry(archive, invalid_hash, sizeof(invalid_hash), &entry);
    ASSERT_EQ(dmResourceArchive::RESULT_NOT_FOUND, result);

    dmResourceArchive::Delete(archive);
}

TEST(dmResourceArchive, LoadFromDisk)
{
    dmResourceArchive::HArchiveIndexContainer archive = 0;
    char archive_path[512];
    char resource_path[512];
    dmTestUtil::MakeHostPath(archive_path, sizeof(archive_path), "build/src/test/resources.arci");
    dmTestUtil::MakeHostPath(resource_path, sizeof(resource_path), "build/src/test/resources.arcd");

    dmResourceArchive::Result result = dmResourceArchive::LoadArchiveFromFile(archive_path, resource_path, &archive);
    ASSERT_EQ(dmResourceArchive::RESULT_OK, result);
    ASSERT_EQ(5U, dmResourceArchive::GetEntryCount(archive));

    dmResourceArchive::EntryData* entry;
    for (uint32_t i = 0; i < sizeof(path_name)/sizeof(path_name[0]); ++i)
    {
        if (IsLiveUpdateResource(path_hash[i])) continue;

        char buffer[1024] = { 0 };
        result = dmResourceArchive::FindEntry(archive, content_hash[i], sizeof(content_hash[i]), &entry);
        ASSERT_EQ(dmResourceArchive::RESULT_OK, result);

        result = dmResourceArchive::ReadEntry(archive, entry, buffer);
        ASSERT_EQ(dmResourceArchive::RESULT_OK, result);

        ASSERT_EQ(strlen(content[i]), strlen(buffer));
        ASSERT_STREQ(content[i], buffer);
    }

    uint8_t invalid_hash[] = { 10U, 10U, 10U, 10U, 10U, 10U, 10U, 10U, 10U, 10U, 10U, 10U, 10U, 10U, 10U, 10U, 10U, 10U, 10U, 10U };
    result = dmResourceArchive::FindEntry(archive, invalid_hash, sizeof(invalid_hash), &entry);
    ASSERT_EQ(dmResourceArchive::RESULT_NOT_FOUND, result);

    dmResourceArchive::Delete(archive);
}

TEST(dmResourceArchive, LoadFromDisk_MissingArchive)
{
    dmResourceArchive::HArchiveIndexContainer archive = 0;
    char archive_path[512];
    char resource_path[512];
    dmTestUtil::MakeHostPath(archive_path, sizeof(archive_path), "build/src/test/missing-archive.arci");
    dmTestUtil::MakeHostPath(resource_path, sizeof(resource_path), "build/src/test/resources.arcd");
    dmResourceArchive::Result result = dmResourceArchive::LoadArchiveFromFile(archive_path, resource_path, &archive);
    ASSERT_EQ(dmResourceArchive::RESULT_IO_ERROR, result);
}

TEST(dmResourceArchive, LoadFromDisk_Compressed)
{
    dmResourceArchive::HArchiveIndexContainer archive = 0;
    char archive_path[512];
    char resource_path[512];
    dmTestUtil::MakeHostPath(archive_path, sizeof(archive_path), "build/src/test/resources_compressed.arci");
    dmTestUtil::MakeHostPath(resource_path, sizeof(resource_path), "build/src/test/resources_compressed.arcd");
    dmResourceArchive::Result result = dmResourceArchive::LoadArchiveFromFile(archive_path, resource_path, &archive);
    ASSERT_EQ(dmResourceArchive::RESULT_OK, result);
    ASSERT_EQ(5U, dmResourceArchive::GetEntryCount(archive));

    dmResourceArchive::EntryData* entry;
    for (uint32_t i = 0; i < sizeof(path_name)/sizeof(path_name[0]); ++i)
    {
        if (IsLiveUpdateResource(path_hash[i])) continue;

        char buffer[1024] = { 0 };
        result = dmResourceArchive::FindEntry(archive, compressed_content_hash[i], sizeof(compressed_content_hash[i]), &entry);
        ASSERT_EQ(dmResourceArchive::RESULT_OK, result);

        result = dmResourceArchive::ReadEntry(archive, entry, buffer);
        ASSERT_EQ(dmResourceArchive::RESULT_OK, result);

        ASSERT_EQ(strlen(content[i]), strlen(buffer));
        ASSERT_STREQ(content[i], buffer);
    }

    uint8_t invalid_hash[] = { 10U, 10U, 10U, 10U, 10U, 10U, 10U, 10U, 10U, 10U, 10U, 10U, 10U, 10U, 10U, 10U, 10U, 10U, 10U, 10U };
    result = dmResourceArchive::FindEntry(archive, invalid_hash, sizeof(invalid_hash), &entry);
    ASSERT_EQ(dmResourceArchive::RESULT_NOT_FOUND, result);

    dmResourceArchive::Delete(archive);
}


static dmResource::Result TestDecryption(void* buffer, uint32_t buffer_len)
{
    uint8_t* b = (uint8_t*)buffer;
    for (int i=0; i<buffer_len; i++)
    {
        b[i] = i;
    }
    return dmResource::RESULT_OK;
}

TEST(dmResourceArchive, ResourceDecryption)
{
    uint8_t buffer[] = { 0x00, 0x00, 0x00 };
    uint32_t buffer_len = 3;

    // test the default decryption (using Xtea)
    dmResource::Result result = dmResource::DecryptBuffer(buffer, buffer_len);
    ASSERT_EQ(dmResource::RESULT_OK, result);
    uint8_t expected_buffer_xtea[] = { 0xE7, 0xF0, 0x00 };
    ASSERT_ARRAY_EQ_LEN(expected_buffer_xtea, buffer, DM_ARRAY_SIZE(buffer));

    // set a custom decryption function and test that it works
    dmResource::RegisterResourceDecryptionFunction(TestDecryption);
    result = dmResource::DecryptBuffer(buffer, buffer_len);
    ASSERT_EQ(dmResource::RESULT_OK, result);
    uint8_t expected_buffer_custom[] = { 0x00, 0x01, 0x02 };
    ASSERT_ARRAY_EQ_LEN(expected_buffer_custom, buffer, DM_ARRAY_SIZE(buffer));

    // reset the custom decryption function (to Xtea)
    memset(buffer, 0, sizeof(buffer));
    dmResource::RegisterResourceDecryptionFunction(0);
    result = dmResource::DecryptBuffer(buffer, buffer_len);
    ASSERT_EQ(dmResource::RESULT_OK, result);
    ASSERT_ARRAY_EQ_LEN(expected_buffer_xtea, buffer, DM_ARRAY_SIZE(buffer));
}

int main(int argc, char **argv)
{
    TestMainPlatformInit();
    jc_test_init(&argc, argv);
    int ret = jc_test_run_all();
    return ret;
}<|MERGE_RESOLUTION|>--- conflicted
+++ resolved
@@ -123,21 +123,20 @@
     return index_alloc_size;
 }
 
-<<<<<<< HEAD
 // // Call to this should be free'd with FreeMutableIndexData(...)
 // static void GetMutableBundledIndexData(void*& arci_data, uint32_t& arci_size, uint32_t num_entries_to_keep)
 // {
 //     uint32_t num_lu_entries = 2 - num_entries_to_keep; // 2 LiveUpdate resources in archive in total
 //     ASSERT_EQ(true, num_lu_entries >= 0);
-//     arci_data = malloc(RESOURCES_ARCI_SIZE - ENTRY_SIZE * num_lu_entries);
+//     arci_data = (void*)new uint8_t[RESOURCES_ARCI_SIZE - ENTRY_SIZE * num_lu_entries];
 //     // Init archive container including LU resources
 //     dmResourceArchive::ArchiveIndexContainer* archive = 0;
 //     dmResourceArchive::Result result = dmResourceArchive::WrapArchiveBuffer(RESOURCES_ARCI, RESOURCES_ARCI_SIZE, true, RESOURCES_ARCD, RESOURCES_ARCD_SIZE, true, &archive);
 //     ASSERT_EQ(dmResourceArchive::RESULT_OK, result);
 
-//     uint32_t entry_count = JAVA_TO_C(archive->m_ArchiveIndex->m_EntryDataCount);
-//     uint32_t hash_offset = JAVA_TO_C(archive->m_ArchiveIndex->m_HashOffset);
-//     uint32_t entries_offset = JAVA_TO_C(archive->m_ArchiveIndex->m_EntryDataOffset);
+    // uint32_t entry_count = dmEndian::ToNetwork(archive->m_ArchiveIndex->m_EntryDataCount);
+    // uint32_t hash_offset = dmEndian::ToNetwork(archive->m_ArchiveIndex->m_HashOffset);
+    // uint32_t entries_offset = dmEndian::ToNetwork(archive->m_ArchiveIndex->m_EntryDataOffset);
 //     dmResourceArchive::EntryData* entries = (dmResourceArchive::EntryData*)((uintptr_t)archive->m_ArchiveIndex + entries_offset);
 
 //     // Construct "bundled" archive
@@ -149,7 +148,7 @@
 //     for (uint32_t i = 0; i < entry_count; ++i)
 //     {
 //         dmResourceArchive::EntryData& e = entries[i];
-//         bool is_lu_entry = JAVA_TO_C(e.m_Flags) & dmResourceArchive::ENTRY_FLAG_LIVEUPDATE_DATA;
+//         bool is_lu_entry = dmEndian::ToNetwork(e.m_Flags) & dmResourceArchive::ENTRY_FLAG_LIVEUPDATE_DATA;
 //         if (!is_lu_entry || lu_entries_to_copy > 0)
 //         {
 //             if (is_lu_entry)
@@ -162,72 +161,18 @@
 
 //             cursor_hash = (uint8_t*)((uintptr_t)cursor_hash + dmResourceArchive::MAX_HASH);
 //             cursor_entry = (uint8_t*)((uintptr_t)cursor_entry + sizeof(dmResourceArchive::EntryData));
-
 //         }
 //     }
 //     dmResourceArchive::ArchiveIndex* ai = (dmResourceArchive::ArchiveIndex*)arci_data;
-//     ai->m_EntryDataOffset = C_TO_JAVA(entries_offset - num_lu_entries * dmResourceArchive::MAX_HASH);
-//     ai->m_EntryDataCount = C_TO_JAVA(entry_count - num_lu_entries);
-
-//     arci_size = sizeof(dmResourceArchive::ArchiveIndex) + JAVA_TO_C(ai->m_EntryDataCount) * (ENTRY_SIZE);
+//     ai->m_EntryDataOffset = dmEndian::ToHost(entries_offset - num_lu_entries * dmResourceArchive::MAX_HASH);
+//     ai->m_EntryDataCount = dmEndian::ToHost(entry_count - num_lu_entries);
+
+//     arci_size = sizeof(dmResourceArchive::ArchiveIndex) + dmEndian::ToNetwork(ai->m_EntryDataCount) * (ENTRY_SIZE);
 
 //     dmResourceArchive::Delete(archive);
 // }
 
 static void FreeMutableIndexData(void*& arci_data)
-=======
-// Call to this should be free'd with FreeMutableIndexData(...)
-void GetMutableBundledIndexData(void*& arci_data, uint32_t& arci_size, uint32_t num_entries_to_keep)
-{
-    uint32_t num_lu_entries = 2 - num_entries_to_keep; // 2 LiveUpdate resources in archive in total
-    ASSERT_EQ(true, num_lu_entries >= 0);
-    arci_data = (void*)new uint8_t[RESOURCES_ARCI_SIZE - ENTRY_SIZE * num_lu_entries];
-    // Init archive container including LU resources
-    dmResourceArchive::ArchiveIndexContainer* archive = 0;
-    dmResourceArchive::Result result = dmResourceArchive::WrapArchiveBuffer(RESOURCES_ARCI, RESOURCES_ARCI_SIZE, true, RESOURCES_ARCD, RESOURCES_ARCD_SIZE, true, &archive);
-    ASSERT_EQ(dmResourceArchive::RESULT_OK, result);
-
-    uint32_t entry_count = dmEndian::ToNetwork(archive->m_ArchiveIndex->m_EntryDataCount);
-    uint32_t hash_offset = dmEndian::ToNetwork(archive->m_ArchiveIndex->m_HashOffset);
-    uint32_t entries_offset = dmEndian::ToNetwork(archive->m_ArchiveIndex->m_EntryDataOffset);
-    dmResourceArchive::EntryData* entries = (dmResourceArchive::EntryData*)((uintptr_t)archive->m_ArchiveIndex + entries_offset);
-
-    // Construct "bundled" archive
-    uint8_t* cursor = (uint8_t*)arci_data;
-    uint8_t* cursor_hash = (uint8_t*)((uintptr_t)arci_data + hash_offset);
-    uint8_t* cursor_entry = (uint8_t*)((uintptr_t)arci_data + entries_offset - num_lu_entries * dmResourceArchive::MAX_HASH);
-    memcpy(cursor, RESOURCES_ARCI, sizeof(dmResourceArchive::ArchiveIndex)); // Copy header
-    int lu_entries_to_copy = num_entries_to_keep;
-    for (uint32_t i = 0; i < entry_count; ++i)
-    {
-        dmResourceArchive::EntryData& e = entries[i];
-        bool is_lu_entry = dmEndian::ToNetwork(e.m_Flags) & dmResourceArchive::ENTRY_FLAG_LIVEUPDATE_DATA;
-        if (!is_lu_entry || lu_entries_to_copy > 0)
-        {
-            if (is_lu_entry)
-            {
-                --lu_entries_to_copy;
-            }
-
-            memcpy(cursor_hash, (void*)((uintptr_t)RESOURCES_ARCI + hash_offset + dmResourceArchive::MAX_HASH * i), dmResourceArchive::MAX_HASH);
-            memcpy(cursor_entry, &e, sizeof(dmResourceArchive::EntryData));
-
-            cursor_hash = (uint8_t*)((uintptr_t)cursor_hash + dmResourceArchive::MAX_HASH);
-            cursor_entry = (uint8_t*)((uintptr_t)cursor_entry + sizeof(dmResourceArchive::EntryData));
-
-        }
-    }
-    dmResourceArchive::ArchiveIndex* ai = (dmResourceArchive::ArchiveIndex*)arci_data;
-    ai->m_EntryDataOffset = dmEndian::ToHost(entries_offset - num_lu_entries * dmResourceArchive::MAX_HASH);
-    ai->m_EntryDataCount = dmEndian::ToHost(entry_count - num_lu_entries);
-
-    arci_size = sizeof(dmResourceArchive::ArchiveIndex) + dmEndian::ToNetwork(ai->m_EntryDataCount) * (ENTRY_SIZE);
-
-    dmResourceArchive::Delete(archive);
-}
-
-void FreeMutableIndexData(void*& arci_data)
->>>>>>> a265a171
 {
     delete[] (uint8_t*)arci_data; // it is new[] uint8_t from the resource_archive.cpp
 }
