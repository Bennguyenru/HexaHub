// Copyright 2020-2022 The Defold Foundation
// Copyright 2014-2020 King
// Copyright 2009-2014 Ragnar Svensson, Christian Murray
// Licensed under the Defold License version 1.0 (the "License"); you may not use
// this file except in compliance with the License.
// 
// You may obtain a copy of the License, together with FAQs at
// https://www.defold.com/license
// 
// Unless required by applicable law or agreed to in writing, software distributed
// under the License is distributed on an "AS IS" BASIS, WITHOUT WARRANTIES OR
// CONDITIONS OF ANY KIND, either express or implied. See the License for the
// specific language governing permissions and limitations under the License.

#include "debug_renderer.h"

#include <stdint.h>

#include <dlib/array.h>
#include <dlib/hash.h>
#include <dlib/log.h>
#include <dmsdk/dlib/vmath.h>

#include <graphics/graphics.h>

#include "render.h"
#include "render_private.h"

namespace dmRender
{
    using namespace dmVMath;

    struct DebugVertex
    {
        Vector4 m_Position;
        Vector4 m_Color;
    };

    void InitializeDebugRenderer(dmRender::HRenderContext render_context, uint32_t max_vertex_count, const void* vp_desc, uint32_t vp_desc_size, const void* fp_desc, uint32_t fp_desc_size)
    {
        DebugRenderer& debug_renderer = render_context->m_DebugRenderer;
        debug_renderer.m_MaxVertexCount = max_vertex_count;

        debug_renderer.m_RenderContext = render_context;
        const uint32_t buffer_size = max_vertex_count * sizeof(DebugVertex);
        const uint32_t total_buffer_size = MAX_DEBUG_RENDER_TYPE_COUNT * buffer_size;
        debug_renderer.m_VertexBuffer = dmGraphics::NewVertexBuffer(render_context->m_GraphicsContext, total_buffer_size, 0x0, dmGraphics::BUFFER_USAGE_STREAM_DRAW);
<<<<<<< HEAD
        dmGraphics::VertexElement ve[] =
        {
            DM_DECLARE_VERTEX_ELEMENT("position", 0, 4, dmGraphics::TYPE_FLOAT, false),
            DM_DECLARE_VERTEX_ELEMENT("color", 1, 4, dmGraphics::TYPE_FLOAT, false),
        };
        debug_renderer.m_VertexDeclaration = dmGraphics::NewVertexDeclaration(render_context->m_GraphicsContext, ve, 2);
=======

        dmGraphics::HVertexStreamDeclaration stream_declaration = dmGraphics::NewVertexStreamDeclaration(render_context->m_GraphicsContext);

        dmGraphics::AddVertexStream(stream_declaration, "position", 4, dmGraphics::TYPE_FLOAT, false);
        dmGraphics::AddVertexStream(stream_declaration, "color", 4, dmGraphics::TYPE_FLOAT, false);

        debug_renderer.m_VertexDeclaration = dmGraphics::NewVertexDeclaration(render_context->m_GraphicsContext, stream_declaration);

        dmGraphics::DeleteVertexStreamDeclaration(stream_declaration);
>>>>>>> 0b9dfc98

        dmGraphics::HVertexProgram vertex_program = dmGraphics::INVALID_VERTEX_PROGRAM_HANDLE;
        dmGraphics::ShaderDesc* shader_desc;
        if (vp_desc_size > 0)
        {
            dmDDF::Result e = dmDDF::LoadMessage(vp_desc, vp_desc_size, &dmGraphics_ShaderDesc_DESCRIPTOR, (void**) &shader_desc);
            if (e != dmDDF::RESULT_OK)
            {
                dmLogWarning("Failed to create DebugRenderer vertex shader (%d)", e);
            }
            else
            {
                dmGraphics::ShaderDesc::Shader* shader =  dmGraphics::GetShaderProgram(render_context->m_GraphicsContext, shader_desc);
                vertex_program = dmGraphics::NewVertexProgram(render_context->m_GraphicsContext, shader);
                dmDDF::FreeMessage(shader_desc);
            }
        }
        dmGraphics::HFragmentProgram fragment_program = dmGraphics::INVALID_FRAGMENT_PROGRAM_HANDLE;
        if ((vertex_program != dmGraphics::INVALID_VERTEX_PROGRAM_HANDLE) && (fp_desc_size > 0))
        {
            dmDDF::Result e = dmDDF::LoadMessage(fp_desc, fp_desc_size, &dmGraphics_ShaderDesc_DESCRIPTOR, (void**) &shader_desc);
            if (e != dmDDF::RESULT_OK)
            {
                dmLogWarning("Failed to create DebugRenderer fragment shader (%d)", e);
            }
            else
            {
                dmGraphics::ShaderDesc::Shader* shader =  dmGraphics::GetShaderProgram(render_context->m_GraphicsContext, shader_desc);
                fragment_program = dmGraphics::NewFragmentProgram(render_context->m_GraphicsContext, shader);
                dmDDF::FreeMessage(shader_desc);
            }
        }

        HMaterial material3d = NewMaterial(render_context, vertex_program, fragment_program);
        SetMaterialProgramConstantType(material3d, dmHashString64("view_proj"), dmRenderDDF::MaterialDesc::CONSTANT_TYPE_VIEWPROJ);
        dmhash_t debug_tag_3d = dmHashString64(DEBUG_3D_NAME);
        SetMaterialTags(material3d, 1, &debug_tag_3d);

        HMaterial material2d = NewMaterial(render_context, vertex_program, fragment_program);
        SetMaterialProgramConstantType(material2d, dmHashString64("view_proj"), dmRenderDDF::MaterialDesc::CONSTANT_TYPE_VIEWPROJ);
        dmhash_t debug_tag_2d = dmHashString64(DEBUG_2D_NAME);
        SetMaterialTags(material2d, 1, &debug_tag_2d);

        dmGraphics::PrimitiveType primitive_types[MAX_DEBUG_RENDER_TYPE_COUNT] = {dmGraphics::PRIMITIVE_TRIANGLES, dmGraphics::PRIMITIVE_LINES, dmGraphics::PRIMITIVE_TRIANGLES, dmGraphics::PRIMITIVE_LINES};
        HMaterial materials[MAX_DEBUG_RENDER_TYPE_COUNT] = {material3d, material3d, material2d, material2d};

        for (uint32_t i = 0; i < MAX_DEBUG_RENDER_TYPE_COUNT; ++i)
        {
            RenderObject ro;
            ro.m_Material = materials[i];
            ro.m_PrimitiveType = primitive_types[i];
            ro.m_VertexBuffer = debug_renderer.m_VertexBuffer;
            ro.m_VertexDeclaration = debug_renderer.m_VertexDeclaration;
            ro.m_VertexCount = 0;
            DebugRenderTypeData& type_data = debug_renderer.m_TypeData[i];
            type_data.m_RenderObject = ro;
            type_data.m_ClientBuffer = new char[buffer_size];
        }

        debug_renderer.m_3dPredicate.m_Tags[0] = dmHashString64(DEBUG_3D_NAME);
        debug_renderer.m_3dPredicate.m_TagCount = 1;
        debug_renderer.m_2dPredicate.m_Tags[0] = dmHashString64(DEBUG_2D_NAME);
        debug_renderer.m_2dPredicate.m_TagCount = 1;
        debug_renderer.m_RenderBatchVersion = 0;
    }

    void FinalizeDebugRenderer(HRenderContext context)
    {
        if (!context->m_DebugRenderer.m_RenderContext)
            return;
        DebugRenderer& debug_renderer = context->m_DebugRenderer;
        HMaterial material = debug_renderer.m_TypeData[DEBUG_RENDER_TYPE_FACE_3D].m_RenderObject.m_Material;

        dmGraphics::HVertexProgram vp = GetMaterialVertexProgram(material);
        if (vp != dmGraphics::INVALID_VERTEX_PROGRAM_HANDLE)
            dmGraphics::DeleteVertexProgram(vp);
        dmGraphics::HFragmentProgram fp = GetMaterialFragmentProgram(material);
        if (fp != dmGraphics::INVALID_FRAGMENT_PROGRAM_HANDLE)
            dmGraphics::DeleteFragmentProgram(fp);

        DeleteMaterial(context, material);
        material = debug_renderer.m_TypeData[DEBUG_RENDER_TYPE_FACE_2D].m_RenderObject.m_Material;
        DeleteMaterial(context, material);

        for (uint32_t i = 0; i < MAX_DEBUG_RENDER_TYPE_COUNT; ++i)
        {
            delete [] (char*)debug_renderer.m_TypeData[i].m_ClientBuffer;
        }
        dmGraphics::DeleteVertexBuffer(debug_renderer.m_VertexBuffer);
        dmGraphics::DeleteVertexDeclaration(debug_renderer.m_VertexDeclaration);
    }

    void ClearDebugRenderObjects(HRenderContext context)
    {
        if (!context->m_DebugRenderer.m_RenderContext)
            return;
        for (uint32_t i = 0; i < MAX_DEBUG_RENDER_TYPE_COUNT; ++i)
        {
            context->m_DebugRenderer.m_TypeData[i].m_RenderObject.m_VertexCount = 0;
        }
        context->m_DebugRenderer.m_RenderBatchVersion = 0;
    }

    static void LogVertexWarning(HRenderContext context)
    {
        static bool has_warned = false;
        if (!has_warned)
        {
            dmLogWarning("Out of debug vertex data (%u). Increase graphics.max_debug_vertices to avoid this warning.", context->m_DebugRenderer.m_MaxVertexCount);
            has_warned = true;
        }
    }

    void Square2d(HRenderContext context, float x0, float y0, float x1, float y1, Vector4 color)
    {
        if (!context->m_DebugRenderer.m_RenderContext)
            return;
        DebugRenderTypeData& type_data = context->m_DebugRenderer.m_TypeData[DEBUG_RENDER_TYPE_FACE_2D];
        RenderObject& ro = type_data.m_RenderObject;
        const uint32_t vertex_count = 6;
        if (ro.m_VertexCount + vertex_count < context->m_DebugRenderer.m_MaxVertexCount)
        {
            DebugVertex v[vertex_count];
            v[0].m_Position = Vector4(x0, y0, 0.0f, 0.0f);
            v[1].m_Position = Vector4(x0, y1, 0.0f, 0.0f);
            v[2].m_Position = Vector4(x1, y0, 0.0f, 0.0f);
            v[5].m_Position = Vector4(x1, y1, 0.0f, 0.0f);
            v[3].m_Position = v[2].m_Position;
            v[4].m_Position = v[1].m_Position;
            for (uint32_t i = 0; i < vertex_count; ++i)
                v[i].m_Color = color;
            char* buffer = (char*)type_data.m_ClientBuffer;
            memcpy(&buffer[ro.m_VertexCount * sizeof(DebugVertex)], (const void*)v, vertex_count * sizeof(DebugVertex));
            ro.m_VertexCount += vertex_count;
        }
        else
        {
            LogVertexWarning(context);
        }
    }

    void Triangle3d(HRenderContext context, Point3 vertices[3], Vector4 color)
    {
        if (!context->m_DebugRenderer.m_RenderContext)
            return;
        DebugRenderTypeData& type_data = context->m_DebugRenderer.m_TypeData[DEBUG_RENDER_TYPE_FACE_3D];
        RenderObject& ro = type_data.m_RenderObject;
        const uint32_t vertex_count = 3;
        if (ro.m_VertexCount + vertex_count < context->m_DebugRenderer.m_MaxVertexCount)
        {
            DebugVertex v[vertex_count];
            for (uint32_t i = 0; i < vertex_count; ++i)
            {
                v[i].m_Position = Vector4(vertices[i]);
                v[i].m_Color = color;
            }
            char* buffer = (char*)type_data.m_ClientBuffer;
            memcpy(&buffer[ro.m_VertexCount * sizeof(DebugVertex)], (const void*)v, vertex_count * sizeof(DebugVertex));
            ro.m_VertexCount += vertex_count;
        }
        else
        {
            LogVertexWarning(context);
        }
    }

    void Line2D(HRenderContext context, float x0, float y0, float x1, float y1, Vector4 color0, Vector4 color1)
    {
        if (!context->m_DebugRenderer.m_RenderContext)
            return;
        DebugRenderTypeData& type_data = context->m_DebugRenderer.m_TypeData[DEBUG_RENDER_TYPE_LINE_2D];
        RenderObject& ro = type_data.m_RenderObject;
        const uint32_t vertex_count = 2;
        if (ro.m_VertexCount + vertex_count < context->m_DebugRenderer.m_MaxVertexCount)
        {
            DebugVertex v[vertex_count];
            v[0].m_Position = Vector4(x0, y0, 0.0f, 0.0f);
            v[0].m_Color = color0;
            v[1].m_Position = Vector4(x1, y1, 0.0f, 0.0f);
            v[1].m_Color = color1;
            char* buffer = (char*)type_data.m_ClientBuffer;
            memcpy(&buffer[ro.m_VertexCount * sizeof(DebugVertex)], (const void*)v, vertex_count * sizeof(DebugVertex));
            ro.m_VertexCount += vertex_count;
        }
        else
        {
            LogVertexWarning(context);
        }
    }

    void Line3D(HRenderContext context, Point3 start, Point3 end, Vector4 start_color, Vector4 end_color)
    {
        if (!context->m_DebugRenderer.m_RenderContext)
            return;
        DebugRenderTypeData& type_data = context->m_DebugRenderer.m_TypeData[DEBUG_RENDER_TYPE_LINE_3D];
        RenderObject& ro = type_data.m_RenderObject;
        const uint32_t vertex_count = 2;
        if (ro.m_VertexCount + vertex_count < context->m_DebugRenderer.m_MaxVertexCount)
        {
            DebugVertex v[vertex_count];
            v[0].m_Position = Vector4(start);
            v[0].m_Color = start_color;
            v[1].m_Position = Vector4(end);
            v[1].m_Color = end_color;
            char* buffer = (char*)type_data.m_ClientBuffer;
            memcpy(&buffer[ro.m_VertexCount * sizeof(DebugVertex)], (const void*)v, vertex_count * sizeof(DebugVertex));
            ro.m_VertexCount += vertex_count;
        }
        else
        {
            LogVertexWarning(context);
        }
    }

    static void DebugRenderListDispatch(dmRender::RenderListDispatchParams const &params)
    {
        DebugRenderer *debug_renderer = (DebugRenderer *)params.m_UserData;

        if (params.m_Operation == dmRender::RENDER_LIST_OPERATION_BATCH)
        {
            for (uint32_t *i=params.m_Begin;i!=params.m_End;i++)
            {
                if (params.m_Buf[*i].m_BatchKey == debug_renderer->m_RenderBatchVersion)
                {
                    dmRender::RenderObject *ro = (dmRender::RenderObject*) params.m_Buf[*i].m_UserData;
                    dmRender::AddToRender(params.m_Context, ro);
                }
            }
        }
    }

    void FlushDebug(HRenderContext render_context, uint32_t render_order)
    {
        if (!render_context->m_DebugRenderer.m_RenderContext)
            return;
        DebugRenderer& debug_renderer = render_context->m_DebugRenderer;
        uint32_t total_vertex_count = 0;
        uint32_t total_render_objects = 0;
        dmGraphics::SetVertexBufferData(debug_renderer.m_VertexBuffer, 0, 0, dmGraphics::BUFFER_USAGE_STREAM_DRAW);
        for (uint32_t i = 0; i < MAX_DEBUG_RENDER_TYPE_COUNT; ++i)
        {
            DebugRenderTypeData& type_data = debug_renderer.m_TypeData[i];
            RenderObject& ro = type_data.m_RenderObject;
            uint32_t vertex_count = ro.m_VertexCount;
            if (vertex_count > 0)
            {
                ro.m_VertexStart = total_vertex_count;
                total_vertex_count += vertex_count;
                total_render_objects++;
            }
        }

        dmGraphics::SetVertexBufferData(debug_renderer.m_VertexBuffer, total_vertex_count * sizeof(DebugVertex), 0, dmGraphics::BUFFER_USAGE_STREAM_DRAW);

        dmRender::RenderListEntry* render_list = dmRender::RenderListAlloc(render_context, total_render_objects);
        dmRender::HRenderListDispatch dispatch = dmRender::RenderListMakeDispatch(render_context, &DebugRenderListDispatch, &debug_renderer);
        dmRender::RenderListEntry* write_ptr = render_list;

        // Upgrade the batch key, since we might submit these render object multiple times
        // during a frame (because render scripts might draw lines, and then we are forced to flush
        // debug rendering during command queue execution, and thus submit the same objects again).
        //
        // TODO: Rewrite this so we can flush only what has been added since last time.
        //
        debug_renderer.m_RenderBatchVersion++;

        for (uint32_t i = 0; i < MAX_DEBUG_RENDER_TYPE_COUNT; ++i)
        {
            DebugRenderTypeData& type_data = debug_renderer.m_TypeData[i];
            RenderObject& ro = type_data.m_RenderObject;
            uint32_t vertex_count = ro.m_VertexCount;
            if (vertex_count > 0)
            {
                dmGraphics::SetVertexBufferSubData(debug_renderer.m_VertexBuffer, ro.m_VertexStart * sizeof(DebugVertex), vertex_count * sizeof(DebugVertex), type_data.m_ClientBuffer);
                write_ptr->m_MinorOrder = 0;
                write_ptr->m_MajorOrder = RENDER_ORDER_AFTER_WORLD;
                write_ptr->m_Order = render_order;
                write_ptr->m_UserData = (uintptr_t) &ro;
                write_ptr->m_BatchKey = debug_renderer.m_RenderBatchVersion;
                write_ptr->m_TagListKey = dmRender::GetMaterialTagListKey(ro.m_Material);
                write_ptr->m_Dispatch = dispatch;
                write_ptr++;
            }
        }

        dmRender::RenderListSubmit(render_context, render_list, write_ptr);
    }
}<|MERGE_RESOLUTION|>--- conflicted
+++ resolved
@@ -45,14 +45,6 @@
         const uint32_t buffer_size = max_vertex_count * sizeof(DebugVertex);
         const uint32_t total_buffer_size = MAX_DEBUG_RENDER_TYPE_COUNT * buffer_size;
         debug_renderer.m_VertexBuffer = dmGraphics::NewVertexBuffer(render_context->m_GraphicsContext, total_buffer_size, 0x0, dmGraphics::BUFFER_USAGE_STREAM_DRAW);
-<<<<<<< HEAD
-        dmGraphics::VertexElement ve[] =
-        {
-            DM_DECLARE_VERTEX_ELEMENT("position", 0, 4, dmGraphics::TYPE_FLOAT, false),
-            DM_DECLARE_VERTEX_ELEMENT("color", 1, 4, dmGraphics::TYPE_FLOAT, false),
-        };
-        debug_renderer.m_VertexDeclaration = dmGraphics::NewVertexDeclaration(render_context->m_GraphicsContext, ve, 2);
-=======
 
         dmGraphics::HVertexStreamDeclaration stream_declaration = dmGraphics::NewVertexStreamDeclaration(render_context->m_GraphicsContext);
 
@@ -62,7 +54,6 @@
         debug_renderer.m_VertexDeclaration = dmGraphics::NewVertexDeclaration(render_context->m_GraphicsContext, stream_declaration);
 
         dmGraphics::DeleteVertexStreamDeclaration(stream_declaration);
->>>>>>> 0b9dfc98
 
         dmGraphics::HVertexProgram vertex_program = dmGraphics::INVALID_VERTEX_PROGRAM_HANDLE;
         dmGraphics::ShaderDesc* shader_desc;
