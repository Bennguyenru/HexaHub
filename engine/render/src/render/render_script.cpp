// Copyright 2020-2023 The Defold Foundation
// Copyright 2014-2020 King
// Copyright 2009-2014 Ragnar Svensson, Christian Murray
// Licensed under the Defold License version 1.0 (the "License"); you may not use
// this file except in compliance with the License.
// 
// You may obtain a copy of the License, together with FAQs at
// https://www.defold.com/license
// 
// Unless required by applicable law or agreed to in writing, software distributed
// under the License is distributed on an "AS IS" BASIS, WITHOUT WARRANTIES OR
// CONDITIONS OF ANY KIND, either express or implied. See the License for the
// specific language governing permissions and limitations under the License.

#include "render_script.h"

#include <string.h>
#include <new>

#include <dlib/dstrings.h>
#include <dlib/log.h>
#include <dlib/hash.h>
#include <dlib/message.h>
#include <dlib/profile.h>

#include <script/script.h>
#include <script/lua_source_ddf.h>

#include "font_renderer.h"
#include "render/render_ddf.h"

namespace dmRender
{
    /*# Rendering API documentation
     *
     * Rendering functions, messages and constants. The "render" namespace is
     * accessible only from render scripts.
     *
     * The rendering API was originally built on top of OpenGL ES 2.0, and it uses a subset of the
     * OpenGL computer graphics rendering API for rendering 2D and 3D computer
     * graphics. Our current target is OpenGLES 3.0 with fallbacks to 2.0 on some platforms.
     *
     * [icon:attention] It is possible to create materials and write shaders that
     * require features not in OpenGL ES 2.0, but those will not work cross platform.
     *
     * @document
     * @name Render
     * @namespace render
     */

    #define RENDER_SCRIPT_INSTANCE "RenderScriptInstance"
    #define RENDER_SCRIPT "RenderScript"

    #define RENDER_SCRIPT_CONSTANTBUFFER "RenderScriptConstantBuffer"
    #define RENDER_SCRIPT_CONSTANTBUFFER_ARRAY "RenderScriptConstantBufferArray"

    #define RENDER_SCRIPT_PREDICATE "RenderScriptPredicate"

    #define RENDER_SCRIPT_LIB_NAME "render"
    #define RENDER_SCRIPT_FORMAT_NAME "format"
    #define RENDER_SCRIPT_WIDTH_NAME "width"
    #define RENDER_SCRIPT_HEIGHT_NAME "height"
    #define RENDER_SCRIPT_MIN_FILTER_NAME "min_filter"
    #define RENDER_SCRIPT_MAG_FILTER_NAME "mag_filter"
    #define RENDER_SCRIPT_U_WRAP_NAME "u_wrap"
    #define RENDER_SCRIPT_V_WRAP_NAME "v_wrap"

    static uint32_t RENDER_SCRIPT_TYPE_HASH = 0;
    static uint32_t RENDER_SCRIPT_INSTANCE_TYPE_HASH = 0;
    static uint32_t RENDER_SCRIPT_CONSTANTBUFFER_TYPE_HASH = 0;
    static uint32_t RENDER_SCRIPT_PREDICATE_TYPE_HASH = 0;
    static uint32_t RENDER_SCRIPT_CONSTANTBUFFER_ARRAY_TYPE_HASH = 0;

    const char* RENDER_SCRIPT_FUNCTION_NAMES[MAX_RENDER_SCRIPT_FUNCTION_COUNT] =
    {
        "init",
        "update",
        "on_message",
        "on_reload"
    };

    static HNamedConstantBuffer* RenderScriptConstantBuffer_Check(lua_State *L, int index)
    {
        return (HNamedConstantBuffer*)dmScript::CheckUserType(L, index, RENDER_SCRIPT_CONSTANTBUFFER_TYPE_HASH, "Expected a constant buffer (acquired from a render.* function)");
    }

    struct ConstantBufferTableEntry
    {
        HNamedConstantBuffer m_ConstantBuffer;
        dmhash_t             m_ConstantName;
        int32_t              m_LuaRef;
    };

    struct NamedConstantBufferTable
    {
        HNamedConstantBuffer                    m_ConstantBuffer;
        dmHashTable64<ConstantBufferTableEntry> m_ConstantArrayEntries;
    };

    static int RenderScriptConstantBuffer_gc (lua_State *L)
    {
        NamedConstantBufferTable* cb = (NamedConstantBufferTable*) lua_touserdata(L, 1);
        DeleteNamedConstantBuffer(cb->m_ConstantBuffer);
        cb->m_ConstantArrayEntries.~dmHashTable64<dmRender::ConstantBufferTableEntry>();
        cb->m_ConstantBuffer = 0;
        return 0;
    }

    static int RenderScriptConstantBuffer_tostring (lua_State *L)
    {
        lua_pushfstring(L, "ConstantBuffer: %p", lua_touserdata(L, 1));
        return 1;
    }

    static bool RenderScriptPushValueFromConstantType(lua_State *L, dmVMath::Vector4* value_ptr, uint32_t value_count, uint32_t table_index, dmRenderDDF::MaterialDesc::ConstantType type)
    {
        uint32_t value_index = table_index;

        if (type == dmRenderDDF::MaterialDesc::CONSTANT_TYPE_USER_MATRIX4)
        {
            value_index *= 4;
        }

        if (value_index >= value_count)
        {
            return false;
        }

        switch(type)
        {
            case dmRenderDDF::MaterialDesc::CONSTANT_TYPE_USER:
                dmScript::PushVector4(L, value_ptr[value_index]);
                break;
            case dmRenderDDF::MaterialDesc::CONSTANT_TYPE_USER_MATRIX4:
                dmScript::PushMatrix4(L, ((dmVMath::Matrix4*) &value_ptr[value_index])[0]);
                break;
            default: return false;

        }

        return true;
    }

    static int RenderScriptConstantBuffer_index(lua_State *L)
    {
        NamedConstantBufferTable* cb_table = (NamedConstantBufferTable*)lua_touserdata(L, 1);
        HNamedConstantBuffer cb            = cb_table->m_ConstantBuffer;
        assert(cb);

        const char* name         = luaL_checkstring(L, 2);
        dmhash_t name_hash       = dmHashString64(name);
        dmVMath::Vector4* values = 0;
        uint32_t num_values      = 0;

        dmRenderDDF::MaterialDesc::ConstantType constant_type;
        ConstantBufferTableEntry* table_entry = cb_table->m_ConstantArrayEntries.Get(name_hash);
        if (table_entry != 0)
        {
            lua_rawgeti(L, LUA_REGISTRYINDEX, table_entry->m_LuaRef);
            return 1;
        }
        else if (GetNamedConstant(cb, name_hash, &values, &num_values, &constant_type))
        {
            return RenderScriptPushValueFromConstantType(L, values, num_values, 0, constant_type);
        }
        else
        {
            return luaL_error(L, "Constant %s not set.", dmHashReverseSafe64(name_hash));
        }
        return 0;
    }

    static dmRender::Result RenderScriptSetNamedValueFromLua(lua_State *L, int stack_index, HNamedConstantBuffer buffer, dmhash_t name_hash, int table_index)
    {
        uint32_t value_count                                  = 1;
        uint32_t value_index                                  = table_index;
        dmVMath::Vector4* value_ptr                           = 0;
        dmRenderDDF::MaterialDesc::ConstantType constant_type = dmRenderDDF::MaterialDesc::CONSTANT_TYPE_USER;

        if (dmScript::IsMatrix4(L, stack_index))
        {
            value_ptr     = (dmVMath::Vector4*) dmScript::CheckMatrix4(L, stack_index);
            value_count  *= 4;
            value_index  *= 4;
            constant_type = dmRenderDDF::MaterialDesc::CONSTANT_TYPE_USER_MATRIX4;
        }
        else
        {
            value_ptr = dmScript::CheckVector4(L, stack_index);
        }
        return SetNamedConstantAtIndex(buffer, name_hash, value_ptr, value_count, value_index, constant_type);
    }

    static int RenderScriptConstantBuffer_newindex(lua_State *L)
    {
        int top = lua_gettop(L);
        NamedConstantBufferTable* cb_table = (NamedConstantBufferTable*) lua_touserdata(L, 1);
        HNamedConstantBuffer cb = cb_table->m_ConstantBuffer;
        assert(cb);

        const char* name = luaL_checkstring(L, 2);
        dmhash_t name_hash = dmHashString64(name);

        if (lua_istable(L, 3))
        {
            ConstantBufferTableEntry* p_table_entry = (ConstantBufferTableEntry*) lua_newuserdata(L, sizeof(ConstantBufferTableEntry));
            luaL_getmetatable(L, RENDER_SCRIPT_CONSTANTBUFFER_ARRAY);
            lua_setmetatable(L, -2);

            lua_pushvalue(L, -1);
            int p_ref = luaL_ref(L, LUA_REGISTRYINDEX);
            lua_pop(L, 1);

            p_table_entry->m_ConstantBuffer = cb;
            p_table_entry->m_ConstantName   = name_hash;
            p_table_entry->m_LuaRef         = p_ref;

            if (cb_table->m_ConstantArrayEntries.Full())
            {
                cb_table->m_ConstantArrayEntries.SetCapacity(4, cb_table->m_ConstantArrayEntries.Size() + 1);
            }

            cb_table->m_ConstantArrayEntries.Put(name_hash, *p_table_entry);

            // If the table contains elements, we add them directly
            lua_pushvalue(L, 3);
            lua_pushnil(L);
            while (lua_next(L, -2) != 0)
            {
                if (!lua_isnumber(L, -2))
                {
                    return luaL_error(L, "Constant %s not set. Indices must be numbers", dmHashReverseSafe64(name_hash));
                }

                int32_t table_index_lua = lua_tonumber(L, -2);

                if (table_index_lua < 1)
                {
                    return luaL_error(L, "Constant %s[%d] not set. Indices must start from 1", dmHashReverseSafe64(name_hash), table_index_lua);
                }

                if (RenderScriptSetNamedValueFromLua(L, -1, cb, name_hash, table_index_lua - 1) != RESULT_OK)
                {
                    return luaL_error(L, "Constant %s[%d] not set. Mixing types in array not allowed", dmHashReverseSafe64(name_hash), table_index_lua);                    
                }
                lua_pop(L, 1);
            }
            lua_pop(L, 1);
        }
        else
        {
            RenderScriptSetNamedValueFromLua(L, 3, cb, name_hash, 0);
        }
        assert(top == lua_gettop(L));
        return 0;
    }

    static int RenderScriptConstantBufferArray_index(lua_State *L)
    {
        ConstantBufferTableEntry* table_entry = (ConstantBufferTableEntry*) lua_touserdata(L, 1);
        HNamedConstantBuffer  cb              = table_entry->m_ConstantBuffer;
        dmhash_t name_hash                    = table_entry->m_ConstantName;
        uint32_t table_index_lua              = (uint32_t) luaL_checknumber(L, 2);
        uint32_t table_index                  = table_index_lua - 1;
        dmVMath::Vector4* values              = 0;
        uint32_t num_values                   = 0;
        dmRenderDDF::MaterialDesc::ConstantType constant_type;

        if (GetNamedConstant(cb, name_hash, &values, &num_values, &constant_type))
        {
            if (!RenderScriptPushValueFromConstantType(L, values, num_values, table_index, constant_type))
            {
                return luaL_error(L, "Constant %s[%d] not set.", dmHashReverseSafe64(name_hash), table_index_lua);
            }
            return 1;
        }
        return luaL_error(L, "Constant %s not set.", dmHashReverseSafe64(name_hash));
    }

    static int RenderScriptConstantBufferArray_newindex(lua_State *L)
    {
        int top                               = lua_gettop(L);
        ConstantBufferTableEntry* table_entry = (ConstantBufferTableEntry*) lua_touserdata(L, 1);
        HNamedConstantBuffer cb               = table_entry->m_ConstantBuffer;
        dmhash_t name_hash                    = table_entry->m_ConstantName;

        if (!lua_isnumber(L, 2))
        {
            return luaL_error(L, "Constant %s not set. Indices must be numbers", dmHashReverseSafe64(name_hash));
        }

        int32_t table_index_lua = lua_tonumber(L, 2);

        if (table_index_lua < 1)
        {
            return luaL_error(L, "Constant %s[%d] not set. Indices must start from 1", dmHashReverseSafe64(name_hash), table_index_lua);
        }

        if (RenderScriptSetNamedValueFromLua(L, 3, cb, name_hash, table_index_lua - 1) != RESULT_OK)
        {
            return luaL_error(L, "Constant %s[%d] not set. Mixing types in array not allowed", dmHashReverseSafe64(name_hash), table_index_lua);                    
        }
        assert(top == lua_gettop(L));

        return 0;
    }

    static const luaL_reg RenderScriptConstantBuffer_methods[] =
    {
        {0,0}
    };

    static const luaL_reg RenderScriptConstantBuffer_meta[] =
    {
        {"__gc",        RenderScriptConstantBuffer_gc},
        {"__tostring",  RenderScriptConstantBuffer_tostring},
        {"__index",     RenderScriptConstantBuffer_index},
        {"__newindex",  RenderScriptConstantBuffer_newindex},
        {0, 0}
    };

    static const luaL_reg RenderScriptConstantBufferArray_meta[] =
    {
        {"__index",     RenderScriptConstantBufferArray_index},
        {"__newindex",  RenderScriptConstantBufferArray_newindex},
        {0, 0}
    };

    static HPredicate* RenderScriptPredicate_Check(lua_State *L, int index)
    {
        return (HPredicate*)dmScript::CheckUserType(L, index, RENDER_SCRIPT_PREDICATE_TYPE_HASH, "Expected a render predicate (acquired from the render.predicate function)");
    }

    static int RenderScriptPredicate_gc (lua_State *L)
    {
        HPredicate* p = (HPredicate*)lua_touserdata(L, 1);
        DeletePredicate(*p);
        *p = 0;
        return 0;
    }

    static int RenderScriptPredicate_tostring (lua_State *L)
    {
        lua_pushfstring(L, "Predicate: %p", lua_touserdata(L, 1));
        return 1;
    }

    static const luaL_reg RenderScriptPredicate_methods[] =
    {
        {0,0}
    };

    static const luaL_reg RenderScriptPredicate_meta[] =
    {
        {"__gc",        RenderScriptPredicate_gc},
        {"__tostring",  RenderScriptPredicate_tostring},
        {0, 0}
    };

    /*# create a new constant buffer.
     *
     * Constant buffers are used to set shader program variables and are optionally passed to the `render.draw()` function.
     * The buffer's constant elements can be indexed like an ordinary Lua table, but you can't iterate over them with pairs() or ipairs().
     *
     * @name render.constant_buffer
     * @return buffer [type:constant_buffer] new constant buffer
     * @examples
     *
     * Set a "tint" constant in a constant buffer in the render script:
     *
     * ```lua
     * local constants = render.constant_buffer()
     * constants.tint = vmath.vector4(1, 1, 1, 1)
     * ```
     *
     * Then use the constant buffer when drawing a predicate:
     *
     * ```lua
     * render.draw(self.my_pred, constants)
     * ```
     *
     * The constant buffer also supports array values by specifying constants in a table:
     *
     * ```lua
     * local constants = render.constant_buffer()
     * constants.light_colors    = {}
     * constants.light_colors[1] = vmath.vector4(1, 0, 0, 1)
     * constants.light_colors[2] = vmath.vector4(0, 1, 0, 1)
     * constants.light_colors[3] = vmath.vector4(0, 0, 1, 1)
     * ```
     *
     * You can also create the table by passing the vectors directly when creating the table:
     *
     * ```lua
     * local constants = render.constant_buffer()
     * constants.light_colors    = {
     *      vmath.vector4(1, 0, 0, 1)
     *      vmath.vector4(0, 1, 0, 1)
     *      vmath.vector4(0, 0, 1, 1)
     * }
     * 
     * -- Add more constant to the array
     * constants.light_colors[4] = vmath.vector4(1, 1, 1, 1)
     * ```
     */
    int RenderScript_ConstantBuffer(lua_State* L)
    {
        int top = lua_gettop(L);
        (void) top;

        HNamedConstantBuffer cb            = NewNamedConstantBuffer();
        NamedConstantBufferTable* p_buffer = (NamedConstantBufferTable*) lua_newuserdata(L, sizeof(NamedConstantBufferTable));
        memset(p_buffer, 0, sizeof(NamedConstantBufferTable));

        p_buffer->m_ConstantBuffer         = cb;
        p_buffer->m_ConstantArrayEntries.Clear();

        luaL_getmetatable(L, RENDER_SCRIPT_CONSTANTBUFFER);
        lua_setmetatable(L, -2);

        assert(top + 1 == lua_gettop(L));
        return 1;
    }

    static int RenderScriptGetURL(lua_State* L)
    {
        RenderScript* script = (RenderScript*)lua_touserdata(L, 1);
        dmMessage::URL url;
        dmMessage::ResetURL(&url);
        url.m_Socket = script->m_RenderContext->m_Socket;
        dmScript::PushURL(L, url);
        return 1;
    }

    static int RenderScriptResolvePath(lua_State* L)
    {
        dmScript::PushHash(L, dmHashString64(luaL_checkstring(L, 2)));
        return 1;
    }

    static int RenderScriptIsValid(lua_State* L)
    {
        RenderScript* script = (RenderScript*)lua_touserdata(L, 1);
        lua_pushboolean(L, script != 0x0);
        return 1;
    }

    static const luaL_reg RenderScript_methods[] =
    {
        {0,0}
    };

    static const luaL_reg RenderScript_meta[] =
    {
        {dmScript::META_TABLE_GET_URL, RenderScriptGetURL},
        {dmScript::META_TABLE_RESOLVE_PATH, RenderScriptResolvePath},
        {dmScript::META_TABLE_IS_VALID, RenderScriptIsValid},
        {0, 0}
    };

    static RenderScriptInstance* RenderScriptInstance_Check(lua_State *L, int index)
    {
        return (RenderScriptInstance*)dmScript::CheckUserType(L, index, RENDER_SCRIPT_INSTANCE_TYPE_HASH, "You can only access render.* functions and values from a render script instance (.render_script file)");
    }

    static RenderScriptInstance* RenderScriptInstance_Check(lua_State *L)
    {
        int top = lua_gettop(L);
        (void) top;

        dmScript::GetInstance(L);
        RenderScriptInstance* i = RenderScriptInstance_Check(L, -1);
        lua_pop(L, 1);

        assert(top == lua_gettop(L));
        return i;
    }

    static int RenderScriptInstance_tostring (lua_State *L)
    {
        lua_pushfstring(L, "RenderScript: %p", lua_touserdata(L, 1));
        return 1;
    }

    static int RenderScriptInstance_index(lua_State *L)
    {
        int top = lua_gettop(L);
        (void) top;

        RenderScriptInstance* i = RenderScriptInstance_Check(L, 1);
        assert(i);

        // Try to find value in instance data
        lua_rawgeti(L, LUA_REGISTRYINDEX, i->m_RenderScriptDataReference);
        lua_pushvalue(L, 2);
        lua_gettable(L, -2);
        lua_remove(L, 3);

        assert(top + 1 == lua_gettop(L));
        return 1;
    }

    static int RenderScriptInstance_newindex(lua_State *L)
    {
        int top = lua_gettop(L);
        (void) top;

        RenderScriptInstance* i = RenderScriptInstance_Check(L, 1);
        assert(i);

        lua_rawgeti(L, LUA_REGISTRYINDEX, i->m_RenderScriptDataReference);
        lua_pushvalue(L, 2);
        lua_pushvalue(L, 3);
        lua_settable(L, -3);
        lua_pop(L, 1);

        assert(top == lua_gettop(L));

        return 0;
    }

    static int RenderScriptInstanceGetURL(lua_State* L)
    {
        RenderScriptInstance* i = (RenderScriptInstance*)lua_touserdata(L, 1);
        dmMessage::URL url;
        dmMessage::ResetURL(&url);
        url.m_Socket = i->m_RenderContext->m_Socket;
        dmScript::PushURL(L, url);
        return 1;
    }

    static int RenderScriptInstanceResolvePath(lua_State* L)
    {
        dmScript::PushHash(L, dmHashString64(luaL_checkstring(L, 2)));
        return 1;
    }

    static int RenderScriptInstanceIsValid(lua_State* L)
    {
        RenderScriptInstance* i = (RenderScriptInstance*)lua_touserdata(L, 1);
        lua_pushboolean(L, i != 0x0 && i->m_RenderContext != 0x0);
        return 1;
    }

    static int RenderScriptGetInstanceContextTableRef(lua_State* L)
    {
        DM_LUA_STACK_CHECK(L, 1);

        const int self_index = 1;

        RenderScriptInstance* i = (RenderScriptInstance*)lua_touserdata(L, self_index);
        lua_pushnumber(L, i ? i->m_ContextTableReference : LUA_NOREF);

        return 1;
    }

    static int RenderScriptGetInstanceDataTableRef(lua_State* L)
    {
        DM_LUA_STACK_CHECK(L, 1);

        RenderScriptInstance* i = (RenderScriptInstance*)lua_touserdata(L, 1);
        lua_pushnumber(L, i ? i->m_RenderScriptDataReference : LUA_NOREF);

        return 1;
    }

    static const luaL_reg RenderScriptInstance_methods[] =
    {
        {0,0}
    };

    static const luaL_reg RenderScriptInstance_meta[] =
    {
        {"__tostring",                                  RenderScriptInstance_tostring},
        {"__index",                                     RenderScriptInstance_index},
        {"__newindex",                                  RenderScriptInstance_newindex},
        {dmScript::META_TABLE_GET_URL,                  RenderScriptInstanceGetURL},
        {dmScript::META_TABLE_RESOLVE_PATH,             RenderScriptInstanceResolvePath},
        {dmScript::META_TABLE_IS_VALID,                 RenderScriptInstanceIsValid},
        {dmScript::META_GET_INSTANCE_CONTEXT_TABLE_REF, RenderScriptGetInstanceContextTableRef},
        {dmScript::META_GET_INSTANCE_DATA_TABLE_REF,    RenderScriptGetInstanceDataTableRef},
        {0, 0}
    };

    bool InsertCommand(RenderScriptInstance* i, const Command& command)
    {
        if (i->m_CommandBuffer.Full())
            return false;
        else
            i->m_CommandBuffer.Push(command);
        return true;
    }

    /*#
     * @name render.STATE_DEPTH_TEST
     * @variable
     */

    /*#
     * @name render.STATE_STENCIL_TEST
     * @variable
     */

    /*#
     * @name render.STATE_BLEND
     * @variable
     */

    /*#
     * @name render.STATE_CULL_FACE
     * @variable
     */

    /*#
     * @name render.STATE_POLYGON_OFFSET_FILL
     * @variable
     */

    /*# enables a render state
     *
     * Enables a particular render state. The state will be enabled until disabled.
     *
     * @name render.enable_state
     * @param state [type:constant] state to enable
     *
     * - `render.STATE_DEPTH_TEST`
     * - `render.STATE_STENCIL_TEST`
     * - `render.STATE_BLEND`
     * - `render.STATE_ALPHA_TEST` ([icon:iOS][icon:android] not available on iOS and Android)
     * - `render.STATE_CULL_FACE`
     * - `render.STATE_POLYGON_OFFSET_FILL`
     *
     * @examples
     *
     * Enable stencil test when drawing the gui predicate, then disable it:
     *
     * ```lua
     * render.enable_state(render.STATE_STENCIL_TEST)
     * render.draw(self.gui_pred)
     * render.disable_state(render.STATE_STENCIL_TEST)
     * ```
     */
    int RenderScript_EnableState(lua_State* L)
    {
        int top = lua_gettop(L);
        (void) top;

        RenderScriptInstance* i = RenderScriptInstance_Check(L);
        uint32_t state = luaL_checknumber(L, 1);

        if (state != dmGraphics::STATE_DEPTH_TEST &&
            state != dmGraphics::STATE_STENCIL_TEST &&
            state != dmGraphics::STATE_ALPHA_TEST &&
            state != dmGraphics::STATE_BLEND &&
            state != dmGraphics::STATE_CULL_FACE &&
            state != dmGraphics::STATE_POLYGON_OFFSET_FILL)
        {
            return luaL_error(L, "Invalid state: %s.enable_state(%d).", RENDER_SCRIPT_LIB_NAME, state);
        }
        if (InsertCommand(i, Command(COMMAND_TYPE_ENABLE_STATE, state))) {
            assert(top == lua_gettop(L));
            return 0;
        } else {
            return luaL_error(L, "Command buffer is full (%d).", i->m_CommandBuffer.Capacity());
        }
    }

    /*# disables a render state
     *
     * Disables a render state.
     *
     * @name render.disable_state
     * @param state [type:constant] state to disable
     *
     * - `render.STATE_DEPTH_TEST`
     * - `render.STATE_STENCIL_TEST`
     * - `render.STATE_BLEND`
     * - `render.STATE_ALPHA_TEST` ([icon:iOS][icon:android] not available on iOS and Android)
     * - `render.STATE_CULL_FACE`
     * - `render.STATE_POLYGON_OFFSET_FILL`
     *
     * @examples
     * Disable face culling when drawing the tile predicate:
     *
     * ```lua
     * render.disable_state(render.STATE_CULL_FACE)
     * render.draw(self.tile_pred)
     * ```
     */
    int RenderScript_DisableState(lua_State* L)
    {
        int top = lua_gettop(L);
        (void) top;

        RenderScriptInstance* i = RenderScriptInstance_Check(L);
        uint32_t state = luaL_checknumber(L, 1);
        if (state != dmGraphics::STATE_DEPTH_TEST &&
            state != dmGraphics::STATE_STENCIL_TEST &&
            state != dmGraphics::STATE_ALPHA_TEST &&
            state != dmGraphics::STATE_BLEND &&
            state != dmGraphics::STATE_CULL_FACE &&
            state != dmGraphics::STATE_POLYGON_OFFSET_FILL)
        {
            return luaL_error(L, "Invalid state: %s.disable_state(%d).", RENDER_SCRIPT_LIB_NAME, state);
        }
        if (InsertCommand(i, Command(COMMAND_TYPE_DISABLE_STATE, state))) {
            assert(top == lua_gettop(L));
            return 0;
        } else {
            return luaL_error(L, "Command buffer is full (%d).", i->m_CommandBuffer.Capacity());
        }
    }

    /*# sets the render viewport
     *
     * Set the render viewport to the specified rectangle.
     *
     * @name render.set_viewport
     * @param x [type:number] left corner
     * @param y [type:number] bottom corner
     * @param width [type:number] viewport width
     * @param height [type:number] viewport height
     * @examples
     *
     * ```lua
     * -- Set the viewport to the window dimensions.
     * render.set_viewport(0, 0, render.get_window_width(), render.get_window_height())
     * ```
     */
    int RenderScript_SetViewport(lua_State* L)
    {
        RenderScriptInstance* i = RenderScriptInstance_Check(L);
        int32_t x = luaL_checknumber(L, 1);
        int32_t y = luaL_checknumber(L, 2);
        int32_t width = luaL_checknumber(L, 3);
        int32_t height = luaL_checknumber(L, 4);
        if (InsertCommand(i, Command(COMMAND_TYPE_SET_VIEWPORT, x, y, width, height)))
            return 0;
        else
            return luaL_error(L, "Command buffer is full (%d).", i->m_CommandBuffer.Capacity());
    }

    /*#
     * @name render.FORMAT_LUMINANCE
     * @variable
     */

    /*#
     * @name render.FORMAT_RGB
     * @variable
     */

    /*#
     * @name render.FORMAT_RGBA
     * @variable
     */

    /*#
     * May be nil if the format isn't supported
     * @name render.FORMAT_RGB16F
     * @variable
     */

    /*#
     * May be nil if the format isn't supported
     * @name render.FORMAT_RGB32F
     * @variable
     */

    /*#
     * May be nil if the format isn't supported
     * @name render.FORMAT_RGBA16F
     * @variable
     */

    /*#
     * May be nil if the format isn't supported
     * @name render.FORMAT_RGBA32F
     * @variable
     */

    /*#
     * May be nil if the format isn't supported
     * @name render.FORMAT_R16F
     * @variable
     */

    /*#
     * May be nil if the format isn't supported
     * @name render.FORMAT_RG16F
     * @variable
     */

    /*#
     * May be nil if the format isn't supported
     * @name render.FORMAT_R32F
     * @variable
     */

    /*#
     * May be nil if the format isn't supported
     * @name render.FORMAT_RG32F
     * @variable
     */

    /*#
     * @name render.FORMAT_DEPTH
     * @variable
     */

    /*#
     * @name render.FORMAT_STENCIL
     * @variable
     */

    /*#
     * @name render.FILTER_LINEAR
     * @variable
     */

    /*#
     * @name render.FILTER_NEAREST
     * @variable
     */

    /*#
     * @name render.WRAP_CLAMP_TO_BORDER
     * @variable
     */

    /*#
     * @name render.WRAP_CLAMP_TO_EDGE
     * @variable
     */

    /*#
     * @name render.WRAP_MIRRORED_REPEAT
     * @variable
     */

    /*#
     * @name render.WRAP_REPEAT
     * @variable
     */

    /*# creates a new render target
     * Creates a new render target according to the supplied
     * specification table.
     *
     * The table should contain keys specifying which buffers should be created
     * with what parameters. Each buffer key should have a table value consisting
     * of parameters. The following parameter keys are available:
     *
     * Key          | Values
     * ------------ | ----------------------------
     * `format`     |  `render.FORMAT_LUMINANCE`<br/>`render.FORMAT_RGB`<br/>`render.FORMAT_RGBA`<br/>`render.FORMAT_DEPTH`<br/>`render.FORMAT_STENCIL`<br/>`render.FORMAT_RGBA32F`<br/>`render.FORMAT_RGBA16F`<br/>
     * `width`      | number
     * `height`     | number
     * `min_filter` | `render.FILTER_LINEAR`<br/>`render.FILTER_NEAREST`
     * `mag_filter` | `render.FILTER_LINEAR`<br/>`render.FILTER_NEAREST`
     * `u_wrap`     | `render.WRAP_CLAMP_TO_BORDER`<br/>`render.WRAP_CLAMP_TO_EDGE`<br/>`render.WRAP_MIRRORED_REPEAT`<br/>`render.WRAP_REPEAT`<br/>
     * `v_wrap`     | `render.WRAP_CLAMP_TO_BORDER`<br/>`render.WRAP_CLAMP_TO_EDGE`<br/>`render.WRAP_MIRRORED_REPEAT`<br/>`render.WRAP_REPEAT`
     *
     * The render target can be created to support multiple color attachments. Each attachment can have different format settings and texture filters,
     * but attachments must be added in sequence, meaning you cannot create a render target at slot 0 and 3.
     * Instead it has to be created with all four buffer types ranging from [0..3] (as denoted by render.BUFFER_COLORX_BIT where 'X' is the attachment you want to create).
     *
     * @name render.render_target
     * @param name [type:string] render target name
     * @param parameters [type:table] table of buffer parameters, see the description for available keys and values
     * @return render_target [type:render_target] new render target
     * @examples
     *
     * How to create a new render target and draw to it:
     *
     * ```lua
     * function init(self)
     *     -- render target buffer parameters
     *     local color_params = { format = render.FORMAT_RGBA,
     *                            width = render.get_window_width(),
     *                            height = render.get_window_height(),
     *                            min_filter = render.FILTER_LINEAR,
     *                            mag_filter = render.FILTER_LINEAR,
     *                            u_wrap = render.WRAP_CLAMP_TO_EDGE,
     *                            v_wrap = render.WRAP_CLAMP_TO_EDGE }
     *     local depth_params = { format = render.FORMAT_DEPTH,
     *                            width = render.get_window_width(),
     *                            height = render.get_window_height(),
     *                            u_wrap = render.WRAP_CLAMP_TO_EDGE,
     *                            v_wrap = render.WRAP_CLAMP_TO_EDGE }
     *     self.my_render_target = render.render_target({[render.BUFFER_COLOR_BIT] = color_params, [render.BUFFER_DEPTH_BIT] = depth_params })
     * end
     *
     * function update(self, dt)
     *     -- enable target so all drawing is done to it
     *     render.set_render_target(self.my_render_target)
     *
     *     -- draw a predicate to the render target
     *     render.draw(self.my_pred)
     * end
     * ```
     *
     * How to create a render target with multiple outputs:
     *
     * ```lua
     * function init(self)
     *     -- render target buffer parameters
     *     local color_params_rgba = { format = render.FORMAT_RGBA,
     *                                 width = render.get_window_width(),
     *                                 height = render.get_window_height(),
     *                                 min_filter = render.FILTER_LINEAR,
     *                                 mag_filter = render.FILTER_LINEAR,
     *                                 u_wrap = render.WRAP_CLAMP_TO_EDGE,
     *                                 v_wrap = render.WRAP_CLAMP_TO_EDGE }
     *     local color_params_float = { format = render.FORMAT_RG32F,
     *                            width = render.get_window_width(),
     *                            height = render.get_window_height(),
     *                            min_filter = render.FILTER_LINEAR,
     *                            mag_filter = render.FILTER_LINEAR,
     *                            u_wrap = render.WRAP_CLAMP_TO_EDGE,
     *                            v_wrap = render.WRAP_CLAMP_TO_EDGE }
     *
     *
     *     -- Create a render target with three color attachments
     *     -- Note: No depth buffer is attached here
     *     self.my_render_target = render.render_target({
     *            [render.BUFFER_COLOR0_BIT] = color_params_rgba,
     *            [render.BUFFER_COLOR1_BIT] = color_params_rgba,
     *            [render.BUFFER_COLOR2_BIT] = color_params_float, })
     * end
     *
     * function update(self, dt)
     *     -- enable target so all drawing is done to it
     *     render.enable_render_target(self.my_render_target)
     *
     *     -- draw a predicate to the render target
     *     render.draw(self.my_pred)
     * end
     * ```
     *
     */
    int RenderScript_RenderTarget(lua_State* L)
    {
        int top = lua_gettop(L);
        (void)top;

        RenderScriptInstance* i = RenderScriptInstance_Check(L);

        // Legacy support
        int table_index = 2;
        if (lua_istable(L, 1))
        {
            table_index = 1;
        }

        const char* required_keys[] = { "format", "width", "height" };
        uint32_t buffer_type_flags = 0;
        uint32_t max_tex_size = dmGraphics::GetMaxTextureSize(i->m_RenderContext->m_GraphicsContext);
        luaL_checktype(L, table_index, LUA_TTABLE);
        dmGraphics::TextureCreationParams creation_params[dmGraphics::MAX_BUFFER_TYPE_COUNT];
        dmGraphics::TextureParams params[dmGraphics::MAX_BUFFER_TYPE_COUNT];
        lua_pushnil(L);
        while (lua_next(L, table_index))
        {
            bool required_found[]  = { false, false, false };
            uint32_t buffer_type   = (uint32_t)luaL_checknumber(L, -2);
            buffer_type_flags     |= buffer_type;

            uint32_t index                        = dmGraphics::GetBufferTypeIndex((dmGraphics::BufferType)buffer_type);
            dmGraphics::TextureParams* p          = &params[index];
            dmGraphics::TextureCreationParams* cp = &creation_params[index];
            luaL_checktype(L, -1, LUA_TTABLE);
            lua_pushnil(L);

            // Verify that required keys are supplied
            while (lua_next(L, -2))
            {
                const char* key = luaL_checkstring(L, -2);
                for (uint32_t i = 0; i < sizeof(required_found) / sizeof(required_found[0]); ++i)
                {
                    if (strncmp(key, required_keys[i], strlen(required_keys[i])) == 0)
                    {
                        required_found[i] = true;
                    }
                }
                lua_pop(L, 1);
            }
            for (uint32_t i = 0; i < sizeof(required_found) / sizeof(required_found[0]); ++i)
            {
                if (!required_found[i])
                {
                    return luaL_error(L, "Required parameter key not found: '%s'", required_keys[i]);
                }
            }
            lua_pushnil(L);

            while (lua_next(L, -2))
            {
                const char* key = luaL_checkstring(L, -2);
                if (lua_isnil(L, -1) != 0)
                {
                    return luaL_error(L, "nil value supplied to %s.render_target: %s.", RENDER_SCRIPT_LIB_NAME, key);
                }

                if (strncmp(key, RENDER_SCRIPT_FORMAT_NAME, strlen(RENDER_SCRIPT_FORMAT_NAME)) == 0)
                {
                    p->m_Format = (dmGraphics::TextureFormat)(int)luaL_checknumber(L, -1);
                    if(buffer_type == dmGraphics::BUFFER_TYPE_DEPTH_BIT)
                    {
                        if(p->m_Format != dmGraphics::TEXTURE_FORMAT_DEPTH)
                        {
                            return luaL_error(L, "The only valid format for depth buffers is FORMAT_DEPTH.");
                        }
                    }
                    if(buffer_type == dmGraphics::BUFFER_TYPE_STENCIL_BIT)
                    {
                        if(p->m_Format != dmGraphics::TEXTURE_FORMAT_STENCIL)
                        {
                            return luaL_error(L, "The only valid format for stencil buffers is FORMAT_STENCIL.");
                        }
                    }
                }
                else if (strncmp(key, RENDER_SCRIPT_WIDTH_NAME, strlen(RENDER_SCRIPT_WIDTH_NAME)) == 0)
                {
                    p->m_Width = luaL_checknumber(L, -1);
                    cp->m_Width = p->m_Width;
                }
                else if (strncmp(key, RENDER_SCRIPT_HEIGHT_NAME, strlen(RENDER_SCRIPT_HEIGHT_NAME)) == 0)
                {
                    p->m_Height = luaL_checknumber(L, -1);
                    cp->m_Height = p->m_Height;
                }
                else if (strncmp(key, RENDER_SCRIPT_MIN_FILTER_NAME, strlen(RENDER_SCRIPT_MIN_FILTER_NAME)) == 0)
                {
                    p->m_MinFilter = (dmGraphics::TextureFilter)(int)luaL_checknumber(L, -1);
                }
                else if (strncmp(key, RENDER_SCRIPT_MAG_FILTER_NAME, strlen(RENDER_SCRIPT_MAG_FILTER_NAME)) == 0)
                {
                    p->m_MagFilter = (dmGraphics::TextureFilter)(int)luaL_checknumber(L, -1);
                }
                else if (strncmp(key, RENDER_SCRIPT_U_WRAP_NAME, strlen(RENDER_SCRIPT_U_WRAP_NAME)) == 0)
                {
                    p->m_UWrap = (dmGraphics::TextureWrap)(int)luaL_checknumber(L, -1);
                }
                else if (strncmp(key, RENDER_SCRIPT_V_WRAP_NAME, strlen(RENDER_SCRIPT_V_WRAP_NAME)) == 0)
                {
                    p->m_VWrap = (dmGraphics::TextureWrap)(int)luaL_checknumber(L, -1);
                }
                else
                {
                    lua_pop(L, 2);
                    assert(top == lua_gettop(L));
                    return luaL_error(L, "Unknown key supplied to %s.rendertarget: %s. Available keys are: %s, %s, %s, %s, %s, %s, %s.",
                        RENDER_SCRIPT_LIB_NAME, key,
                        RENDER_SCRIPT_FORMAT_NAME,
                        RENDER_SCRIPT_WIDTH_NAME,
                        RENDER_SCRIPT_HEIGHT_NAME,
                        RENDER_SCRIPT_MIN_FILTER_NAME,
                        RENDER_SCRIPT_MAG_FILTER_NAME,
                        RENDER_SCRIPT_U_WRAP_NAME,
                        RENDER_SCRIPT_V_WRAP_NAME);
                }
                lua_pop(L, 1);
            }
            lua_pop(L, 1);

            if (creation_params[index].m_Width > max_tex_size || creation_params[index].m_Height > max_tex_size)
            {
                lua_pop(L, 1);
                assert(top == lua_gettop(L));
                return luaL_error(L, "Render target (type %s) of width %d and height %d is greater than max supported texture size %d for this platform.",
                    dmGraphics::GetBufferTypeLiteral((dmGraphics::BufferType)buffer_type), creation_params[index].m_Width, creation_params[index].m_Height, max_tex_size);
            }
        }

        dmGraphics::HRenderTarget render_target = dmGraphics::NewRenderTarget(i->m_RenderContext->m_GraphicsContext, buffer_type_flags, creation_params, params);

<<<<<<< HEAD
        lua_pushinteger(L, render_target);
=======
        if (render_target == 0)
        {
            luaL_error(L, "Unable to create render target.");
        }

        lua_pushlightuserdata(L, (void*)render_target);
>>>>>>> 9dea2aaf

        assert(top + 1 == lua_gettop(L));
        return 1;
    }

    /*# deletes a render target
     *
     * Deletes a previously created render target.
     *
     * @name render.delete_render_target
     * @param render_target [type:render_target] render target to delete
     * @examples
     *
     * How to delete a render target:
     *
     * ```lua
     *  render.delete_render_target(self.my_render_target)
     * ```
     */
    int RenderScript_DeleteRenderTarget(lua_State* L)
    {
        RenderScriptInstance* i = RenderScriptInstance_Check(L);
        (void)i;
        dmGraphics::HRenderTarget render_target = 0x0;

        if (lua_isnumber(L, 1))
        {
            render_target = (dmGraphics::HRenderTarget) lua_tointeger(L, 1);
        }
        if (render_target == 0x0)
            return luaL_error(L, "Invalid render target (nil) supplied to %s.enable_render_target.", RENDER_SCRIPT_LIB_NAME);

        dmGraphics::DeleteRenderTarget(render_target);
        return 0;
    }

    /*#
     * @name render.RENDER_TARGET_DEFAULT
     * @variable
     */

    /*# sets a render target
     *
     * Sets a render target. Subsequent draw operations will be to the
     * render target until it is replaced by a subsequent call to set_render_target.
     *
     * @name render.set_render_target
     * @param render_target [type:render_target] render target to set. render.RENDER_TARGET_DEFAULT to set the default render target
     * @param [options] [type:table] optional table with behaviour parameters
     *
     * `transient`
     * : [type:table] Transient frame buffer types are only valid while the render target is active, i.e becomes undefined when a new target is set by a subsequent call to set_render_target.
     *  Default is all non-transient. Be aware that some hardware uses a combined depth stencil buffer and when this is the case both are considered non-transient if exclusively selected!
     *  A buffer type defined that doesn't exist in the render target is silently ignored.
     *
     * - `render.BUFFER_COLOR_BIT`
     * - `render.BUFFER_DEPTH_BIT`
     * - `render.BUFFER_STENCIL_BIT`
     *
     * @examples
     *
     * How to set a render target and draw to it and then switch back to the default render target
     * The render target defines the depth/stencil buffers as transient, when set_render_target is called the next time the buffers may be invalidated and allow for optimisations depending on driver support
     *
     * ```lua
     * function update(self, dt)
     *     -- set render target so all drawing is done to it
     *     render.set_render_target(self.my_render_target, { transient = { render.BUFFER_DEPTH_BIT, render.BUFFER_STENCIL_BIT } } )
     *
     *     -- draw a predicate to the render target
     *     render.draw(self.my_pred)
     *
     *     -- set default render target. This also invalidates the depth and stencil buffers of the current target (self.my_render_target)
     *     --  which can be an optimisation on some hardware
     *     render.set_render_target(render.RENDER_TARGET_DEFAULT)
     *
     * end
     * ```
    */
    int RenderScript_SetRenderTarget(lua_State* L)
    {
        RenderScriptInstance* i = RenderScriptInstance_Check(L);
        dmGraphics::HRenderTarget render_target = 0x0;
        DM_LUA_STACK_CHECK(L, 0);

        if (lua_gettop(L) > 0)
        {
            if(lua_isnumber(L, 1))
            {
                render_target = (dmGraphics::HRenderTarget) lua_tointeger(L, 1);
            }
            else
            {
                if(!lua_isnil(L, 1) && luaL_checkint(L, 1) != 0)
                {
                    return luaL_error(L, "Invalid render target supplied to %s.set_render_target.", RENDER_SCRIPT_LIB_NAME);
                }
            }
        }

        uint32_t transient_buffer_types = 0;
        if (lua_gettop(L) > 1)
        {
            luaL_checktype(L, 2, LUA_TTABLE);
            lua_pushvalue(L, 2);
            lua_getfield(L, -1, "transient");
            if(!lua_isnil(L, -1))
            {
                lua_pushnil(L);
                while (lua_next(L, -2))
                {
                    transient_buffer_types |= luaL_checkint(L, -1);
                    lua_pop(L, 1);
                }
            }
            lua_pop(L, 2);
        }

        if (InsertCommand(i, Command(COMMAND_TYPE_SET_RENDER_TARGET, (uintptr_t)render_target, transient_buffer_types)))
            return 0;
        else
            return luaL_error(L, "Command buffer is full (%d).", i->m_CommandBuffer.Capacity());
    }

    /* DEPRECATED. NO API DOC GENERATED.
     * enables a render target
     *
     * Enables a render target. Subsequent draw operations will be to the enabled render target until
     * a subsequent call to render.enable_render_target, render.disable_render_target or render.set_render_target.
     *
     * @name render.enable_render_target
     * @param render_target [type:render_target] render target to enable
     *
     * @deprecated Use render.set_render_target() instead
     *
     * @examples
     *
     * How to enable a render target and draw to it:
     *
     * ```lua
     * function update(self, dt)
     *     -- enable target so all drawing is done to it
     *     render.enable_render_target(self.my_render_target)
     *
     *     -- draw a predicate to the render target
     *     render.draw(self.my_pred)
     * end
     * ```
    */
    int RenderScript_EnableRenderTarget(lua_State* L)
    {
        RenderScriptInstance* i = RenderScriptInstance_Check(L);
        dmGraphics::HRenderTarget render_target = 0x0;
        DM_LUA_STACK_CHECK(L, 0);

        if (lua_isnumber(L, 1))
        {
            render_target = (dmGraphics::HRenderTarget) lua_tointeger(L, 1);
        }
        if (render_target == 0x0)
            return luaL_error(L, "Invalid render target (nil) supplied to %s.enable_render_target.", RENDER_SCRIPT_LIB_NAME);

        if (InsertCommand(i, Command(COMMAND_TYPE_SET_RENDER_TARGET, (uintptr_t)render_target, 0)))
            return 0;
        else
            return luaL_error(L, "Command buffer is full (%d).", i->m_CommandBuffer.Capacity());
    }

    /* DEPRECATED. NO API DOC GENERATED.
     * disables a render target
     *
     * Disables a previously enabled render target. Subsequent draw operations
     * will be drawn to the default frame buffer unless another render target is
     * enabled.
     *
     * @name render.disable_render_target
     * @param render_target [type:render_target] render target to disable
     *
     * @deprecated Use render.set_render_target() instead
     *
     * @examples
     *
     * How to disable a render target so we can draw to the screen:
     *
     * ```lua
     * function update(self, dt)
     *     -- enable target so all drawing is done to it
     *     render.enable_render_target(self.my_render_target)
     *
     *     -- draw a predicate to the render target
     *     render.draw(self.my_pred)
     *
     *     -- disable target
     *     render.disable_render_target(self.my_render_target)
     *
     *     -- draw a predicate to the screen
     *     render.draw(self.my_other_pred)
     * end
     * ```
     */
    int RenderScript_DisableRenderTarget(lua_State* L)
    {
        RenderScriptInstance* i = RenderScriptInstance_Check(L);
        DM_LUA_STACK_CHECK(L, 0);

        if (InsertCommand(i, Command(COMMAND_TYPE_SET_RENDER_TARGET, (uintptr_t)0x0, 0)))
            return 0;
        else
            return luaL_error(L, "Command buffer is full (%d).", i->m_CommandBuffer.Capacity());
    }

    /*# sets the render target size
     *
     * @name render.set_render_target_size
     * @param render_target [type:render_target] render target to set size for
     * @param width [type:number] new render target width
     * @param height [type:number] new render target height
     * @examples
     *
     * Set the render target size to the window size:
     *
     * ```lua
     * render.set_render_target_size(self.my_render_target, render.get_window_width(), render.get_window_height())
     * ```
     */
    int RenderScript_SetRenderTargetSize(lua_State* L)
    {
        RenderScriptInstance* i = RenderScriptInstance_Check(L);
        (void)i;
        dmGraphics::HRenderTarget render_target = 0x0;

        if (lua_isnumber(L, 1))
        {
            render_target = (dmGraphics::HRenderTarget) lua_tointeger(L, 1);
            uint32_t width = luaL_checknumber(L, 2);
            uint32_t height = luaL_checknumber(L, 3);
            dmGraphics::SetRenderTargetSize(render_target, width, height);
            return 0;
        }
        else
        {
            return luaL_error(L, "Expected render target as the second argument to %s.set_render_target_size.", RENDER_SCRIPT_LIB_NAME);
        }
    }

    /*# enables a texture for a render target
     *
     * Sets the specified render target's specified buffer to be
     * used as texture with the specified unit.
     * A material shader can then use the texture to sample from.
     *
     * @name render.enable_texture
     * @param unit [type:number] texture unit to enable texture for
     * @param render_target [type:render_target] render target from which to enable the specified texture unit
     * @param buffer_type [type:constant] buffer type from which to enable the texture
     *
     * - `render.BUFFER_COLOR_BIT`
     * - `render.BUFFER_DEPTH_BIT`
     * - `render.BUFFER_STENCIL_BIT`
     *
     * If the render target has been created with multiple color attachments, these buffer types can be used
     * to enable those textures as well. Currently only 4 color attachments are supported.
     *
     * - `render.BUFFER_COLOR0_BIT`
     * - `render.BUFFER_COLOR1_BIT`
     * - `render.BUFFER_COLOR2_BIT`
     * - `render.BUFFER_COLOR3_BIT`
     *
     * @examples
     *
     * ```lua
     * function update(self, dt)
     *     -- enable target so all drawing is done to it
     *     render.set_render_target(self.my_render_target)
     *
     *     -- draw a predicate to the render target
     *     render.draw(self.my_pred)
     *
     *     -- disable target
     *     render.set_render_target(render.RENDER_TARGET_DEFAULT)
     *
     *     render.enable_texture(0, self.my_render_target, render.BUFFER_COLOR_BIT)
     *     -- draw a predicate with the render target available as texture 0 in the predicate
     *     -- material shader.
     *     render.draw(self.my_pred)
     * end
     * ```
     */
    int RenderScript_EnableTexture(lua_State* L)
    {
        RenderScriptInstance* i = RenderScriptInstance_Check(L);
        dmGraphics::HRenderTarget render_target = 0x0;

        uint32_t unit = luaL_checknumber(L, 1);
        if (lua_isnumber(L, 2))
        {
            render_target = (dmGraphics::HRenderTarget) lua_tointeger(L, 2);
            int buffer_type_value = (int)luaL_checknumber(L, 3);
            dmGraphics::BufferType buffer_type = (dmGraphics::BufferType) buffer_type_value;

            dmGraphics::HTexture texture = dmGraphics::GetRenderTargetTexture(render_target, buffer_type);

            if(texture != 0)
            {
                if (InsertCommand(i, Command(COMMAND_TYPE_ENABLE_TEXTURE, unit, (uintptr_t)texture)))
                    return 0;
                else
                    return luaL_error(L, "Command buffer is full (%d).", i->m_CommandBuffer.Capacity());
            }
            return luaL_error(L, "Render target does not have a texture for the specified buffer type.");
        }
        else
        {
            return luaL_error(L, "%s.enable_texture(unit, render_target, buffer_type) called with illegal parameters.", RENDER_SCRIPT_LIB_NAME);
        }
    }

    /*# disables a texture for a render target
     *
     * Disables a texture unit for a render target that has previourly been enabled.
     *
     * @name render.disable_texture
     * @param unit [type:number] texture unit to disable
     * @examples
     *
     * ```lua
     * function update(self, dt)
     *     render.enable_texture(0, self.my_render_target, render.BUFFER_COLOR_BIT)
     *     -- draw a predicate with the render target available as texture 0 in the predicate
     *     -- material shader.
     *     render.draw(self.my_pred)
     *     -- done, disable the texture
     *     render.disable_texture(0)
     * end
     * ```
     */
    int RenderScript_DisableTexture(lua_State* L)
    {
        RenderScriptInstance* i = RenderScriptInstance_Check(L);
        uint32_t unit = luaL_checknumber(L, 1);
        if (InsertCommand(i, Command(COMMAND_TYPE_DISABLE_TEXTURE, unit)))
            return 0;
        else
            return luaL_error(L, "Command buffer is full (%d).", i->m_CommandBuffer.Capacity());
    }

    /*# retrieve the buffer width from a render target
     *
     * Returns the specified buffer width from a render target.
     *
     * @name render.get_render_target_width
     * @param render_target [type:render_target] render target from which to retrieve the buffer width
     * @param buffer_type [type:constant] which type of buffer to retrieve the width from
     *
     * - `render.BUFFER_COLOR_BIT`
     * - `render.BUFFER_DEPTH_BIT`
     * - `render.BUFFER_STENCIL_BIT`
     *
     * @return width [type:number] the width of the render target buffer texture
     * @examples
     *
     * ```lua
     * -- get the width of the render target color buffer
     * local w = render.get_render_target_width(self.target_right, render.BUFFER_COLOR_BIT)
     * ```
     */
    int RenderScript_GetRenderTargetWidth(lua_State* L)
    {
        int top = lua_gettop(L);
        (void) top;

        RenderScriptInstance* i = RenderScriptInstance_Check(L);
        (void)i;
        dmGraphics::HRenderTarget render_target = 0x0;

        if (lua_isnumber(L, 1))
        {
            render_target = (dmGraphics::HRenderTarget) lua_tointeger(L, 1);
        }
        else
        {
            return luaL_error(L, "Expected render target as the first argument to %s.get_render_target_width.", RENDER_SCRIPT_LIB_NAME);
        }
        uint32_t buffer_type = (uint32_t)luaL_checknumber(L, 2);
        if (buffer_type != dmGraphics::BUFFER_TYPE_COLOR0_BIT &&
            buffer_type != dmGraphics::BUFFER_TYPE_DEPTH_BIT &&
            buffer_type != dmGraphics::BUFFER_TYPE_STENCIL_BIT)
        {
            return luaL_error(L, "Unknown buffer type supplied to %s.get_render_target_width.", RENDER_SCRIPT_LIB_NAME);
        }
        uint32_t width, height;
        dmGraphics::GetRenderTargetSize(render_target, (dmGraphics::BufferType)buffer_type, width, height);
        lua_pushnumber(L, width);
        assert(top + 1 == lua_gettop(L));
        return 1;
    }

    /*# retrieve a buffer height from a render target
     *
     * Returns the specified buffer height from a render target.
     *
     * @name render.get_render_target_height
     * @param render_target [type:render_target] render target from which to retrieve the buffer height
     * @param buffer_type [type:constant] which type of buffer to retrieve the height from
     *
     * - `render.BUFFER_COLOR_BIT`
     * - `render.BUFFER_DEPTH_BIT`
     * - `render.BUFFER_STENCIL_BIT`
     *
     * @return height [type:number] the height of the render target buffer texture
     * @examples
     *
     * ```lua
     * -- get the height of the render target color buffer
     * local h = render.get_render_target_height(self.target_right, render.BUFFER_COLOR_BIT)
     * ```
     */
    int RenderScript_GetRenderTargetHeight(lua_State* L)
    {
        int top = lua_gettop(L);
        (void) top;

        RenderScriptInstance* i = RenderScriptInstance_Check(L);
        (void)i;
        dmGraphics::HRenderTarget render_target = 0x0;

        if (lua_isnumber(L, 1))
        {
            render_target = (dmGraphics::HRenderTarget) lua_tointeger(L, 1);
        }
        else
        {
            return luaL_error(L, "Expected render target as the first argument to %s.get_render_target_height.", RENDER_SCRIPT_LIB_NAME);
        }
        uint32_t buffer_type = (uint32_t)luaL_checknumber(L, 2);
        if (buffer_type != dmGraphics::BUFFER_TYPE_COLOR0_BIT &&
            buffer_type != dmGraphics::BUFFER_TYPE_DEPTH_BIT &&
            buffer_type != dmGraphics::BUFFER_TYPE_STENCIL_BIT)
        {
            return luaL_error(L, "Unknown buffer type supplied to %s.get_render_target_height.", RENDER_SCRIPT_LIB_NAME);
        }
        uint32_t width, height;
        dmGraphics::GetRenderTargetSize(render_target, (dmGraphics::BufferType)buffer_type, width, height);
        lua_pushnumber(L, height);
        assert(top + 1 == lua_gettop(L));
        return 1;
    }

    /*#
     * @name render.BUFFER_COLOR_BIT
     * @variable
     */

    /*#
     * @name render.BUFFER_COLOR0_BIT
     * @variable
     */

    /*#
     * @name render.BUFFER_COLOR1_BIT
     * @variable
     */

    /*#
     * @name render.BUFFER_COLOR2_BIT
     * @variable
     */

    /*#
     * @name render.BUFFER_COLOR3_BIT
     * @variable
     */

    /*#
     * @name render.BUFFER_DEPTH_BIT
     * @variable
     */

    /*#
     * @name render.BUFFER_STENCIL_BIT
     * @variable
     */

    /*# clears the active render target
     * Clear buffers in the currently enabled render target with specified value. If the render target has been created with multiple
     * color attachments, all buffers will be cleared with the same value.
     *
     * @name render.clear
     * @param buffers [type:table] table with keys specifying which buffers to clear and values set to clear values. Available keys are:
     *
     * - `render.BUFFER_COLOR_BIT`
     * - `render.BUFFER_DEPTH_BIT`
     * - `render.BUFFER_STENCIL_BIT`
     *
     * @examples
     *
     * Clear the color buffer and the depth buffer.
     *
     * ```lua
     * render.clear({[render.BUFFER_COLOR_BIT] = vmath.vector4(0, 0, 0, 0), [render.BUFFER_DEPTH_BIT] = 1})
     * ```
     */
    int RenderScript_Clear(lua_State* L)
    {
        RenderScriptInstance* i = RenderScriptInstance_Check(L);
        luaL_checktype(L, 1, LUA_TTABLE);

        int top = lua_gettop(L);
        (void)top;

        uint32_t flags = 0;

        dmVMath::Vector4 color(0.0f, 0.0f, 0.0f, 0.0f);
        float depth = 0.0f;
        uint32_t stencil = 0;

        lua_pushnil(L);
        while (lua_next(L, 1))
        {
            uint32_t buffer_type = luaL_checknumber(L, -2);
            flags |= buffer_type;

            if (buffer_type == dmGraphics::BUFFER_TYPE_COLOR0_BIT)
            {
                color = *dmScript::CheckVector4(L, -1);
            }
            else if (buffer_type == dmGraphics::BUFFER_TYPE_DEPTH_BIT)
            {
                depth = (float)luaL_checknumber(L, -1);
            }
            else if (buffer_type == dmGraphics::BUFFER_TYPE_STENCIL_BIT)
            {
                stencil = (uint32_t)luaL_checknumber(L, -1);
            }
            else
            {
                lua_pop(L, 2);
                assert(top == lua_gettop(L));
                return luaL_error(L, "Unknown buffer type supplied to %s.clear.", RENDER_SCRIPT_LIB_NAME);
            }
            lua_pop(L, 1);
        }
        assert(top == lua_gettop(L));

        uint32_t clear_color = 0;
        clear_color |= ((uint8_t)(color.getX() * 255.0f)) << 0;
        clear_color |= ((uint8_t)(color.getY() * 255.0f)) << 8;
        clear_color |= ((uint8_t)(color.getZ() * 255.0f)) << 16;
        clear_color |= ((uint8_t)(color.getW() * 255.0f)) << 24;

        union float_to_uint32_t {float f; uint32_t i;};
        float_to_uint32_t ftoi;
        ftoi.f = depth;
        if (InsertCommand(i, Command(COMMAND_TYPE_CLEAR, flags, clear_color, ftoi.i, stencil)))
            return 0;
        else
            return luaL_error(L, "Command buffer is full (%d).", i->m_CommandBuffer.Capacity());
    }

    /*# draws all objects matching a predicate
     * Draws all objects that match a specified predicate. An optional constant buffer can be
     * provided to override the default constants. If no constants buffer is provided, a default
     * system constants buffer is used containing constants as defined in materials and set through
     * [ref:go.set] (or [ref:particlefx.set_constant]) on visual components.
     *
     * @name render.draw
     * @param predicate [type:predicate] predicate to draw for
     * @param [options] [type:table] optional table with properties:
     *
     * `frustum`
     * : [type:vmath.matrix4] A frustum matrix used to cull renderable items. (E.g. `local frustum = proj * view`). May be nil.
     *
     * `constants`
     * : [type:constant_buffer] optional constants to use while rendering
     *
     * @examples
     *
     * ```lua
     * function init(self)
     *     -- define a predicate matching anything with material tag "my_tag"
     *     self.my_pred = render.predicate({hash("my_tag")})
     * end
     *
     * function update(self, dt)
     *     -- draw everything in the my_pred predicate
     *     render.draw(self.my_pred)
     * end
     * ```
     *
     * Draw predicate with constants:
     *
     * ```lua
     * local constants = render.constant_buffer()
     * constants.tint = vmath.vector4(1, 1, 1, 1)
     * render.draw(self.my_pred, {constants = constants})
     * ```

     * Draw with predicate and frustum culling:
     *
     * ```lua
     * local frustum = self.proj * self.view
     * render.draw(self.my_pred, {frustum = frustum, constants = constants})
     * ```

     */
    int RenderScript_Draw(lua_State* L)
    {
        RenderScriptInstance* i = RenderScriptInstance_Check(L);
        HPredicate predicate = 0x0;
        if (lua_isuserdata(L, 1))
        {
            HPredicate* tmp = RenderScriptPredicate_Check(L, 1);
            predicate = *tmp;
        }
        else
        {
            return luaL_error(L, "No render predicate specified.");
        }

        dmVMath::Matrix4* frustum_matrix = 0;
        HNamedConstantBuffer constant_buffer = 0;

        if (lua_istable(L, 2))
        {
            luaL_checktype(L, 2, LUA_TTABLE);
            lua_pushvalue(L, 2);

            lua_getfield(L, -1, "frustum");
            frustum_matrix = lua_isnil(L, -1) ? 0 : dmScript::CheckMatrix4(L, -1);
            lua_pop(L, 1);

            lua_getfield(L, -1, "constants");
            constant_buffer = lua_isnil(L, -1) ? 0 : *RenderScriptConstantBuffer_Check(L, -1);
            lua_pop(L, 1);

            lua_pop(L, 1);
        }
        else if (lua_isuserdata(L, 2)) // Deprecated
        {
            dmLogOnceWarning("This interface for render.draw() is deprecated. Please see documentation at https://defold.com/ref/stable/render/#render.draw:predicate-[constants]")
            HNamedConstantBuffer* tmp = RenderScriptConstantBuffer_Check(L, 2);
            constant_buffer = *tmp;
        }

        if (frustum_matrix)
        {
            // we need to pass ownership to the command queue
            dmVMath::Matrix4* copy = new dmVMath::Matrix4;
            *copy = *frustum_matrix;
            frustum_matrix = copy;
        }

        if (InsertCommand(i, Command(COMMAND_TYPE_DRAW, (uintptr_t)predicate, (uintptr_t) constant_buffer, (uintptr_t) frustum_matrix)))
            return 0;
        else
            return luaL_error(L, "Command buffer is full (%d).", i->m_CommandBuffer.Capacity());
    }

    /*# draws all 3d debug graphics
     * Draws all 3d debug graphics such as lines drawn with "draw_line" messages and physics visualization.
     * @name render.draw_debug3d
     * @param [options] [type:table] optional table with properties:
     *
     * `frustum`
     * : [type:vmath.matrix4] A frustum matrix used to cull renderable items. (E.g. `local frustum = proj * view`). May be nil.
     *
     * @replaces render.draw_debug2d
     * @examples
     *
     * ```lua
     * function update(self, dt)
     *     -- draw debug visualization
     *     render.draw_debug3d()
     * end
     * ```
     */
    int RenderScript_DrawDebug3d(lua_State* L)
    {
        RenderScriptInstance* i = RenderScriptInstance_Check(L);
        dmVMath::Matrix4* frustum_matrix = 0;

        if (lua_istable(L, 1))
        {
            luaL_checktype(L, 1, LUA_TTABLE);
            lua_pushvalue(L, 1);

            lua_getfield(L, -1, "frustum");
            frustum_matrix = lua_isnil(L, -1) ? 0 : dmScript::CheckMatrix4(L, -1);
            lua_pop(L, 1);

            lua_pop(L, 1);
        }

        if (frustum_matrix)
        {
            // we need to pass ownership to the command queue
            dmVMath::Matrix4* copy = new dmVMath::Matrix4;
            *copy = *frustum_matrix;
            frustum_matrix = copy;
        }

        if (InsertCommand(i, Command(COMMAND_TYPE_DRAW_DEBUG3D, (uintptr_t)frustum_matrix)))
            return 0;
        else
            return luaL_error(L, "Command buffer is full (%d).", i->m_CommandBuffer.Capacity());
    }

    /* DEPRECATED. NO API DOC GENERATED.
     * draws all 2d debug graphics (Deprecated)
     *
     * @name render.draw_debug2d
     * @deprecated Use render.draw_debug3d() to draw visual debug info.
     */
    int RenderScript_DrawDebug2d(lua_State* L)
    {
        RenderScriptInstance_Check(L);
        dmLogOnceWarning(dmScript::DEPRECATION_FUNCTION_FMT, "render", "draw_debug2d", "render", "draw_debug3d");
        return 0;
    }

    /*# sets the view matrix
     *
     * Sets the view matrix to use when rendering.
     *
     * @name render.set_view
     * @param matrix [type:matrix4] view matrix to set
     * @examples
     *
     * How to set the view and projection matrices according to
     * the values supplied by a camera.
     *
     * ```lua
     * function init(self)
     *   self.view = vmath.matrix4()
     *   self.projection = vmath.matrix4()
     * end
     *
     * function update(self, dt)
     *   -- set the view to the stored view value
     *   render.set_view(self.view)
     *   -- now we can draw with this view
     * end
     *
     * function on_message(self, message_id, message)
     *   if message_id == hash("set_view_projection") then
     *      -- camera view and projection arrives here.
     *      self.view = message.view
     *      self.projection = message.projection
     *   end
     * end
     * ```
     */
    int RenderScript_SetView(lua_State* L)
    {
        RenderScriptInstance* i = RenderScriptInstance_Check(L);
        dmVMath::Matrix4 view = *dmScript::CheckMatrix4(L, 1);

        dmVMath::Matrix4* matrix = new dmVMath::Matrix4;
        *matrix = view;
        if (InsertCommand(i, Command(COMMAND_TYPE_SET_VIEW, (uintptr_t)matrix)))
            return 0;
        else
            return luaL_error(L, "Command buffer is full (%d).", i->m_CommandBuffer.Capacity());
    }

    /*# sets the projection matrix
     * Sets the projection matrix to use when rendering.
     *
     * @name render.set_projection
     * @param matrix [type:matrix4] projection matrix
     * @examples
     *
     * How to set the projection to orthographic with world origo at lower left,
     * width and height as set in project settings and depth (z) between -1 and 1:
     *
     * ```lua
     * render.set_projection(vmath.matrix4_orthographic(0, render.get_width(), 0, render.get_height(), -1, 1))
     * ```
     */
    int RenderScript_SetProjection(lua_State* L)
    {
        RenderScriptInstance* i = RenderScriptInstance_Check(L);
        dmVMath::Matrix4 projection = *dmScript::CheckMatrix4(L, 1);
        dmVMath::Matrix4* matrix = new dmVMath::Matrix4;
        *matrix = projection;
        if (InsertCommand(i, Command(COMMAND_TYPE_SET_PROJECTION, (uintptr_t)matrix)))
            return 0;
        else
            return luaL_error(L, "Command buffer is full (%d).", i->m_CommandBuffer.Capacity());
    }

    /*#
     * @name render.BLEND_ZERO
     * @variable
     */

    /*#
     * @name render.BLEND_ONE
     * @variable
     */

    /*#
     * @name render.BLEND_SRC_COLOR
     * @variable
     */

    /*#
     * @name render.BLEND_ONE_MINUS_SRC_COLOR
     * @variable
     */

    /*#
     * @name render.BLEND_DST_COLOR
     * @variable
     */

    /*#
     * @name render.BLEND_ONE_MINUS_DST_COLOR
     * @variable
     */

    /*#
     * @name render.BLEND_SRC_ALPHA
     * @variable
     */

    /*#
     * @name render.BLEND_ONE_MINUS_SRC_ALPHA
     * @variable
     */

    /*#
     * @name render.BLEND_DST_ALPHA
     * @variable
     */

    /*#
     * @name render.BLEND_ONE_MINUS_DST_ALPHA
     * @variable
     */

    /*#
     * @name render.BLEND_SRC_ALPHA_SATURATE
     * @variable
     */

    /*#
     * @name render.BLEND_CONSTANT_COLOR
     * @variable
     */

    /*#
     * @name render.BLEND_ONE_MINUS_CONSTANT_COLOR
     * @variable
     */

     /*#
      * @name render.BLEND_CONSTANT_ALPHA
      * @variable
      */

     /*#
      * @name render.BLEND_ONE_MINUS_CONSTANT_ALPHA
      * @variable
      */

     /*# sets the blending function
     *
     * Specifies the arithmetic used when computing pixel values that are written to the frame
     * buffer. In RGBA mode, pixels can be drawn using a function that blends the source RGBA
     * pixel values with the destination pixel values already in the frame buffer.
     * Blending is initially disabled.
     *
     * `source_factor` specifies which method is used to scale the source color components.
     * `destination_factor` specifies which method is used to scale the destination color
     * components.
     *
     * Source color components are referred to as (R<sub>s</sub>,G<sub>s</sub>,B<sub>s</sub>,A<sub>s</sub>).
     * Destination color components are referred to as (R<sub>d</sub>,G<sub>d</sub>,B<sub>d</sub>,A<sub>d</sub>).
     * The color specified by setting the blendcolor is referred to as (R<sub>c</sub>,G<sub>c</sub>,B<sub>c</sub>,A<sub>c</sub>).
     *
     * The source scale factor is referred to as (s<sub>R</sub>,s<sub>G</sub>,s<sub>B</sub>,s<sub>A</sub>).
     * The destination scale factor is referred to as (d<sub>R</sub>,d<sub>G</sub>,d<sub>B</sub>,d<sub>A</sub>).
     *
     * The color values have integer values between 0 and (k<sub>R</sub>,k<sub>G</sub>,k<sub>B</sub>,k<sub>A</sub>), where k<sub>c</sub> = 2<sup>m<sub>c</sub></sup> - 1 and m<sub>c</sub> is the number of bitplanes for that color. I.e for 8 bit color depth, color values are between `0` and `255`.

     * Available factor constants and corresponding scale factors:
     *
     * Factor constant                         | Scale factor (f<sub>R</sub>,f<sub>G</sub>,f<sub>B</sub>,f<sub>A</sub>)
     * --------------------------------------- | -----------------------
     * `render.BLEND_ZERO`                     | (0,0,0,0)
     * `render.BLEND_ONE`                      | (1,1,1,1)
     * `render.BLEND_SRC_COLOR`                | (R<sub>s</sub>/k<sub>R</sub>,G<sub>s</sub>/k<sub>G</sub>,B<sub>s</sub>/k<sub>B</sub>,A<sub>s</sub>/k<sub>A</sub>)
     * `render.BLEND_ONE_MINUS_SRC_COLOR`      | (1,1,1,1) - (R<sub>s</sub>/k<sub>R</sub>,G<sub>s</sub>/k<sub>G</sub>,B<sub>s</sub>/k<sub>B</sub>,A<sub>s</sub>/k<sub>A</sub>)
     * `render.BLEND_DST_COLOR`                | (R<sub>d</sub>/k<sub>R</sub>,G<sub>d</sub>/k<sub>G</sub>,B<sub>d</sub>/k<sub>B</sub>,A<sub>d</sub>/k<sub>A</sub>)
     * `render.BLEND_ONE_MINUS_DST_COLOR`      | (1,1,1,1) - (R<sub>d</sub>/k<sub>R</sub>,G<sub>d</sub>/k<sub>G</sub>,B<sub>d</sub>/k<sub>B</sub>,A<sub>d</sub>/k<sub>A</sub>)
     * `render.BLEND_SRC_ALPHA`                | (A<sub>s</sub>/k<sub>A</sub>,A<sub>s</sub>/k<sub>A</sub>,A<sub>s</sub>/k<sub>A</sub>,A<sub>s</sub>/k<sub>A</sub>)
     * `render.BLEND_ONE_MINUS_SRC_ALPHA`      | (1,1,1,1) - (A<sub>s</sub>/k<sub>A</sub>,A<sub>s</sub>/k<sub>A</sub>,A<sub>s</sub>/k<sub>A</sub>,A<sub>s</sub>/k<sub>A</sub>)
     * `render.BLEND_DST_ALPHA`                | (A<sub>d</sub>/k<sub>A</sub>,A<sub>d</sub>/k<sub>A</sub>,A<sub>d</sub>/k<sub>A</sub>,A<sub>d</sub>/k<sub>A</sub>)
     * `render.BLEND_ONE_MINUS_DST_ALPHA`      | (1,1,1,1) - (A<sub>d</sub>/k<sub>A</sub>,A<sub>d</sub>/k<sub>A</sub>,A<sub>d</sub>/k<sub>A</sub>,A<sub>d</sub>/k<sub>A</sub>)
     * `render.BLEND_CONSTANT_COLOR`           | (R<sub>c</sub>,G<sub>c</sub>,B<sub>c</sub>,A<sub>c</sub>)
     * `render.BLEND_ONE_MINUS_CONSTANT_COLOR` | (1,1,1,1) - (R<sub>c</sub>,G<sub>c</sub>,B<sub>c</sub>,A<sub>c</sub>)
     * `render.BLEND_CONSTANT_ALPHA`           | (A<sub>c</sub>,A<sub>c</sub>,A<sub>c</sub>,A<sub>c</sub>)
     * `render.BLEND_ONE_MINUS_CONSTANT_ALPHA` | (1,1,1,1) - (A<sub>c</sub>,A<sub>c</sub>,A<sub>c</sub>,A<sub>c</sub>)
     * `render.BLEND_SRC_ALPHA_SATURATE`       | (i,i,i,1) where i = min(A<sub>s</sub>, k<sub>A</sub> - A<sub>d</sub>) /k<sub>A</sub>
     *
     * The blended RGBA values of a pixel comes from the following equations:
     *
     * - R<sub>d</sub> = min(k<sub>R</sub>, R<sub>s</sub> * s<sub>R</sub> + R<sub>d</sub> * d<sub>R</sub>)
     * - G<sub>d</sub> = min(k<sub>G</sub>, G<sub>s</sub> * s<sub>G</sub> + G<sub>d</sub> * d<sub>G</sub>)
     * - B<sub>d</sub> = min(k<sub>B</sub>, B<sub>s</sub> * s<sub>B</sub> + B<sub>d</sub> * d<sub>B</sub>)
     * - A<sub>d</sub> = min(k<sub>A</sub>, A<sub>s</sub> * s<sub>A</sub> + A<sub>d</sub> * d<sub>A</sub>)
     *
     * Blend function `(render.BLEND_SRC_ALPHA, render.BLEND_ONE_MINUS_SRC_ALPHA)` is useful for
     * drawing with transparency when the drawn objects are sorted from farthest to nearest.
     * It is also useful for drawing antialiased points and lines in arbitrary order.
     *
     * @name render.set_blend_func
     * @param source_factor [type:constant] source factor
     * @param destination_factor [type:constant] destination factor
     * @examples
     *
     * Set the blend func to the most common one:
     *
     * ```lua
     * render.set_blend_func(render.BLEND_SRC_ALPHA, render.BLEND_ONE_MINUS_SRC_ALPHA)
     * ```
     */
    int RenderScript_SetBlendFunc(lua_State* L)
    {
        RenderScriptInstance* i = RenderScriptInstance_Check(L);
        uint32_t factors[2];
        for (uint32_t i = 0; i < 2; ++i)
        {
            factors[i] = luaL_checknumber(L, 1+i);
        }
        for (uint32_t i = 0; i < 2; ++i)
        {
            if (factors[i] != dmGraphics::BLEND_FACTOR_ZERO &&
                factors[i] != dmGraphics::BLEND_FACTOR_ONE &&
                factors[i] != dmGraphics::BLEND_FACTOR_SRC_COLOR &&
                factors[i] != dmGraphics::BLEND_FACTOR_ONE_MINUS_SRC_COLOR &&
                factors[i] != dmGraphics::BLEND_FACTOR_DST_COLOR &&
                factors[i] != dmGraphics::BLEND_FACTOR_ONE_MINUS_DST_COLOR &&
                factors[i] != dmGraphics::BLEND_FACTOR_SRC_ALPHA &&
                factors[i] != dmGraphics::BLEND_FACTOR_ONE_MINUS_SRC_ALPHA &&
                factors[i] != dmGraphics::BLEND_FACTOR_DST_ALPHA &&
                factors[i] != dmGraphics::BLEND_FACTOR_ONE_MINUS_DST_ALPHA &&
                factors[i] != dmGraphics::BLEND_FACTOR_SRC_ALPHA_SATURATE &&
                factors[i] != dmGraphics::BLEND_FACTOR_CONSTANT_COLOR &&
                factors[i] != dmGraphics::BLEND_FACTOR_ONE_MINUS_CONSTANT_COLOR &&
                factors[i] != dmGraphics::BLEND_FACTOR_CONSTANT_ALPHA &&
                factors[i] != dmGraphics::BLEND_FACTOR_ONE_MINUS_CONSTANT_ALPHA)
            {
                return luaL_error(L, "Invalid blend types: %s.set_blend_func(self, %d, %d)", RENDER_SCRIPT_LIB_NAME, factors[0], factors[1]);
            }
        }
        if (InsertCommand(i, Command(COMMAND_TYPE_SET_BLEND_FUNC, factors[0], factors[1])))
            return 0;
        else
            return luaL_error(L, "Command buffer is full (%d).", i->m_CommandBuffer.Capacity());
    }

    /*# sets the color mask
     *
     * Specifies whether the individual color components in the frame buffer is enabled for writing (`true`) or disabled (`false`). For example, if `blue` is `false`, nothing is written to the blue component of any pixel in any of the color buffers, regardless of the drawing operation attempted. Note that writing are either enabled or disabled for entire color components, not the individual bits of a component.
     *
     * The component masks are all initially `true`.
     *
     * @name render.set_color_mask
     * @param red [type:boolean] red mask
     * @param green [type:boolean] green mask
     * @param blue [type:boolean] blue mask
     * @param alpha [type:boolean] alpha mask
     * @examples
     *
     * ```lua
     * -- alpha cannot be written to frame buffer
     * render.set_color_mask(true, true, true, false)
     * ```
     */
    int RenderScript_SetColorMask(lua_State* L)
    {
        RenderScriptInstance* i = RenderScriptInstance_Check(L);

        if (lua_isboolean(L, 1) && lua_isboolean(L, 2) && lua_isboolean(L, 3) && lua_isboolean(L, 4))
        {
            bool red = lua_toboolean(L, 1) != 0;
            bool green = lua_toboolean(L, 2) != 0;
            bool blue = lua_toboolean(L, 3) != 0;
            bool alpha = lua_toboolean(L, 4) != 0;
            if (!InsertCommand(i, Command(COMMAND_TYPE_SET_COLOR_MASK, (uintptr_t)red, (uintptr_t)green, (uintptr_t)blue, (uintptr_t)alpha)))
                return luaL_error(L, "Command buffer is full (%d).", i->m_CommandBuffer.Capacity());
        }
        else
        {
            return luaL_error(L, "Expected booleans but got %s, %s, %s, %s.", lua_typename(L, lua_type(L, 2)), lua_typename(L, lua_type(L, 3)), lua_typename(L, lua_type(L, 4)), lua_typename(L, lua_type(L, 5)));
        }
        return 0;
    }

    /*# sets the depth mask
     *
     * Specifies whether the depth buffer is enabled for writing. The supplied mask governs
     * if depth buffer writing is enabled (`true`) or disabled (`false`).
     *
     * The mask is initially `true`.
     *
     * @name render.set_depth_mask
     * @param depth [type:boolean] depth mask
     * @examples
     *
     * How to turn off writing to the depth buffer:
     *
     * ```lua
     * render.set_depth_mask(false)
     * ```
     */
    int RenderScript_SetDepthMask(lua_State* L)
    {
        RenderScriptInstance* i = RenderScriptInstance_Check(L);

        if (lua_isboolean(L, 1))
        {
            bool mask = lua_toboolean(L, 1) != 0;
            if (!InsertCommand(i, Command(COMMAND_TYPE_SET_DEPTH_MASK, (uintptr_t)mask)))
                return luaL_error(L, "Command buffer is full (%d).", i->m_CommandBuffer.Capacity());
        }
        else
        {
            return luaL_error(L, "Expected boolean but got %s.", lua_typename(L, lua_type(L, 2)));
        }
        return 0;
    }

    /*# sets the stencil mask
     *
     * The stencil mask controls the writing of individual bits in the stencil buffer.
     * The least significant `n` bits of the parameter `mask`, where `n` is the number of
     * bits in the stencil buffer, specify the mask.
     *
     * Where a `1` bit appears in the mask, the corresponding
     * bit in the stencil buffer can be written. Where a `0` bit appears in the mask,
     * the corresponding bit in the stencil buffer is never written.
     *
     * The mask is initially all `1`'s.
     *
     * @name render.set_stencil_mask
     * @param mask [type:number] stencil mask
     *
     * @examples
     *
     * ```lua
     * -- set the stencil mask to all 1:s
     * render.set_stencil_mask(0xff)
     * ```
     */
    int RenderScript_SetStencilMask(lua_State* L)
    {
        RenderScriptInstance* i = RenderScriptInstance_Check(L);

        uint32_t mask = (uint32_t)luaL_checknumber(L, 1);
        if (InsertCommand(i, Command(COMMAND_TYPE_SET_STENCIL_MASK, mask)))
            return 0;
        else
            return luaL_error(L, "Command buffer is full (%d).", i->m_CommandBuffer.Capacity());
    }

    /*#
     * @name render.COMPARE_FUNC_NEVER
     * @variable
     */

    /*#
     * @name render.COMPARE_FUNC_LESS
     * @variable
     */

    /*#
     * @name render.COMPARE_FUNC_LEQUAL
     * @variable
     */

    /*#
     * @name render.COMPARE_FUNC_GREATER
     * @variable
     */

    /*#
     * @name render.COMPARE_FUNC_GEQUAL
     * @variable
     */

    /*#
     * @name render.COMPARE_FUNC_EQUAL
     * @variable
     */

    /*#
     * @name render.COMPARE_FUNC_NOTEQUAL
     * @variable
     */

    /*#
     * @name render.COMPARE_FUNC_ALWAYS
     * @variable
     */

    /*# sets the depth test function
    *
    * Specifies the function that should be used to compare each incoming pixel
    * depth value with the value present in the depth buffer.
    * The comparison is performed only if depth testing is enabled and specifies
    * the conditions under which a pixel will be drawn.
    *
    * Function constants:
    *
    * - `render.COMPARE_FUNC_NEVER` (never passes)
    * - `render.COMPARE_FUNC_LESS` (passes if the incoming depth value is less than the stored value)
    * - `render.COMPARE_FUNC_LEQUAL` (passes if the incoming depth value is less than or equal to the stored value)
    * - `render.COMPARE_FUNC_GREATER` (passes if the incoming depth value is greater than the stored value)
    * - `render.COMPARE_FUNC_GEQUAL` (passes if the incoming depth value is greater than or equal to the stored value)
    * - `render.COMPARE_FUNC_EQUAL` (passes if the incoming depth value is equal to the stored value)
    * - `render.COMPARE_FUNC_NOTEQUAL` (passes if the incoming depth value is not equal to the stored value)
    * - `render.COMPARE_FUNC_ALWAYS` (always passes)
    *
    * The depth function is initially set to `render.COMPARE_FUNC_LESS`.
    *
    * @name render.set_depth_func
    * @param func [type:constant] depth test function, see the description for available values
    * @examples
    *
    * Enable depth test and set the depth test function to "not equal".
    *
    * ```lua
    * render.enable_state(render.STATE_DEPTH_TEST)
    * render.set_depth_func(render.COMPARE_FUNC_NOTEQUAL)
    * ```
    */
    int RenderScript_SetDepthFunc(lua_State* L)
    {
        RenderScriptInstance* i = RenderScriptInstance_Check(L);
        uint32_t func = luaL_checknumber(L, 1);
        if (func != dmGraphics::COMPARE_FUNC_NEVER &&
            func != dmGraphics::COMPARE_FUNC_LESS &&
            func != dmGraphics::COMPARE_FUNC_LEQUAL &&
            func != dmGraphics::COMPARE_FUNC_GREATER &&
            func != dmGraphics::COMPARE_FUNC_GEQUAL &&
            func != dmGraphics::COMPARE_FUNC_EQUAL &&
            func != dmGraphics::COMPARE_FUNC_NOTEQUAL &&
            func != dmGraphics::COMPARE_FUNC_ALWAYS)
        {
            return luaL_error(L, "Invalid depth func: %s.set_depth_func(self, %d)", RENDER_SCRIPT_LIB_NAME, func);
        }

        if (InsertCommand(i, Command(COMMAND_TYPE_SET_DEPTH_FUNC, func)))
            return 0;
        else
            return luaL_error(L, "Command buffer is full (%d).", i->m_CommandBuffer.Capacity());
    }


    /*# sets the stencil test function
    *
    * Stenciling is similar to depth-buffering as it enables and disables drawing on a
    * per-pixel basis. First, GL drawing primitives are drawn into the stencil planes.
    * Second, geometry and images are rendered but using the stencil planes to mask out
    * where to draw.
    *
    * The stencil test discards a pixel based on the outcome of a comparison between the
    * reference value `ref` and the corresponding value in the stencil buffer.
    *
    * `func` specifies the comparison function. See the table below for values.
    * The initial value is `render.COMPARE_FUNC_ALWAYS`.
    *
    * `ref` specifies the reference value for the stencil test. The value is clamped to
    * the range [0, 2<sup>n</sup>-1], where n is the number of bitplanes in the stencil buffer.
    * The initial value is `0`.
    *
    * `mask` is ANDed with both the reference value and the stored stencil value when the test
    * is done. The initial value is all `1`'s.
    *
    * Function constant:
    *
    * - `render.COMPARE_FUNC_NEVER` (never passes)
    * - `render.COMPARE_FUNC_LESS` (passes if (ref & mask) < (stencil & mask))
    * - `render.COMPARE_FUNC_LEQUAL` (passes if (ref & mask) <= (stencil & mask))
    * - `render.COMPARE_FUNC_GREATER` (passes if (ref & mask) > (stencil & mask))
    * - `render.COMPARE_FUNC_GEQUAL` (passes if (ref & mask) >= (stencil & mask))
    * - `render.COMPARE_FUNC_EQUAL` (passes if (ref & mask) = (stencil & mask))
    * - `render.COMPARE_FUNC_NOTEQUAL` (passes if (ref & mask) != (stencil & mask))
    * - `render.COMPARE_FUNC_ALWAYS` (always passes)
    *
    * @name render.set_stencil_func
    * @param func [type:constant] stencil test function, see the description for available values
    * @param ref [type:number] reference value for the stencil test
    * @param mask [type:number] mask that is ANDed with both the reference value and the stored stencil value when the test is done
    * @examples
    *
    * ```lua
    * -- let only 0's pass the stencil test
    * render.set_stencil_func(render.COMPARE_FUNC_EQUAL, 0, 1)
    * ```
    *
    */
    int RenderScript_SetStencilFunc(lua_State* L)
    {
        RenderScriptInstance* i = RenderScriptInstance_Check(L);
        uint32_t func = luaL_checknumber(L, 1);
        if (func != dmGraphics::COMPARE_FUNC_NEVER &&
            func != dmGraphics::COMPARE_FUNC_LESS &&
            func != dmGraphics::COMPARE_FUNC_LEQUAL &&
            func != dmGraphics::COMPARE_FUNC_GREATER &&
            func != dmGraphics::COMPARE_FUNC_GEQUAL &&
            func != dmGraphics::COMPARE_FUNC_EQUAL &&
            func != dmGraphics::COMPARE_FUNC_NOTEQUAL &&
            func != dmGraphics::COMPARE_FUNC_ALWAYS)
        {
            return luaL_error(L, "Invalid stencil func: %s.set_stencil_func(self, %d)", RENDER_SCRIPT_LIB_NAME, func);
        }
        uint32_t ref = luaL_checknumber(L, 2);
        uint32_t mask = luaL_checknumber(L, 3);

        if (InsertCommand(i, Command(COMMAND_TYPE_SET_STENCIL_FUNC, func, ref, mask)))
            return 0;
        else
            return luaL_error(L, "Command buffer is full (%d).", i->m_CommandBuffer.Capacity());
    }

    /*#
     * @name render.STENCIL_OP_KEEP
     * @variable
     */

    /*#
     * @name render.STENCIL_OP_ZERO
     * @variable
     */

    /*#
     * @name render.STENCIL_OP_REPLACE
     * @variable
     */

    /*#
     * @name render.STENCIL_OP_INCR
     * @variable
     */

    /*#
     * @name render.STENCIL_OP_INCR_WRAP
     * @variable
     */

    /*#
     * @name render.STENCIL_OP_DECR
     * @variable
     */

    /*#
     * @name render.STENCIL_OP_DECR_WRAP
     * @variable
     */

    /*#
     * @name render.STENCIL_OP_INVERT
     * @variable
     */

    /*# sets the stencil operator
    *
    * The stencil test discards a pixel based on the outcome of a comparison between the
    * reference value `ref` and the corresponding value in the stencil buffer.
    * To control the test, call [ref:render.set_stencil_func].
    *
    * This function takes three arguments that control what happens to the stored stencil
    * value while stenciling is enabled. If the stencil test fails, no change is made to the
    * pixel's color or depth buffers, and `sfail` specifies what happens to the stencil buffer
    * contents.
    *
    * Operator constants:
    *
    * - `render.STENCIL_OP_KEEP` (keeps the current value)
    * - `render.STENCIL_OP_ZERO` (sets the stencil buffer value to 0)
    * - `render.STENCIL_OP_REPLACE` (sets the stencil buffer value to `ref`, as specified by [ref:render.set_stencil_func])
    * - `render.STENCIL_OP_INCR` (increments the stencil buffer value and clamp to the maximum representable unsigned value)
    * - `render.STENCIL_OP_INCR_WRAP` (increments the stencil buffer value and wrap to zero when incrementing the maximum representable unsigned value)
    * - `render.STENCIL_OP_DECR` (decrements the current stencil buffer value and clamp to 0)
    * - `render.STENCIL_OP_DECR_WRAP` (decrements the current stencil buffer value and wrap to the maximum representable unsigned value when decrementing zero)
    * - `render.STENCIL_OP_INVERT` (bitwise inverts the current stencil buffer value)
    *
    * `dppass` and `dpfail` specify the stencil buffer actions depending on whether subsequent
    * depth buffer tests succeed (dppass) or fail (dpfail).
    *
    * The initial value for all operators is `render.STENCIL_OP_KEEP`.
    *
    * @name render.set_stencil_op
    * @param sfail [type:constant] action to take when the stencil test fails
    * @param dpfail [type:constant] the stencil action when the stencil test passes
    * @param dppass  [type:constant] the stencil action when both the stencil test and the depth test pass, or when the stencil test passes and either there is no depth buffer or depth testing is not enabled
    * @examples
    *
    * Set the stencil function to never pass and operator to always draw 1's
    * on test fail.
    *
    * ```lua
    * render.set_stencil_func(render.COMPARE_FUNC_NEVER, 1, 0xFF)
    * -- always draw 1's on test fail
    * render.set_stencil_op(render.STENCIL_OP_REPLACE, render.STENCIL_OP_KEEP, render.STENCIL_OP_KEEP)
    * ```
    */
    int RenderScript_SetStencilOp(lua_State* L)
    {
        RenderScriptInstance* i = RenderScriptInstance_Check(L);
        uint32_t ops[3];
        for (uint32_t i = 0; i < 3; ++i)
        {
            ops[i] = luaL_checknumber(L, 1+i);
        }
        for (uint32_t i = 0; i < 3; ++i)
        {
            if (ops[i] != dmGraphics::STENCIL_OP_KEEP &&
                ops[i] != dmGraphics::STENCIL_OP_ZERO &&
                ops[i] != dmGraphics::STENCIL_OP_REPLACE &&
                ops[i] != dmGraphics::STENCIL_OP_INCR &&
                ops[i] != dmGraphics::STENCIL_OP_INCR_WRAP &&
                ops[i] != dmGraphics::STENCIL_OP_DECR &&
                ops[i] != dmGraphics::STENCIL_OP_DECR_WRAP &&
                ops[i] != dmGraphics::STENCIL_OP_INVERT)
            {
                return luaL_error(L, "Invalid stencil ops: %s.set_stencil_op(self, %d, %d, %d)", RENDER_SCRIPT_LIB_NAME, ops[0], ops[1], ops[2]);
            }
        }

        if (InsertCommand(i, Command(COMMAND_TYPE_SET_STENCIL_OP, ops[0], ops[1], ops[2])))
            return 0;
        else
            return luaL_error(L, "Command buffer is full (%d).", i->m_CommandBuffer.Capacity());
    }

    /*#
     * @name render.FACE_FRONT
     * @variable
     */

    /*#
     * @name render.FACE_BACK
     * @variable
     */

    /*#
     * @name render.FACE_FRONT_AND_BACK
     * @variable
     */

    /*# sets the cull face
     *
     * Specifies whether front- or back-facing polygons can be culled
     * when polygon culling is enabled. Polygon culling is initially disabled.
     *
     * If mode is `render.FACE_FRONT_AND_BACK`, no polygons are drawn, but other
     * primitives such as points and lines are drawn. The initial value for
     * `face_type` is `render.FACE_BACK`.
     *
     * @name render.set_cull_face
     * @param face_type [type:constant] face type
     *
     * - `render.FACE_FRONT`
     * - `render.FACE_BACK`
     * - `render.FACE_FRONT_AND_BACK`
     *
     * @examples
     *
     * How to enable polygon culling and set front face culling:
     *
     * ```lua
     * render.enable_state(render.STATE_CULL_FACE)
     * render.set_cull_face(render.FACE_FRONT)
     * ```
     */
    int RenderScript_SetCullFace(lua_State* L)
    {
        RenderScriptInstance* i = RenderScriptInstance_Check(L);
        uint32_t face_type = luaL_checknumber(L, 1);
        if (face_type != dmGraphics::FACE_TYPE_FRONT &&
            face_type != dmGraphics::FACE_TYPE_BACK &&
            face_type != dmGraphics::FACE_TYPE_FRONT_AND_BACK)
        {
            return luaL_error(L, "Invalid face types: %s.set_cull_face(self, %d)", RENDER_SCRIPT_LIB_NAME, face_type);
        }
        if (InsertCommand(i, Command(COMMAND_TYPE_SET_CULL_FACE, (uintptr_t)face_type)))
            return 0;
        else
            return luaL_error(L, "Command buffer is full (%d).", i->m_CommandBuffer.Capacity());
    }

    /*# sets the polygon offset
     *
     * Sets the scale and units used to calculate depth values.
     * If `render.STATE_POLYGON_OFFSET_FILL` is enabled, each fragment's depth value
     * is offset from its interpolated value (depending on the depth value of the
     * appropriate vertices). Polygon offset can be used when drawing decals, rendering
     * hidden-line images etc.
     *
     * `factor` specifies a scale factor that is used to create a variable depth
     * offset for each polygon. The initial value is `0`.
     *
     * `units` is multiplied by an implementation-specific value to create a
     * constant depth offset. The initial value is `0`.
     *
     * The value of the offset is computed as `factor` &times; `DZ` + `r` &times; `units`
     *
     * `DZ` is a measurement of the depth slope of the polygon which is the change in z (depth)
     * values divided by the change in either x or y coordinates, as you traverse a polygon.
     * The depth values are in window coordinates, clamped to the range [0, 1].
     *
     * `r` is the smallest value that is guaranteed to produce a resolvable difference.
     * It's value is an implementation-specific constant.
     *
     * The offset is added before the depth test is performed and before the
     * value is written into the depth buffer.
     *
     * @name render.set_polygon_offset
     * @param factor [type:number] polygon offset factor
     * @param units [type:number] polygon offset units
     * @examples
     *
     * ```lua
     * render.enable_state(render.STATE_POLYGON_OFFSET_FILL)
     * render.set_polygon_offset(1.0, 1.0)
     * ```
     */
    int RenderScript_SetPolygonOffset(lua_State* L)
    {
        RenderScriptInstance* i = RenderScriptInstance_Check(L);
        float factor = luaL_checknumber(L, 1);
        float units = luaL_checknumber(L, 2);
        if (InsertCommand(i, Command(COMMAND_TYPE_SET_POLYGON_OFFSET, (uintptr_t)factor, (uintptr_t)units)))
            return 0;
        else
            return luaL_error(L, "Command buffer is full (%d).", i->m_CommandBuffer.Capacity());
    }

    /*# gets the window width, as specified for the project
     *
     * Returns the logical window width that is set in the "game.project" settings.
     * Note that the actual window pixel size can change, either by device constraints
     * or user input.
     *
     * @name render.get_width
     * @return width [type:number] specified window width (number)
     * @examples
     *
     * Get the width of the window.
     *
     * ```lua
     * local w = render.get_width()
     * ```
     */
    int RenderScript_GetWidth(lua_State* L)
    {
        RenderScriptInstance* i = RenderScriptInstance_Check(L);
        (void)i;
        lua_pushnumber(L, dmGraphics::GetWidth(i->m_RenderContext->m_GraphicsContext));
        return 1;
    }

    /*# gets the window height, as specified for the project
     *
     * Returns the logical window height that is set in the "game.project" settings.
     * Note that the actual window pixel size can change, either by device constraints
     * or user input.
     *
     * @name render.get_height
     * @return height [type:number] specified window height
     * @examples
     *
     * Get the height of the window
     *
     * ```lua
     * local h = render.get_height()
     * ```
     */
    int RenderScript_GetHeight(lua_State* L)
    {
        RenderScriptInstance* i = RenderScriptInstance_Check(L);
        (void)i;
        lua_pushnumber(L, dmGraphics::GetHeight(i->m_RenderContext->m_GraphicsContext));
        return 1;
    }

    /*# gets the actual window width
     *
     * Returns the actual physical window width.
     * Note that this value might differ from the logical width that is set in the
     * "game.project" settings.
     *
     * @name render.get_window_width
     * @return width [type:number] actual window width
     * @examples
     *
     * Get the actual width of the window
     *
     * ```lua
     * local w = render.get_window_width()
     * ```
     */
    int RenderScript_GetWindowWidth(lua_State* L)
    {
        RenderScriptInstance* i = RenderScriptInstance_Check(L);
        (void)i;
        lua_pushnumber(L, dmGraphics::GetWindowWidth(i->m_RenderContext->m_GraphicsContext));
        return 1;
    }

    /*# gets the actual window height
     *
     * Returns the actual physical window height.
     * Note that this value might differ from the logical height that is set in the
     * "game.project" settings.
     *
     * @name render.get_window_height
     * @return height [type:number] actual window height
     * @examples
     *
     * Get the actual height of the window
     *
     * ```lua
     * local h = render.get_window_height()
     * ```
     */
    int RenderScript_GetWindowHeight(lua_State* L)
    {
        RenderScriptInstance* i = RenderScriptInstance_Check(L);
        (void)i;
        lua_pushnumber(L, dmGraphics::GetWindowHeight(i->m_RenderContext->m_GraphicsContext));
        return 1;
    }

    /*# creates a new render predicate
     *
     * This function returns a new render predicate for objects with materials matching
     * the provided material tags. The provided tags are combined into a bit mask
     * for the predicate. If multiple tags are provided, the predicate matches materials
     * with all tags ANDed together.
     *
     * The current limit to the number of tags that can be defined is `64`.
     *
     * @name render.predicate
     * @param tags [type:table] table of tags that the predicate should match. The tags can be of either hash or string type
     * @return predicate [type:predicate] new predicate
     * @examples
     *
     * Create a new render predicate containing all visual objects that
     * have a material with material tags "opaque" AND "smoke".
     *
     * ```
     * local p = render.predicate({hash("opaque"), hash("smoke")})
     * ```
     */
    int RenderScript_Predicate(lua_State* L)
    {
        int top = lua_gettop(L);
        (void) top;

        RenderScriptInstance* i = RenderScriptInstance_Check(L);
        (void)i;
        luaL_checktype(L, 1, LUA_TTABLE);

        HPredicate* p_predicate = (HPredicate*) lua_newuserdata(L, sizeof(HPredicate*));
        *p_predicate = NewPredicate();

        luaL_getmetatable(L, RENDER_SCRIPT_PREDICATE);
        lua_setmetatable(L, -2);

        lua_pushnil(L);  /* first key */
        while (lua_next(L, 1) != 0)
        {
            dmhash_t tag = dmScript::CheckHashOrString(L, -1);
            if (RESULT_OK != AddPredicateTag(*p_predicate, tag))
            {
                dmLogWarning("Unable to add predicate tag. Max number of tags (%i) reached?", dmRender::Predicate::MAX_TAG_COUNT);
            }
            lua_pop(L, 1);
        }
        assert(top + 1 == lua_gettop(L));
        return 1;
    }

    /*# enables a material
     * If another material was already enabled, it will be automatically disabled
     * and the specified material is used instead.
     *
     * The name of the material must be specified in the ".render" resource set
     * in the "game.project" setting.
     *
     * @name render.enable_material
     * @param material_id [type:string|hash] material id to enable
     * @examples
     *
     * Enable material named "glow", then draw my_pred with it.
     *
     * ```lua
     * render.enable_material("glow")
     * render.draw(self.my_pred)
     * render.disable_material()
     * ```
     */
    int RenderScript_EnableMaterial(lua_State* L)
    {
        int top = lua_gettop(L);
        (void)top;

        RenderScriptInstance* i = RenderScriptInstance_Check(L);
        if (!lua_isnil(L, 1))
        {
            dmhash_t material_id = dmScript::CheckHashOrString(L, 1);
            dmRender::HMaterial* mat = i->m_Materials.Get(material_id);
            if (mat == 0x0)
            {
                assert(top == lua_gettop(L));
                char str[128];
                char buffer[256];
                dmSnPrintf(buffer, sizeof(buffer), "Could not find material '%s' %llu", dmScript::GetStringFromHashOrString(L, 1, str, sizeof(str)), (unsigned long long)material_id); // since lua doesn't support proper format arguments
                return luaL_error(L, "%s", buffer);
            }
            else
            {
                HMaterial material = *mat;
                if (InsertCommand(i, Command(COMMAND_TYPE_ENABLE_MATERIAL, (uintptr_t)material)))
                {
                    assert(top == lua_gettop(L));
                    return 0;
                }
                else
                {
                    assert(top == lua_gettop(L));
                    return luaL_error(L, "Command buffer is full (%d).", i->m_CommandBuffer.Capacity());
                }
            }
        }
        else
        {
            assert(top == lua_gettop(L));
            return luaL_error(L, "%s.enable_material was supplied nil as material.", RENDER_SCRIPT_LIB_NAME);
        }
    }

    /*# disables the currently enabled material
     * If a material is currently enabled, disable it.
     *
     * The name of the material must be specified in the ".render" resource set
     * in the "game.project" setting.
     *
     * @name render.disable_material
     * @examples
     *
     * Enable material named "glow", then draw my_pred with it.
     *
     * ```lua
     * render.enable_material("glow")
     * render.draw(self.my_pred)
     * render.disable_material()
     * ```
     */
    int RenderScript_DisableMaterial(lua_State* L)
    {
        RenderScriptInstance* i = RenderScriptInstance_Check(L);
        if (InsertCommand(i, Command(COMMAND_TYPE_DISABLE_MATERIAL)))
            return 0;
        else
            return luaL_error(L, "Command buffer is full (%d).", i->m_CommandBuffer.Capacity());
    }

    static const luaL_reg Render_methods[] =
    {
        {"enable_state",                    RenderScript_EnableState},
        {"disable_state",                   RenderScript_DisableState},
        {"render_target",                   RenderScript_RenderTarget},
        {"delete_render_target",            RenderScript_DeleteRenderTarget},
        {"set_render_target",               RenderScript_SetRenderTarget},
        {"enable_render_target",            RenderScript_EnableRenderTarget},
        {"disable_render_target",           RenderScript_DisableRenderTarget},
        {"set_render_target_size",          RenderScript_SetRenderTargetSize},
        {"enable_texture",                  RenderScript_EnableTexture},
        {"disable_texture",                 RenderScript_DisableTexture},
        {"get_render_target_width",         RenderScript_GetRenderTargetWidth},
        {"get_render_target_height",        RenderScript_GetRenderTargetHeight},
        {"clear",                           RenderScript_Clear},
        {"set_viewport",                    RenderScript_SetViewport},
        {"set_view",                        RenderScript_SetView},
        {"set_projection",                  RenderScript_SetProjection},
        {"set_blend_func",                  RenderScript_SetBlendFunc},
        {"set_color_mask",                  RenderScript_SetColorMask},
        {"set_depth_mask",                  RenderScript_SetDepthMask},
        {"set_depth_func",                  RenderScript_SetDepthFunc},
        {"set_stencil_mask",                RenderScript_SetStencilMask},
        {"set_stencil_func",                RenderScript_SetStencilFunc},
        {"set_stencil_op",                  RenderScript_SetStencilOp},
        {"set_cull_face",                   RenderScript_SetCullFace},
        {"set_polygon_offset",              RenderScript_SetPolygonOffset},
        {"draw",                            RenderScript_Draw},
        {"draw_debug3d",                    RenderScript_DrawDebug3d},
        {"draw_debug2d",                    RenderScript_DrawDebug2d},
        {"get_width",                       RenderScript_GetWidth},
        {"get_height",                      RenderScript_GetHeight},
        {"get_window_width",                RenderScript_GetWindowWidth},
        {"get_window_height",               RenderScript_GetWindowHeight},
        {"predicate",                       RenderScript_Predicate},
        {"constant_buffer",                 RenderScript_ConstantBuffer},
        {"enable_material",                 RenderScript_EnableMaterial},
        {"disable_material",                RenderScript_DisableMaterial},
        {0, 0}
    };

    void InitializeRenderScriptContext(RenderScriptContext& context, dmGraphics::HContext graphics_context, dmScript::HContext script_context, uint32_t command_buffer_size)
    {
        context.m_CommandBufferSize = command_buffer_size;

        lua_State *L = dmScript::GetLuaState(script_context);
        context.m_LuaState = L;

        int top = lua_gettop(L);
        (void)top;

        RENDER_SCRIPT_TYPE_HASH = dmScript::RegisterUserType(L, RENDER_SCRIPT, RenderScript_methods, RenderScript_meta);

        RENDER_SCRIPT_INSTANCE_TYPE_HASH = dmScript::RegisterUserType(L, RENDER_SCRIPT_INSTANCE, RenderScriptInstance_methods, RenderScriptInstance_meta);

        RENDER_SCRIPT_CONSTANTBUFFER_TYPE_HASH = dmScript::RegisterUserType(L, RENDER_SCRIPT_CONSTANTBUFFER, RenderScriptConstantBuffer_methods, RenderScriptConstantBuffer_meta);

        RENDER_SCRIPT_PREDICATE_TYPE_HASH = dmScript::RegisterUserType(L, RENDER_SCRIPT_PREDICATE, RenderScriptPredicate_methods, RenderScriptPredicate_meta);

        RENDER_SCRIPT_CONSTANTBUFFER_ARRAY_TYPE_HASH = dmScript::RegisterUserType(L, RENDER_SCRIPT_CONSTANTBUFFER_ARRAY, RenderScriptConstantBuffer_methods, RenderScriptConstantBufferArray_meta);

        luaL_register(L, RENDER_SCRIPT_LIB_NAME, Render_methods);

#define REGISTER_STATE_CONSTANT(name)\
        lua_pushnumber(L, (lua_Number) dmGraphics::name); \
        lua_setfield(L, -2, #name);

        REGISTER_STATE_CONSTANT(STATE_DEPTH_TEST);
        REGISTER_STATE_CONSTANT(STATE_STENCIL_TEST);
        REGISTER_STATE_CONSTANT(STATE_ALPHA_TEST);
        REGISTER_STATE_CONSTANT(STATE_BLEND);
        REGISTER_STATE_CONSTANT(STATE_CULL_FACE);
        REGISTER_STATE_CONSTANT(STATE_POLYGON_OFFSET_FILL);

#undef REGISTER_STATE_CONSTANT

#define REGISTER_FORMAT_CONSTANT(name)\
        lua_pushnumber(L, (lua_Number) dmGraphics::TEXTURE_FORMAT_##name); \
        lua_setfield(L, -2, "FORMAT_"#name);

        REGISTER_FORMAT_CONSTANT(LUMINANCE);
        REGISTER_FORMAT_CONSTANT(RGBA);
        REGISTER_FORMAT_CONSTANT(DEPTH);
        REGISTER_FORMAT_CONSTANT(STENCIL);

#undef REGISTER_FORMAT_CONSTANT

#define REGISTER_FORMAT_CONSTANT(name)\
        if (dmGraphics::IsTextureFormatSupported(graphics_context, dmGraphics::TEXTURE_FORMAT_##name)) { \
            lua_pushnumber(L, (lua_Number) dmGraphics::TEXTURE_FORMAT_##name); \
            lua_setfield(L, -2, "FORMAT_"#name); \
        }

        // These depend on driver support
        REGISTER_FORMAT_CONSTANT(RGB);
        REGISTER_FORMAT_CONSTANT(RGB16F);
        REGISTER_FORMAT_CONSTANT(RGB32F);
        REGISTER_FORMAT_CONSTANT(RGBA16F);
        REGISTER_FORMAT_CONSTANT(RGBA32F);
        REGISTER_FORMAT_CONSTANT(R16F);
        REGISTER_FORMAT_CONSTANT(RG16F);
        REGISTER_FORMAT_CONSTANT(R32F);
        REGISTER_FORMAT_CONSTANT(RG32F);

#undef REGISTER_FORMAT_CONSTANT

#define REGISTER_FILTER_CONSTANT(name)\
        lua_pushnumber(L, (lua_Number) dmGraphics::TEXTURE_FILTER_##name); \
        lua_setfield(L, -2, "FILTER_"#name);

        REGISTER_FILTER_CONSTANT(LINEAR);
        REGISTER_FILTER_CONSTANT(NEAREST);

#undef REGISTER_FILTER_CONSTANT

#define REGISTER_WRAP_CONSTANT(name)\
        lua_pushnumber(L, (lua_Number) dmGraphics::TEXTURE_WRAP_##name); \
        lua_setfield(L, -2, "WRAP_"#name);

        REGISTER_WRAP_CONSTANT(CLAMP_TO_BORDER);
        REGISTER_WRAP_CONSTANT(CLAMP_TO_EDGE);
        REGISTER_WRAP_CONSTANT(MIRRORED_REPEAT);
        REGISTER_WRAP_CONSTANT(REPEAT);

#undef REGISTER_WRAP_CONSTANT

#define REGISTER_BLEND_CONSTANT(name)\
        lua_pushnumber(L, (lua_Number) dmGraphics::BLEND_FACTOR_##name); \
        lua_setfield(L, -2, "BLEND_"#name);

        REGISTER_BLEND_CONSTANT(ZERO);
        REGISTER_BLEND_CONSTANT(ONE);
        REGISTER_BLEND_CONSTANT(SRC_COLOR);
        REGISTER_BLEND_CONSTANT(ONE_MINUS_SRC_COLOR);
        REGISTER_BLEND_CONSTANT(DST_COLOR);
        REGISTER_BLEND_CONSTANT(ONE_MINUS_DST_COLOR);
        REGISTER_BLEND_CONSTANT(SRC_ALPHA);
        REGISTER_BLEND_CONSTANT(ONE_MINUS_SRC_ALPHA);
        REGISTER_BLEND_CONSTANT(DST_ALPHA);
        REGISTER_BLEND_CONSTANT(ONE_MINUS_DST_ALPHA);
        REGISTER_BLEND_CONSTANT(SRC_ALPHA_SATURATE);
        REGISTER_BLEND_CONSTANT(CONSTANT_COLOR);
        REGISTER_BLEND_CONSTANT(ONE_MINUS_CONSTANT_COLOR);
        REGISTER_BLEND_CONSTANT(CONSTANT_ALPHA);
        REGISTER_BLEND_CONSTANT(ONE_MINUS_CONSTANT_ALPHA);

#undef REGISTER_BLEND_CONSTANT

#define REGISTER_COMPARE_FUNC_CONSTANT(name)\
        lua_pushnumber(L, (lua_Number) dmGraphics::COMPARE_FUNC_##name); \
        lua_setfield(L, -2, "COMPARE_FUNC_"#name);

        REGISTER_COMPARE_FUNC_CONSTANT(NEVER);
        REGISTER_COMPARE_FUNC_CONSTANT(LESS);
        REGISTER_COMPARE_FUNC_CONSTANT(LEQUAL);
        REGISTER_COMPARE_FUNC_CONSTANT(GREATER);
        REGISTER_COMPARE_FUNC_CONSTANT(GEQUAL);
        REGISTER_COMPARE_FUNC_CONSTANT(EQUAL);
        REGISTER_COMPARE_FUNC_CONSTANT(NOTEQUAL);
        REGISTER_COMPARE_FUNC_CONSTANT(ALWAYS);

#undef REGISTER_COMPARE_FUNC_CONSTANT

#define REGISTER_STENCIL_OP_CONSTANT(name)\
        lua_pushnumber(L, (lua_Number) dmGraphics::STENCIL_OP_##name); \
        lua_setfield(L, -2, "STENCIL_OP_"#name);

        REGISTER_STENCIL_OP_CONSTANT(KEEP);
        REGISTER_STENCIL_OP_CONSTANT(ZERO);
        REGISTER_STENCIL_OP_CONSTANT(REPLACE);
        REGISTER_STENCIL_OP_CONSTANT(INCR);
        REGISTER_STENCIL_OP_CONSTANT(INCR_WRAP);
        REGISTER_STENCIL_OP_CONSTANT(DECR);
        REGISTER_STENCIL_OP_CONSTANT(DECR_WRAP);
        REGISTER_STENCIL_OP_CONSTANT(INVERT);

#undef REGISTER_STENCIL_OP_CONSTANT

#define REGISTER_FACE_CONSTANT(name)\
        lua_pushnumber(L, (lua_Number) dmGraphics::FACE_TYPE_##name); \
        lua_setfield(L, -2, "FACE_"#name);

        REGISTER_FACE_CONSTANT(FRONT);
        REGISTER_FACE_CONSTANT(BACK);
        REGISTER_FACE_CONSTANT(FRONT_AND_BACK);

#undef REGISTER_FACE_CONSTANT

#define REGISTER_BUFFER_CONSTANT(enum_type, name)\
        lua_pushnumber(L, (lua_Number) dmGraphics::BUFFER_TYPE_##enum_type); \
        lua_setfield(L, -2, "BUFFER_"#name);

        REGISTER_BUFFER_CONSTANT(COLOR0_BIT,  COLOR_BIT); // For backwards compatability
        REGISTER_BUFFER_CONSTANT(COLOR0_BIT,  COLOR0_BIT);
        // These depend on driver and context support
        if (dmGraphics::IsContextFeatureSupported(graphics_context, dmGraphics::CONTEXT_FEATURE_MULTI_TARGET_RENDERING))
        {
            REGISTER_BUFFER_CONSTANT(COLOR1_BIT,  COLOR1_BIT);
            REGISTER_BUFFER_CONSTANT(COLOR2_BIT,  COLOR2_BIT);
            REGISTER_BUFFER_CONSTANT(COLOR3_BIT,  COLOR3_BIT);
        }
        REGISTER_BUFFER_CONSTANT(DEPTH_BIT,   DEPTH_BIT);
        REGISTER_BUFFER_CONSTANT(STENCIL_BIT, STENCIL_BIT);

#undef REGISTER_BUFFER_CONSTANT

        lua_pop(L, 1);

        assert(top == lua_gettop(L));
    }

    void FinalizeRenderScriptContext(RenderScriptContext& context, dmScript::HContext script_context)
    {
        context.m_LuaState = 0;
    }

    static bool LoadRenderScript(lua_State* L, dmLuaDDF::LuaSource *source, RenderScript* script)
    {
        for (uint32_t i = 0; i < MAX_RENDER_SCRIPT_FUNCTION_COUNT; ++i)
            script->m_FunctionReferences[i] = LUA_NOREF;

        bool result = false;
        int top = lua_gettop(L);
        (void) top;

        int ret = dmScript::LuaLoad(L, source);
        if (ret == 0)
        {
            lua_rawgeti(L, LUA_REGISTRYINDEX, script->m_InstanceReference);
            dmScript::SetInstance(L);

            ret = dmScript::PCall(L, 0, 0);
            if (ret == 0)
            {
                for (uint32_t i = 0; i < MAX_RENDER_SCRIPT_FUNCTION_COUNT; ++i)
                {
                    lua_getglobal(L, RENDER_SCRIPT_FUNCTION_NAMES[i]);
                    if (lua_isnil(L, -1) == 0)
                    {
                        if (lua_type(L, -1) == LUA_TFUNCTION)
                        {
                            script->m_FunctionReferences[i] = dmScript::Ref(L, LUA_REGISTRYINDEX);
                        }
                        else
                        {
                            dmLogError("The global name '%s' in '%s' must be a function.", RENDER_SCRIPT_FUNCTION_NAMES[i], source->m_Filename);
                            lua_pop(L, 1);
                            goto bail;
                        }
                    }
                    else
                    {
                        script->m_FunctionReferences[i] = LUA_NOREF;
                        lua_pop(L, 1);
                    }
                }
                result = true;
                script->m_SourceFileName = strdup(source->m_Filename);
            }
            lua_pushnil(L);
            dmScript::SetInstance(L);
        }
        else
        {
            dmLogError("Error running script: %s", lua_tostring(L,-1));
            lua_pop(L, 1);
        }
bail:
        for (uint32_t i = 0; i < MAX_RENDER_SCRIPT_FUNCTION_COUNT; ++i)
        {
            lua_pushnil(L);
            lua_setglobal(L, RENDER_SCRIPT_FUNCTION_NAMES[i]);
        }
        assert(top == lua_gettop(L));
        return result;
    }

    static void ResetRenderScript(HRenderScript render_script) {
        memset(render_script, 0, sizeof(RenderScript));
        render_script->m_InstanceReference = LUA_NOREF;
        for (uint32_t i = 0; i < MAX_RENDER_SCRIPT_FUNCTION_COUNT; ++i) {
            render_script->m_FunctionReferences[i] = LUA_NOREF;
        }
    }

    HRenderScript NewRenderScript(HRenderContext render_context, dmLuaDDF::LuaSource *source)
    {
        lua_State* L = render_context->m_RenderScriptContext.m_LuaState;
        int top = lua_gettop(L);
        (void)top;

        HRenderScript render_script = (HRenderScript)lua_newuserdata(L, sizeof(RenderScript));
        ResetRenderScript(render_script);

        render_script->m_RenderContext = render_context;
        luaL_getmetatable(L, RENDER_SCRIPT);
        lua_setmetatable(L, -2);
        render_script->m_InstanceReference = dmScript::Ref(L, LUA_REGISTRYINDEX);
        render_script->m_SourceFileName = 0;
        if (LoadRenderScript(L, source, render_script))
        {
            assert(top == lua_gettop(L));
            return render_script;
        }
        else
        {
            DeleteRenderScript(render_context, render_script);
            assert(top == lua_gettop(L));
            return 0;
        }
    }

    bool ReloadRenderScript(HRenderContext render_context, HRenderScript render_script, dmLuaDDF::LuaSource *source)
    {
        return LoadRenderScript(render_context->m_RenderScriptContext.m_LuaState, source, render_script);
    }

    void DeleteRenderScript(HRenderContext render_context, HRenderScript render_script)
    {
        lua_State* L = render_script->m_RenderContext->m_RenderScriptContext.m_LuaState;
        for (uint32_t i = 0; i < MAX_RENDER_SCRIPT_FUNCTION_COUNT; ++i)
        {
            if (render_script->m_FunctionReferences[i])
                dmScript::Unref(L, LUA_REGISTRYINDEX, render_script->m_FunctionReferences[i]);
        }
        dmScript::Unref(L, LUA_REGISTRYINDEX, render_script->m_InstanceReference);
        free((void*)render_script->m_SourceFileName);
        render_script->~RenderScript();
        ResetRenderScript(render_script);
    }

    static void ResetRenderScriptInstance(HRenderScriptInstance render_script_instance) {
        memset(render_script_instance, 0, sizeof(RenderScriptInstance));
        render_script_instance->m_InstanceReference = LUA_NOREF;
        render_script_instance->m_RenderScriptDataReference = LUA_NOREF;
        render_script_instance->m_ContextTableReference = LUA_NOREF;
    }

    HRenderScriptInstance NewRenderScriptInstance(dmRender::HRenderContext render_context, HRenderScript render_script)
    {
        lua_State* L = render_context->m_RenderScriptContext.m_LuaState;

        int top = lua_gettop(L);
        (void) top;

        RenderScriptInstance* i = (RenderScriptInstance*)lua_newuserdata(L, sizeof(RenderScriptInstance));
        ResetRenderScriptInstance(i);
        i->m_PredicateCount = 0;
        i->m_RenderScript = render_script;
        i->m_ScriptWorld = render_context->m_ScriptWorld;
        i->m_RenderContext = render_context;
        i->m_CommandBuffer.SetCapacity(render_context->m_RenderScriptContext.m_CommandBufferSize);
        i->m_Materials.SetCapacity(16, 8);

        lua_pushvalue(L, -1);
        i->m_InstanceReference = dmScript::Ref( L, LUA_REGISTRYINDEX );

        lua_newtable(L);
        i->m_RenderScriptDataReference = dmScript::Ref( L, LUA_REGISTRYINDEX );

        lua_newtable(L);
        i->m_ContextTableReference = dmScript::Ref( L, LUA_REGISTRYINDEX );

        luaL_getmetatable(L, RENDER_SCRIPT_INSTANCE);
        lua_setmetatable(L, -2);

        dmScript::SetInstance(L);
        dmScript::InitializeInstance(i->m_ScriptWorld);
        lua_pushnil(L);
        dmScript::SetInstance(L);

        assert(top == lua_gettop(L));

        return i;
    }

    void DeleteRenderScriptInstance(HRenderScriptInstance render_script_instance)
    {
        lua_State* L = render_script_instance->m_RenderContext->m_RenderScriptContext.m_LuaState;

        int top = lua_gettop(L);
        (void) top;

        lua_rawgeti(L, LUA_REGISTRYINDEX, render_script_instance->m_InstanceReference);
        dmScript::SetInstance(L);
        dmScript::FinalizeInstance(render_script_instance->m_ScriptWorld);
        lua_pushnil(L);
        dmScript::SetInstance(L);

        dmScript::Unref(L, LUA_REGISTRYINDEX, render_script_instance->m_InstanceReference);
        dmScript::Unref(L, LUA_REGISTRYINDEX, render_script_instance->m_RenderScriptDataReference);
        dmScript::Unref(L, LUA_REGISTRYINDEX, render_script_instance->m_ContextTableReference);

        assert(top == lua_gettop(L));

        for (uint32_t i = 0; i < render_script_instance->m_PredicateCount; ++i) {
            delete render_script_instance->m_Predicates[i];
        }
        render_script_instance->~RenderScriptInstance();
        ResetRenderScriptInstance(render_script_instance);
    }

    void SetRenderScriptInstanceRenderScript(HRenderScriptInstance render_script_instance, HRenderScript render_script)
    {
        render_script_instance->m_RenderScript = render_script;
    }

    void AddRenderScriptInstanceMaterial(HRenderScriptInstance render_script_instance, const char* material_name, dmRender::HMaterial material)
    {
        if (render_script_instance->m_Materials.Full())
        {
            uint32_t new_capacity = 2 * render_script_instance->m_Materials.Capacity();
            render_script_instance->m_Materials.SetCapacity(2 * new_capacity, new_capacity);
        }
        render_script_instance->m_Materials.Put(dmHashString64(material_name), material);
    }

    void ClearRenderScriptInstanceMaterials(HRenderScriptInstance render_script_instance)
    {
        render_script_instance->m_Materials.Clear();
    }

    RenderScriptResult RunScript(HRenderScriptInstance script_instance, RenderScriptFunction script_function, void* args)
    {
        DM_PROFILE("RenderScript");

        RenderScriptResult result = RENDER_SCRIPT_RESULT_OK;
        HRenderScript script = script_instance->m_RenderScript;
        if (script->m_FunctionReferences[script_function] != LUA_NOREF)
        {
            lua_State* L = script_instance->m_RenderContext->m_RenderScriptContext.m_LuaState;
            int top = lua_gettop(L);
            (void) top;

            lua_rawgeti(L, LUA_REGISTRYINDEX, script_instance->m_InstanceReference);
            dmScript::SetInstance(L);

            lua_rawgeti(L, LUA_REGISTRYINDEX, script->m_FunctionReferences[script_function]);
            lua_rawgeti(L, LUA_REGISTRYINDEX, script_instance->m_InstanceReference);

            int arg_count = 1;

            const char* message_name = 0;
            if (script_function == RENDER_SCRIPT_FUNCTION_ONMESSAGE)
            {
                arg_count = 4;

                dmMessage::Message* message = (dmMessage::Message*)args;
                dmScript::PushHash(L, message->m_Id);
                if (message->m_Descriptor != 0)
                {
                    dmDDF::Descriptor* descriptor = (dmDDF::Descriptor*)message->m_Descriptor;
                    // TODO: setjmp/longjmp here... how to handle?!!! We are not running "from lua" here
                    // lua_cpcall?
                    message_name = descriptor->m_Name;
                    dmScript::PushDDF(L, descriptor, (const char*)message->m_Data, true);
                }
                else
                {
                    if (dmProfile::IsInitialized())
                    {
                        // Try to find the message name via id and reverse hash
                        message_name = (const char*)dmHashReverse64(message->m_Id, 0);
                    }
                    if (message->m_DataSize > 0)
                    {
                        dmScript::PushTable(L, (const char*)message->m_Data, message->m_DataSize);
                    }
                    else
                    {
                        lua_newtable(L);
                    }
                }
                dmScript::PushURL(L, message->m_Sender);
            }
            else if (script_function == RENDER_SCRIPT_FUNCTION_UPDATE)
            {
                float* dt = (float*)args;
                lua_pushnumber(L, (lua_Number) *dt);
                arg_count += 1;
            }

            {
                char buffer[128];
                const char* profiler_string = dmScript::GetProfilerString(L, 0, script->m_SourceFileName, RENDER_SCRIPT_FUNCTION_NAMES[script_function], message_name, buffer, sizeof(buffer));
                DM_PROFILE_DYN(profiler_string, 0);

                if (dmScript::PCall(L, arg_count, 0) != 0)
                {
                    assert(top == lua_gettop(L));
                    result = RENDER_SCRIPT_RESULT_FAILED;
                }
            }

            lua_pushnil(L);
            dmScript::SetInstance(L);

            assert(top == lua_gettop(L));
        }

        return result;
    }

    RenderScriptResult InitRenderScriptInstance(HRenderScriptInstance instance)
    {
        return RunScript(instance, RENDER_SCRIPT_FUNCTION_INIT, 0x0);
    }

    struct DispatchContext
    {
        HRenderScriptInstance m_Instance;
        RenderScriptResult m_Result;
    };

    void DispatchCallback(dmMessage::Message *message, void* user_ptr)
    {
        DispatchContext* context = (DispatchContext*)user_ptr;
        HRenderScriptInstance instance = context->m_Instance;
        if (message->m_Descriptor != 0)
        {
            dmDDF::Descriptor* descriptor = (dmDDF::Descriptor*)message->m_Descriptor;
            if (descriptor == dmRenderDDF::DrawText::m_DDFDescriptor || descriptor == dmRenderDDF::DrawDebugText::m_DDFDescriptor)
            {
                if (instance->m_RenderContext->m_SystemFontMap == 0)
                {
                    dmLogWarning("The text can not be rendered since the system font is not set.");
                    context->m_Result = RENDER_SCRIPT_RESULT_FAILED;
                    return;
                }

                DrawTextParams params;
                if (descriptor == dmRenderDDF::DrawText::m_DDFDescriptor)
                {
                    dmRenderDDF::DrawText* dt = (dmRenderDDF::DrawText*)message->m_Data;
                    const char* text = (const char*) ((uintptr_t) dt + (uintptr_t) dt->m_Text);
                    params.m_Text = text;
                    params.m_WorldTransform.setTranslation(dmVMath::Vector3(dt->m_Position));
                    params.m_FaceColor = dmVMath::Vector4(0.0f, 0.0f, 1.0f, 1.0f);
                }
                else
                {
                    dmRenderDDF::DrawDebugText* dt = (dmRenderDDF::DrawDebugText*)message->m_Data;
                    const char* text = (const char*) ((uintptr_t) dt + (uintptr_t) dt->m_Text);
                    params.m_Text = text;
                    params.m_WorldTransform.setTranslation(dmVMath::Vector3(dt->m_Position));
                    params.m_FaceColor = dt->m_Color;
                }
                DrawText(instance->m_RenderContext, instance->m_RenderContext->m_SystemFontMap, 0, 0, params);
                return;
            }
            else if (descriptor == dmRenderDDF::DrawLine::m_DDFDescriptor)
            {
                dmRenderDDF::DrawLine* dl = (dmRenderDDF::DrawLine*)message->m_Data;
                Line3D(instance->m_RenderContext, dl->m_StartPoint, dl->m_EndPoint, dl->m_Color, dl->m_Color);
                return;
            }
            else if (descriptor == dmRenderDDF::Resize::m_DDFDescriptor)
            {
                dmRenderDDF::Resize* resize_msg = (dmRenderDDF::Resize*)message->m_Data;
                dmGraphics::ResizeWindow(instance->m_RenderContext->m_GraphicsContext, resize_msg->m_Width, resize_msg->m_Height);
                return;
            }
        }
        context->m_Result = RunScript(instance, RENDER_SCRIPT_FUNCTION_ONMESSAGE, message);
    }

    RenderScriptResult DispatchRenderScriptInstance(HRenderScriptInstance instance)
    {
        DM_PROFILE("DispatchRSI");
        DispatchContext context;
        context.m_Instance = instance;
        context.m_Result = RENDER_SCRIPT_RESULT_OK;
        dmMessage::Dispatch(instance->m_RenderContext->m_Socket, DispatchCallback, (void*)&context);
        return context.m_Result;
    }

    RenderScriptResult UpdateRenderScriptInstance(HRenderScriptInstance instance, float dt)
    {
        DM_PROFILE("UpdateRSI");
        instance->m_CommandBuffer.SetSize(0);

        dmScript::UpdateScriptWorld(instance->m_ScriptWorld, dt);

        RenderScriptResult result = RunScript(instance, RENDER_SCRIPT_FUNCTION_UPDATE, (void*)&dt);

        if (instance->m_CommandBuffer.Size() > 0)
            ParseCommands(instance->m_RenderContext, &instance->m_CommandBuffer.Front(), instance->m_CommandBuffer.Size());
        return result;
    }

    void OnReloadRenderScriptInstance(HRenderScriptInstance render_script_instance)
    {
        RunScript(render_script_instance, RENDER_SCRIPT_FUNCTION_ONRELOAD, 0x0);
    }
}<|MERGE_RESOLUTION|>--- conflicted
+++ resolved
@@ -1075,16 +1075,12 @@
 
         dmGraphics::HRenderTarget render_target = dmGraphics::NewRenderTarget(i->m_RenderContext->m_GraphicsContext, buffer_type_flags, creation_params, params);
 
-<<<<<<< HEAD
         lua_pushinteger(L, render_target);
-=======
+
         if (render_target == 0)
         {
             luaL_error(L, "Unable to create render target.");
         }
-
-        lua_pushlightuserdata(L, (void*)render_target);
->>>>>>> 9dea2aaf
 
         assert(top + 1 == lua_gettop(L));
         return 1;
