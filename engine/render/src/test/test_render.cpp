--- conflicted
+++ resolved
@@ -479,92 +479,52 @@
     int total_lines;
     const float char_width = 4;
     float w;
-<<<<<<< HEAD
     total_lines = dmRender::Layout("", 100, lines, lines_count, &w, Metric, false);
     ASSERT_EQ(0, total_lines);
     ASSERT_EQ(0, w);
 
     total_lines = dmRender::Layout("x", 100, lines, lines_count, &w, Metric, false);
-=======
-    total_lines = dmRender::Layout("", 100, lines, lines_count, &w, Metric, skip_whitespace);
-    ASSERT_EQ(0, total_lines);
-    ASSERT_EQ(0, w);
-
-    total_lines = dmRender::Layout("x", 100, lines, lines_count, &w, Metric, skip_whitespace);
->>>>>>> f1a73dcb
     ASSERT_EQ(1, total_lines);
     ASSERT_LINE(0, 1, lines, 0);
     ASSERT_EQ(char_width * 1, w);
 
-<<<<<<< HEAD
     total_lines = dmRender::Layout("x\x00 123", 100, lines, lines_count, &w, Metric, false);
-=======
-    total_lines = dmRender::Layout("x\x00 123", 100, lines, lines_count, &w, Metric, skip_whitespace);
->>>>>>> f1a73dcb
     ASSERT_EQ(1, total_lines);
     ASSERT_LINE(0, 1, lines, 0);
     ASSERT_EQ(char_width * 1, w);
 
-<<<<<<< HEAD
     total_lines = dmRender::Layout("x", 0, lines, lines_count, &w, Metric, false);
-=======
-    total_lines = dmRender::Layout("x", 0, lines, lines_count, &w, Metric, skip_whitespace);
->>>>>>> f1a73dcb
     ASSERT_EQ(1, total_lines);
     ASSERT_LINE(0, 1, lines, 0);
     ASSERT_EQ(char_width * 1, w);
 
-<<<<<<< HEAD
     total_lines = dmRender::Layout("foo", 3 * char_width, lines, lines_count, &w, Metric, false);
-=======
-    total_lines = dmRender::Layout("foo", 3 * char_width, lines, lines_count, &w, Metric, skip_whitespace);
->>>>>>> f1a73dcb
     ASSERT_EQ(1, total_lines);
     ASSERT_LINE(0, 3, lines, 0);
     ASSERT_EQ(char_width * 3, w);
 
-<<<<<<< HEAD
     total_lines = dmRender::Layout("foo", 3 * char_width - 1, lines, lines_count, &w, Metric, false);
-=======
-    total_lines = dmRender::Layout("foo", 3 * char_width - 1, lines, lines_count, &w, Metric, skip_whitespace);
->>>>>>> f1a73dcb
     ASSERT_EQ(1, total_lines);
     ASSERT_LINE(0, 3, lines, 0);
     ASSERT_EQ(char_width * 3, w);
 
-<<<<<<< HEAD
     total_lines = dmRender::Layout("foo bar", 3 * char_width, lines, lines_count, &w, Metric, false);
-=======
-    total_lines = dmRender::Layout("foo bar", 3 * char_width, lines, lines_count, &w, Metric, skip_whitespace);
->>>>>>> f1a73dcb
     ASSERT_EQ(2, total_lines);
     ASSERT_LINE(0, 3, lines, 0);
     ASSERT_LINE(4, 3, lines, 1);
     ASSERT_EQ(char_width * 3, w);
 
-<<<<<<< HEAD
     total_lines = dmRender::Layout("foo bar", 1000, lines, lines_count, &w, Metric, false);
-=======
-    total_lines = dmRender::Layout("foo bar", 1000, lines, lines_count, &w, Metric, skip_whitespace);
->>>>>>> f1a73dcb
     ASSERT_EQ(1, total_lines);
     ASSERT_LINE(0, 7, lines, 0);
     ASSERT_EQ(char_width * 7, w);
 
-<<<<<<< HEAD
     total_lines = dmRender::Layout("foo  bar", 1000, lines, lines_count, &w, Metric, false);
-=======
-    total_lines = dmRender::Layout("foo  bar", 1000, lines, lines_count, &w, Metric, skip_whitespace);
->>>>>>> f1a73dcb
     ASSERT_EQ(1, total_lines);
     ASSERT_LINE(0, 8, lines, 0);
     ASSERT_EQ(char_width * 8, w);
 
-<<<<<<< HEAD
     total_lines = dmRender::Layout("foo\n\nbar", 3 * char_width, lines, lines_count, &w, Metric, false);
-=======
-    total_lines = dmRender::Layout("foo\n\nbar", 3 * char_width, lines, lines_count, &w, Metric, skip_whitespace);
->>>>>>> f1a73dcb
     ASSERT_EQ(3, total_lines);
     ASSERT_LINE(0, 3, lines, 0);
     ASSERT_LINE(4, 0, lines, 1);
@@ -572,11 +532,7 @@
     ASSERT_EQ(char_width * 3, w);
 
     // 0x200B = Unicode "zero width space", UTF8 representation: E2 80 8B
-<<<<<<< HEAD
     total_lines = dmRender::Layout("foo" "\xe2\x80\x8b" "bar", 3 * char_width, lines, lines_count, &w, Metric, false);
-=======
-    total_lines = dmRender::Layout("foo" "\xe2\x80\x8b" "bar", 3 * char_width, lines, lines_count, &w, Metric, skip_whitespace);
->>>>>>> f1a73dcb
     ASSERT_EQ(2, total_lines);
     ASSERT_LINE(0, 3, lines, 0);
     ASSERT_LINE(6, 3, lines, 1);
@@ -584,32 +540,20 @@
 
     // Note that second line would include a "zero width space" as first
     // character since we don't trim whitespace currently.
-<<<<<<< HEAD
     total_lines = dmRender::Layout("foo" "\xe2\x80\x8b\xe2\x80\x8b" "bar", 3 * char_width, lines, lines_count, &w, Metric, false);
-=======
-    total_lines = dmRender::Layout("foo" "\xe2\x80\x8b\xe2\x80\x8b" "bar", 3 * char_width, lines, lines_count, &w, Metric, skip_whitespace);
->>>>>>> f1a73dcb
     ASSERT_EQ(2, total_lines);
     ASSERT_LINE(0, 3, lines, 0);
     ASSERT_LINE(6, 4, lines, 1);
     ASSERT_EQ(char_width * 4, w);
 
     // åäö
-<<<<<<< HEAD
     total_lines = dmRender::Layout("\xc3\xa5\xc3\xa4\xc3\xb6", 3 * char_width, lines, lines_count, &w, Metric, false);
-=======
-    total_lines = dmRender::Layout("\xc3\xa5\xc3\xa4\xc3\xb6", 3 * char_width, lines, lines_count, &w, Metric, skip_whitespace);
->>>>>>> f1a73dcb
     ASSERT_EQ(1, total_lines);
     ASSERT_EQ(char_width * 3, lines[0].m_Width);
     ASSERT_LINE(0, 3, lines, 0);
     ASSERT_EQ(char_width * 3, w);
 
-<<<<<<< HEAD
     total_lines = dmRender::Layout("Welcome to the Kingdom of Games...", 0, lines, lines_count, &w, Metric, false);
-=======
-    total_lines = dmRender::Layout("Welcome to the Kingdom of Games...", 0, lines, lines_count, &w, Metric, skip_whitespace);
->>>>>>> f1a73dcb
     ASSERT_EQ(6, total_lines);
     ASSERT_LINE(0, 7, lines, 0);
     ASSERT_LINE(8, 2, lines, 1);
@@ -678,7 +622,6 @@
     ASSERT_EQ(ExpectedHeight(lineheight, numlines, leading), metrics.m_Height);
 }
 
-<<<<<<< HEAD
 TEST_F(dmRenderTest, GetTextMetricsMeasureTrailingSpace)
 {
     dmRender::TextMetrics metricsHello;
@@ -695,16 +638,6 @@
 
     dmRender::GetTextMetrics(m_SystemFontMap, " ", 0, false, 1.0f, 0.0f, &metricsSingleLineSpace);
     ASSERT_GT(metricsSingleLineSpace.m_Width, 0);
-=======
-TEST_F(dmRenderTest, GetTextMetricsSkipWhitespace)
-{
-    dmRender::TextMetrics metricsSingleLine;
-    dmRender::TextMetrics metricsMultiLine;
-
-    dmRender::GetTextMetrics(m_SystemFontMap, "Hello      ", 0, false, 1.0f, 0.0f, &metricsSingleLine);
-    dmRender::GetTextMetrics(m_SystemFontMap, "Hello      ", 0, true, 1.0f, 0.0f, &metricsMultiLine);
-    ASSERT_NE(metricsMultiLine.m_Width, metricsSingleLine.m_Width);
->>>>>>> f1a73dcb
 }
 
 TEST_F(dmRenderTest, TextAlignment)
