--- conflicted
+++ resolved
@@ -6,19 +6,9 @@
     pass
 
 def build(bld):
-<<<<<<< HEAD
-    embed_source = ''
-    source = ['webview_common.cpp']
+    source = ['webview_null.cpp']
 
-    if re.match('arm.*?darwin', bld.env.PLATFORM) or bld.env.PLATFORM == 'x86_64-ios':
-        source += ['webview_ios.mm']
-    elif re.match('.*?android', bld.env.PLATFORM):
-        source += ['webview_android.cpp']
-=======
-    source = ['webview_null.cpp']
->>>>>>> 12373e91
-
-    if re.match('arm.*?darwin', bld.env.PLATFORM) or re.match('.*?android', bld.env.PLATFORM):
+    if re.match('arm.*?darwin', bld.env.PLATFORM) or re.match('.*-ios', bld.env.PLATFORM) or re.match('.*?android', bld.env.PLATFORM):
         source = ['webview_mobile.cpp']
 
     webview = bld.new_task_gen(features = 'cxx cstaticlib',
