--- conflicted
+++ resolved
@@ -705,8 +705,6 @@
      * @return String value at key, or the default value if not found or invalid value type.
      */
     const char* GetTableStringValue(lua_State* L, int table_index, const char* key, const char* default_value);
-<<<<<<< HEAD
-=======
 
     /**
      * Build a profiler function name string and calculate its hash.
@@ -719,8 +717,6 @@
      * @return Pointer to internalized string - the string is safe to use until profiler in finalized, null if profiling is disabled
      */
     const char* GetProfilerString(lua_State* L, int optional_callback_index, const char* source_file_name, const char* function_name, const char* optional_message_name, uint32_t* out_profiler_hash);
-}
->>>>>>> ff920d95
 
 } // dmScript
 
