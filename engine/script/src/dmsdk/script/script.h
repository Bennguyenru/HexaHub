#ifndef DMSDK_SCRIPT_H
#define DMSDK_SCRIPT_H

#include <stdint.h>
#include <stdarg.h>
#include <dmsdk/dlib/buffer.h>

extern "C"
{
#include <dmsdk/lua/lua.h>
#include <dmsdk/lua/lauxlib.h>
}

<<<<<<< HEAD
namespace Vectormath {
    namespace Aos {
        class Vector3;
        class Vector4;
        class Quat;
        class Matrix4;
    }
=======
namespace dmJson {
    struct Document;
>>>>>>> 8245f1ef
}

namespace dmScript
{
    /*# SDK Script API documentation
     * [file:<dmsdk/script/script.h>]
     *
     * Built-in scripting functions.
     *
     * @document
     * @name Script
     * @namespace dmScript
     */

    /**
    * LuaStackCheck struct. Internal
    *
    * LuaStackCheck utility to make sure we check the Lua stack state before leaving a function.
    * m_Diff is the expected difference of the stack size.
    *
    */
    struct LuaStackCheck
    {
        LuaStackCheck(lua_State* L, int diff);
        ~LuaStackCheck();
        void Verify(int diff);
        #if defined(__GNUC__)
        int Error(const char* fmt, ...) __attribute__ ((format (printf, 2, 3)));;
        #else
        int Error(const char* fmt, ...);
        #endif

        /// The Lua state to check
        lua_State* m_L;
        /// The current top of the Lua stack (from lua_gettop())
        int m_Top;
        /// The expected difference in stack size when this sctruct goes out of scope
        int m_Diff;
    };


    /*# helper macro to validate the Lua stack state before leaving a function.
     *
     * Diff is the expected difference of the stack size.
     * If luaL_error, or another function that executes a long-jump, is part of the executed code,
     * the stack guard cannot be guaranteed to execute at the end of the function.
     * In that case you should manually check the stack using `lua_gettop`.
     * In the case of luaL_error, see [ref:DM_LUA_ERROR].
     *
     * @macro
     * @name DM_LUA_STACK_CHECK
     * @param L [type:lua_State*] lua state
     * @param diff [type:int] Number of expected items to be on the Lua stack once this struct goes out of scope
     * @examples
     *
     * ```cpp
     * DM_LUA_STACK_CHECK(L, 1);
     * lua_pushnumber(L, 42);
     * ```
     */
    #define DM_LUA_STACK_CHECK(_L_, _diff_)     dmScript::LuaStackCheck _DM_LuaStackCheck(_L_, _diff_);


    /*# helper macro to validate the Lua stack state and throw a lua error.
     *
     * This macro will verify that the Lua stack size hasn't been changed before
     * throwing a Lua error, which will long-jump out of the current function.
     * This macro can only be used together with [ref:DM_LUA_STACK_CHECK] and should
     * be prefered over manual checking of the stack.
     *
     * @macro
     * @name DM_LUA_ERROR
     * @param fmt [type:const char*] Format string that contains error information.
     * @param args [type:...] Format string args (variable arg list)
     * @examples
     *
     * ```cpp
     * static int ModuleFunc(lua_State* L)
     * {
     *     DM_LUA_STACK_CHECK(L, 1);
     *     if (some_error_check(L))
     *     {
     *         return DM_LUA_ERROR("some error message");
     *     }
     *     lua_pushnumber(L, 42);
     *     return 1;
     * }
     * ```
     */
    #define DM_LUA_ERROR(_fmt_, ...)   _DM_LuaStackCheck.Error(_fmt_,  ##__VA_ARGS__); \


    /*# wrapper for luaL_ref.
     *
     * Creates and returns a reference, in the table at index t, for the object at the
     * top of the stack (and pops the object).
     * It also tracks number of global references kept.
     *
     * @name dmScript::Ref
     * @param L [type:lua_State*] lua state
     * @param table [type:int] table the lua table that stores the references. E.g LUA_REGISTRYINDEX
     * @return reference [type:int] the new reference
     */
    int Ref(lua_State* L, int table);

    /*# wrapper for luaL_unref.
     *
     * Releases reference ref from the table at index t (see luaL_ref).
     * The entry is removed from the table, so that the referred object can be collected.
     * It also decreases the number of global references kept
     *
     * @name dmScript::Unref
     * @param L [type:lua_State*] lua state
     * @param table [type:int] table the lua table that stores the references. E.g LUA_REGISTRYINDEX
     * @param reference [type:int] the reference to the object
     */
    void Unref(lua_State* L, int table, int reference);

    /*#
     * Retrieve current script instance from the global table and place it on the top of the stack, only valid when set.
     * (see [ref:dmScript::GetMainThread])
     * @name dmScript::GetInstance
     * @param L [type:lua_State*] lua state
     */
    void GetInstance(lua_State* L);

    /*#
     * Sets the current script instance
     * Set the value on the top of the stack as the instance into the global table and pops it from the stack.
     * (see [ref:dmScript::GetMainThread])
     * @name dmScript::SetInstance
     * @param L [type:lua_State*] lua state
     */
    void SetInstance(lua_State* L);

    /*#
     * Check if the script instance in the lua state is valid. The instance is assumed to have been previously set by [ref:dmScript::SetInstance].
     * @name dmScript::IsInstanceValid
     * @param L [type:lua_State*] lua state
     * @return boolean [type:bool] Returns true if the instance is valid
     */
    bool IsInstanceValid(lua_State* L);

    /*#
     * Retrieve the main thread lua state from any lua state (main thread or coroutine).
     * @name dmScript::GetMainThread
     * @param L [type:lua_State*] lua state
     * @return lua_State [type:lua_State*] the main thread lua state
     *
     * @examples
     *
     * How to create a Lua callback
     *
     * ```cpp
     * struct LuaCallbackInfo
     * {
     *     LuaCallbackInfo() : m_L(0), m_Callback(LUA_NOREF), m_Self(LUA_NOREF) {}
     *     lua_State* m_L;
     *     int        m_Callback;
     *     int        m_Self;
     * };
     *
     * static void RegisterCallback(lua_State* L, int index, LuaCallbackInfo* cbk)
     * {
     *     if(cbk->m_Callback != LUA_NOREF)
     *     {
     *         dmScript::Unref(cbk->m_L, LUA_REGISTRYINDEX, cbk->m_Callback);
     *         dmScript::Unref(cbk->m_L, LUA_REGISTRYINDEX, cbk->m_Self);
     *     }
     *
     *     cbk->m_L = dmScript::GetMainThread(L);
     *
     *     luaL_checktype(L, index, LUA_TFUNCTION);
     *     lua_pushvalue(L, index);
     *     cbk->m_Callback = dmScript::Ref(L, LUA_REGISTRYINDEX);
     *
     *     dmScript::GetInstance(L);
     *     cbk->m_Self = dmScript::Ref(L, LUA_REGISTRYINDEX);
     * }
     *
     * static void UnregisterCallback(LuaCallbackInfo* cbk)
     * {
     *     if(cbk->m_Callback != LUA_NOREF)
     *     {
     *         dmScript::Unref(cbk->m_L, LUA_REGISTRYINDEX, cbk->m_Callback);
     *         dmScript::Unref(cbk->m_L, LUA_REGISTRYINDEX, cbk->m_Self);
     *         cbk->m_Callback = LUA_NOREF;
     *     }
     * }
     *
     * LuaCallbackInfo g_MyCallbackInfo;
     *
     * static void InvokeCallback(LuaCallbackInfo* cbk)
     * {
     *     if(cbk->m_Callback == LUA_NOREF)
     *     {
     *         return;
     *     }
     *
     *     lua_State* L = cbk->m_L;
     *     int top = lua_gettop(L);
     *
     *     lua_rawgeti(L, LUA_REGISTRYINDEX, cbk->m_Callback);
     *
     *     // Setup self (the script instance)
     *     lua_rawgeti(L, LUA_REGISTRYINDEX, cbk->m_Self);
     *     lua_pushvalue(L, -1);
     *
     *     dmScript::SetInstance(L);
     *
     *     lua_pushstring(L, "Hello from extension!");
     *     lua_pushnumber(L, 76);
     *
     *     int number_of_arguments = 3; // instance + 2
     *     int ret = lua_pcall(L, number_of_arguments, 0, 0);
     *     if(ret != 0) {
     *         dmLogError("Error running callback: %s", lua_tostring(L, -1));
     *         lua_pop(L, 1);
     *     }
     *     assert(top == lua_gettop(L));
     * }
     *
     * static int Start(lua_State* L)
     * {
     *     DM_LUA_STACK_CHECK(L, 0);
     *
     *     RegisterCallback(L, 1, &g_MyCallbackInfo);
     *
     *     return 0;
     * }
     *
     * static int Update(lua_State* L)
     * {
     *     DM_LUA_STACK_CHECK(L, 0);
     *
     *     static int count = 0;
     *     if( count++ == 5 )
     *     {
     *         InvokeCallback(&g_MyCallbackInfo);
     *         UnregisterCallback(&g_MyCallbackInfo);
     *     }
     *     return 0;
     * }
     * ```
     */
    lua_State* GetMainThread(lua_State* L);

    /*# Lua wrapper for a dmBuffer::HBuffer
     *
     * Holds info about the buffer and who owns it.
     *
     * @struct
     * @name dmScript::LuaHBuffer
     * @member m_Buffer [type:dmBuffer::HBuffer]    The buffer
     * @member m_UseLuaGC [type:bool]               If true, it will be garbage collected by Lua. If false, the C++ extension still owns the reference.
     */
    struct LuaHBuffer
    {
        dmBuffer::HBuffer   m_Buffer;
        bool                m_UseLuaGC;     //!< If true, Lua will delete the buffer in the Lua GC phase
    };

    /*# check if the value is a dmScript::LuaHBuffer
     *
     * Check if the value is a dmScript::LuaHBuffer
     *
     * @name dmScript::IsBuffer
     * @param L [type:lua_State*] lua state
     * @param index [type:int] Index of the value
     * @return boolean [type:boolean] True if value at index is a LuaHBuffer
     */
    bool IsBuffer(lua_State* L, int index);

    /*# push a LuaHBuffer onto the supplied lua state
     *
     * Will increase the stack by 1.
     *
     * @name dmScript::PushBuffer
     * @param L [type:lua_State*] lua state
     * @param buffer [type:dmScript::LuaHBuffer] buffer to push
     * @examples
     *
     * How to push a buffer and give Lua ownership of the buffer (GC)
     *
     * ```cpp
     * dmScript::LuaHBuffer luabuf = { buffer, true };
     * PushBuffer(L, luabuf);
     * ```
     *
     * How to push a buffer and keep ownership in C++
     *
     * ```cpp
     * dmScript::LuaHBuffer luabuf = { buffer, false };
     * PushBuffer(L, luabuf);
     * ```
     */
    void PushBuffer(lua_State* L, const LuaHBuffer& buffer);

    /*# retrieve a HBuffer from the supplied lua state
     *
     * Check if the value in the supplied index on the lua stack is a HBuffer and returns it.
     *
     * @name dmScript::CheckBuffer
     * @param L [type:lua_State*] lua state
     * @param index [type:int] Index of the value
     * @return buffer [type:LuaHBuffer*] pointer to dmScript::LuaHBuffer
     */
    LuaHBuffer* CheckBuffer(lua_State* L, int index);

<<<<<<< HEAD
    /*# get the value at index as a Vectormath::Aos::Vector3*
     * Get the value at index as a Vectormath::Aos::Vector3*
     * @name dmScript::ToVector3
     * @param L [type:lua_State*] Lua state
     * @param index [type:int] Index of the value
     * @return v [type:Vectormath::Aos::Vector3*] The pointer to the value, or 0 if not correct type
     */
    Vectormath::Aos::Vector3* ToVector3(lua_State* L, int index);

    /*# push a Vectormath::Aos::Vector3 onto the Lua stack
     *
     * Push a Vectormath::Aos::Vector3 value onto the supplied lua state, will increase the stack by 1.
     * @name dmScript::PushVector3
     * @param L [type:lua_State*] Lua state
     * @param v [type:Vectormath::Aos::Vector3] Vector3 value to push
     */
    void PushVector3(lua_State* L, const Vectormath::Aos::Vector3& v);

    /*# check if the value is a Vectormath::Aos::Vector3
     *
     * Check if the value in the supplied index on the lua stack is a Vectormath::Aos::Vector3.
     * @note throws a luaL_error if it's not the correct type
     * @name dmScript::CheckVector3
     * @param L [type:lua_State*] Lua state
     * @param index [type:int] Index of the value
     * @return vector3 [type:Vectormath::Aos::Vector3] The value
     */
    Vectormath::Aos::Vector3* CheckVector3(lua_State* L, int index);

    /*# get the value at index as a Vectormath::Aos::Vector4*
     * Get the value at index as a Vectormath::Aos::Vector4*
     * @name dmScript::ToVector4
     * @param L [type:lua_State*] Lua state
     * @param index [type:int] Index of the value
     * @return v [type:Vectormath::Aos::Vector4*] The pointer to the value, or 0 if not correct type
     */
    Vectormath::Aos::Vector4* ToVector4(lua_State* L, int index);

    /*# push a Vectormath::Aos::Vector4 on the stack
     * Push a Vectormath::Aos::Vector4 value onto the supplied lua state, will increase the stack by 1.
     * @name dmScript::PushVector4
     * @param L [type:lua_State*] Lua state
     * @param v [type:Vectormath::Aos::Vector4] Vectormath::Aos::Vector4 value to push
     */
    void PushVector4(lua_State* L, const Vectormath::Aos::Vector4& v);

    /*# check if the value is a Vectormath::Aos::Vector3
     *
     * Check if the value in the supplied index on the lua stack is a Vectormath::Aos::Vector3.
     * @note throws a luaL_error if it's not the correct type
     * @name dmScript::CheckVector4
     * @param L [type:lua_State*] Lua state
     * @param index [type:int] Index of the value
     * @return vector4 [type:Vectormath::Aos::Vector4] The value
     */
    Vectormath::Aos::Vector4* CheckVector4(lua_State* L, int index);

    /*# get the value at index as a Vectormath::Aos::Quat*
     * Get the value at index as a Vectormath::Aos::Quat*
     * @name dmScript::ToQuat
     * @param L [type:lua_State*] Lua state
     * @param index [type:int] Index of the value
     * @return quat [type:Vectormath::Aos::Quat*] The pointer to the value, or 0 if not correct type
     */
    Vectormath::Aos::Quat* ToQuat(lua_State* L, int index);

    /*# push a Vectormath::Aos::Quat onto the Lua stack
     * Push a quaternion value onto Lua stack. Will increase the stack by 1.
     * @name dmScript::PushQuat
     * @param L [type:lua_State*] Lua state
     * @param quat [type:Vectormath::Aos::Quat] Vectormath::Aos::Quat value to push
     */
    void PushQuat(lua_State* L, const Vectormath::Aos::Quat& q);

    /*# check if the value is a Vectormath::Aos::Vector3
     *
     * Check if the value in the supplied index on the lua stack is a Vectormath::Aos::Quat.
     * @note throws a luaL_error if it's not the correct type
     * @name dmScript::CheckQuat
     * @param L [type:lua_State*] Lua state
     * @param index [type:int] Index of the value
     * @return quat [type:Vectormath::Aos::Quat] The value
     */
    Vectormath::Aos::Quat* CheckQuat(lua_State* L, int index);

    /*# get the value at index as a Vectormath::Aos::Matrix4*
     * Get the value at index as a Vectormath::Aos::Matrix4*
     * @name dmScript::ToMatrix4
     * @param L [type:lua_State*] Lua state
     * @param index [type:int] Index of the value
     * @return quat [type:Vectormath::Aos::Matrix4*] The pointer to the value, or 0 if not correct type
     */
    Vectormath::Aos::Matrix4* ToMatrix4(lua_State* L, int index);

    /*# push a Vectormath::Aos::Matrix4 onto the Lua stack
     * Push a matrix4 value onto the Lua stack. Will increase the stack by 1.
     * @name dmScript::PushMatrix4
     * @param L [type:lua_State*] Lua state
     * @param matrix [type:Vectormath::Aos::Matrix4] Vectormath::Aos::Matrix4 value to push
     */
    void PushMatrix4(lua_State* L, const Vectormath::Aos::Matrix4& m);

    /*# check if the value is a Vectormath::Aos::Matrix4
     *
     * Check if the value in the supplied index on the lua stack is a Vectormath::Aos::Matrix4.
     *
     * @note throws a luaL_error if it's not the correct type
     * @name dmScript::CheckMatrix4
     * @param L [type:lua_State*] Lua state
     * @param index [type:int] Index of the value
     * @return matrix [type:Vectormath::Aos::Matrix4] The value
     */
    Vectormath::Aos::Matrix4* CheckMatrix4(lua_State* L, int index);
=======

    /*# convert a dmJson::Document to a Lua table
     * Convert a dmJson::Document document to Lua table.
     *
     * @param L lua state
     * @param doc JSON document
     * @param index index of JSON node
     * @param error_str_out if an error is encountered, the error string is written to this argument
     * @param error_str_size size of error_str_out
     * @return <0 if it fails. >=0 if it succeeds.
     */
    int JsonToLua(lua_State* L, dmJson::Document* doc, int index, char* error_str_out, size_t error_str_size);
>>>>>>> 8245f1ef

}

#endif // DMSDK_SCRIPT_H<|MERGE_RESOLUTION|>--- conflicted
+++ resolved
@@ -11,7 +11,6 @@
 #include <dmsdk/lua/lauxlib.h>
 }
 
-<<<<<<< HEAD
 namespace Vectormath {
     namespace Aos {
         class Vector3;
@@ -19,10 +18,9 @@
         class Quat;
         class Matrix4;
     }
-=======
+}
 namespace dmJson {
     struct Document;
->>>>>>> 8245f1ef
 }
 
 namespace dmScript
@@ -332,7 +330,6 @@
      */
     LuaHBuffer* CheckBuffer(lua_State* L, int index);
 
-<<<<<<< HEAD
     /*# get the value at index as a Vectormath::Aos::Vector3*
      * Get the value at index as a Vectormath::Aos::Vector3*
      * @name dmScript::ToVector3
@@ -446,20 +443,19 @@
      * @return matrix [type:Vectormath::Aos::Matrix4] The value
      */
     Vectormath::Aos::Matrix4* CheckMatrix4(lua_State* L, int index);
-=======
 
     /*# convert a dmJson::Document to a Lua table
      * Convert a dmJson::Document document to Lua table.
      *
-     * @param L lua state
-     * @param doc JSON document
-     * @param index index of JSON node
-     * @param error_str_out if an error is encountered, the error string is written to this argument
-     * @param error_str_size size of error_str_out
-     * @return <0 if it fails. >=0 if it succeeds.
+     * @name dmJson::Type
+     * @param L [type:lua_State*] lua state
+     * @param doc [type:dmJson::Document] JSON document
+     * @param index [type:int] index of JSON node
+     * @param error_str_out [type:char*] if an error is encountered, the error string is written to this argument
+     * @param error_str_size [type:size_t] size of error_str_out
+     * @return int [type:int] <0 if it fails. >=0 if it succeeds.
      */
     int JsonToLua(lua_State* L, dmJson::Document* doc, int index, char* error_str_out, size_t error_str_size);
->>>>>>> 8245f1ef
 
 }
 
