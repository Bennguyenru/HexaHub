#! /usr/bin/env python

import waflib.Task, waflib.TaskGen
from waflib.TaskGen import extension
from waf_dynamo import new_copy_task, platform_supports_feature

new_copy_task('luascript', '.lua', '.luac')
new_copy_task('save_file', '.sav', '.savc')

def build(bld):
    flist = 'cxx test'
    if 'web' in bld.env['PLATFORM']:
        lib_dirs = {}
        lib_dirs['library_script.js'] = '../lib/js'
        bld.env['JS_LIB_PATHS'] = lib_dirs

    web_libs = ['library_sys.js', 'library_script.js']
<<<<<<< HEAD
    libs = 'TESTMAIN PLATFORM_SOCKET THREAD EXTENSION RESOURCE DDF DLIB LUA CARES script'
=======
    libs = 'TESTMAIN PLATFORM_SOCKET THREAD EXTENSION RESOURCE DDF DLIB PROFILE_NULL LUA'
>>>>>>> 0775868d


    if not 'web' in bld.env['PLATFORM']:
        if platform_supports_feature(bld.env.PLATFORM, 'test_script_http', {}):
            bld.program(features = flist,
                                       includes = '..',
                                       use = libs,
                                       web_libs = web_libs,
                                       proto_gen_py = True,
                                       target = 'test_script_http',
                                       source = 'test_script_http.cpp test_http.lua test_http_timeout.lua')

    test_script_ddf = bld.program(features = flist,
                                  includes = '..',
                                  use = libs,
                                  web_libs = web_libs,
                                  proto_gen_py = True,
                                  target = 'test_script_ddf',
                                  source = 'test_script_ddf.cpp test_ddf.proto')

    test_script_msg = bld.program(features = flist,
                                        includes = '..',
                                        use = libs,
                                        web_libs = web_libs,
                                        proto_gen_py = True,
                                        target = 'test_script_msg',
                                        source = 'test_script_msg.cpp test_ddf.proto')

    test_script_hash = bld.program(features = flist,
                                        includes = '..',
                                        use = libs,
                                        web_libs = web_libs,
                                        proto_gen_py = True,
                                        target = 'test_script_hash',
                                        source = 'test_script_hash.cpp test_hash.lua')

    test_script_vmath = bld.program(features = flist,
                                     includes = '.. .',
                                     use = libs,
                                     web_libs = web_libs,
                                     proto_gen_py = True,
                                     target = 'test_script_vmath',
                                     source = 'test_script_vmath.cpp test_number.lua test_vector.lua test_vector3.lua test_vector4.lua test_quat.lua test_matrix4.lua')

    script_table_features = flist + ' embed';
    test_script_table = bld.program(features = script_table_features,
                                     includes = '.. .',
                                     use = libs,
                                     web_libs = web_libs,
                                     proto_gen_py = True,
                                     embed_source = 'data/table_cos_v0.dat data/table_sin_v0.dat data/table_cos_v1.dat data/table_sin_v1.dat data/table_v818192.dat data/table_tstring_v1.dat data/table_tstring_v2.dat',
                                     target = 'test_script_table',
                                     source = 'test_script_table.cpp test_script_table.lua')

    test_script_table_log = bld.program(features = flist,
                                     includes = '.. .',
                                     use = libs,
                                     web_libs = web_libs,
                                     proto_gen_py = True,
                                     target = 'test_script_table_log',
                                     source = 'test_script_table_log.cpp')

    test_script_timer = bld.program(features = flist,
                                     includes = '.. .',
                                     use = libs,
                                     web_libs = web_libs,
                                     proto_gen_py = True,
                                     target = 'test_script_timer',
                                     source = 'test_script_timer.cpp')

    test_script_timer.install_path = None

    test_script_sys = bld.program(features = flist,
                                       includes = '..',
                                       use = libs,
                                       web_libs = web_libs,
                                       proto_gen_py = True,
                                       target = 'test_script_sys',
                                       source = 'test_script_sys.cpp test_sys.lua')

    test_script = bld.program(features = flist,
                                        includes = '..',
                                        use = libs,
                                        web_libs = web_libs,
                                        proto_gen_py = True,
                                        target = 'test_script',
                                        source = 'test_script.cpp test_script.lua test_script_coroutine.lua test_circular_ref_pprint.lua test_pprint_truncate.lua test_lua_callstack.lua')

    test_script_module = bld.program(features = flist,
                                          includes = '..',
                                          use = libs,
                                          web_libs = web_libs,
                                          proto_gen_py = True,
                                          target = 'test_script_module',
                                          source = 'test_script_module.cpp test_module.lua test_module_missing.lua')

    test_script_json = bld.program(features = flist,
                                       includes = '..',
                                       use = libs,
                                       web_libs = web_libs,
                                       proto_gen_py = True,
                                       target = 'test_script_json',
                                       source = 'test_script_json.cpp test_json.lua')

    if not 'web' in bld.env['PLATFORM']:
        if platform_supports_feature(bld.env.PLATFORM, 'test_script_http', {}):
            bld.program(features = flist,
                                       includes = '..',
                                       use = libs,
                                       web_libs = web_libs,
                                       proto_gen_py = True,
                                       target = 'test_script_http',
                                       source = 'test_script_http.cpp test_http.lua test_http_timeout.lua')

    test_script_zlib = bld.program(features = flist,
                                       includes = '..',
                                       use = libs,
                                       web_libs = web_libs,
                                       proto_gen_py = True,
                                       target = 'test_script_zlib',
                                       source = 'test_script_zlib.cpp test_zlib.lua')

    test_script_image = bld.program(features = flist,
                                       includes = '..',
                                       use = libs,
                                       web_libs = web_libs,
                                       proto_gen_py = True,
                                       target = 'test_script_image',
                                       source = 'test_script_image.cpp test_image.lua')

    test_script_user_type = bld.program(features = flist,
                                       includes = '..',
                                       use = libs,
                                       web_libs = web_libs,
                                       proto_gen_py = True,
                                       target = 'test_script_user_type',
                                       source = 'test_script_user_type.cpp')

    if platform_supports_feature(bld.env.PLATFORM, 'luasocket', {}):
        bld.program(features = flist,
                        includes = '..',
                        use = libs,
                        web_libs = web_libs,
                        proto_gen_py = True,
                        target = 'test_script_luasocket',
                        source = 'test_script_luasocket.cpp test_luasocket.lua')

    test_script_bitop = bld.program(features = flist,
                                       includes = '..',
                                       use = libs,
                                       web_libs = web_libs,
                                       proto_gen_py = True,
                                       target = 'test_script_bitop',
                                       source = 'test_script_bitop.cpp test_bitop.lua')

<|MERGE_RESOLUTION|>--- conflicted
+++ resolved
@@ -15,12 +15,7 @@
         bld.env['JS_LIB_PATHS'] = lib_dirs
 
     web_libs = ['library_sys.js', 'library_script.js']
-<<<<<<< HEAD
-    libs = 'TESTMAIN PLATFORM_SOCKET THREAD EXTENSION RESOURCE DDF DLIB LUA CARES script'
-=======
-    libs = 'TESTMAIN PLATFORM_SOCKET THREAD EXTENSION RESOURCE DDF DLIB PROFILE_NULL LUA'
->>>>>>> 0775868d
-
+    libs = 'TESTMAIN PLATFORM_SOCKET THREAD EXTENSION RESOURCE DDF DLIB PROFILE_NULL LUA CARES script'
 
     if not 'web' in bld.env['PLATFORM']:
         if platform_supports_feature(bld.env.PLATFORM, 'test_script_http', {}):
