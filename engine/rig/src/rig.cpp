--- conflicted
+++ resolved
@@ -855,7 +855,6 @@
 
     float* GeneratePositionData(const HRigInstance instance, const uint32_t mesh_index, const Matrix4& model_matrix, float* out_buffer)
     {
-<<<<<<< HEAD
         const dmRigDDF::Mesh& mesh = instance->m_MeshEntry->m_Meshes[mesh_index];
         const float *positions = mesh.m_Positions.m_Data;
         const size_t vertex_count = mesh.m_Positions.m_Count / 3;
@@ -888,34 +887,6 @@
             const uint32_t* bone_indices = &mesh.m_BoneIndices[bi_offset];
             const float* bone_weights = &mesh.m_Weights[bi_offset];
             for (uint32_t bi = 0; bi < 4; ++bi)
-=======
-        DM_PROFILE(Rig, "GenerateVertexData");
-
-        RigVertexData* write_ptr = *(dmRig::RigVertexData **)params.m_VertexData;
-        const Matrix4& model_matrix = params.m_ModelMatrix;
-        const dmArray<dmTransform::Transform>& pose = instance->m_Pose;
-        const dmArray<RigBone>& bind_pose = *instance->m_BindPose;
-        const dmRigDDF::MeshEntry* mesh_entry = instance->m_MeshEntry;
-        if (!instance->m_MeshEntry || !instance->m_DoRender) {
-            return write_ptr;
-        }
-        uint32_t mesh_count = mesh_entry->m_Meshes.m_Count;
-
-        if (context->m_DrawOrderToMesh.Capacity() < mesh_count)
-            context->m_DrawOrderToMesh.SetCapacity(mesh_count);
-
-        UpdateMeshDrawOrder(context, instance, mesh_count);
-        for (uint32_t draw_index = 0; draw_index < mesh_count; ++draw_index) {
-            uint32_t mesh_index = context->m_DrawOrderToMesh[draw_index];
-            const MeshProperties* properties = &instance->m_MeshProperties[mesh_index];
-            Vector4 color = mulPerElem(params.m_Color, Vector4(properties->m_Color[0], properties->m_Color[1], properties->m_Color[2], properties->m_Color[3]));
-            const dmRigDDF::Mesh* mesh = &mesh_entry->m_Meshes[mesh_index];
-            if (!properties->m_Visible) {
-                continue;
-            }
-            uint32_t index_count = mesh->m_Indices.m_Count;
-            for (uint32_t ii = 0; ii < index_count; ++ii)
->>>>>>> 6a00f205
             {
                 if (bone_weights[bi] > 0.0f)
                 {
@@ -927,29 +898,10 @@
                     }
                     else
                     {
-<<<<<<< HEAD
                         out_p = in_p;
                         break;
                     }
                 }
-=======
-                        uint32_t bone_index = bone_indices[bi];
-                        out_p += Vector3(dmTransform::Apply(pose[bone_index], dmTransform::Apply(bind_pose[bone_index].m_ModelToLocal, in_p))) * bone_weights[bi];
-                    }
-                }
-                Vector4 posed_vertex = model_matrix * out_p;
-                write_ptr->x = posed_vertex[0];
-                write_ptr->y = posed_vertex[1];
-                write_ptr->z = posed_vertex[2];
-                e = vi*2;
-                write_ptr->u = mesh->m_Texcoord0[e+0];
-                write_ptr->v = mesh->m_Texcoord0[e+1];
-                write_ptr->r = TO_BYTE(color.getX());
-                write_ptr->g = TO_BYTE(color.getY());
-                write_ptr->b = TO_BYTE(color.getZ());
-                write_ptr->a = TO_BYTE(color.getW());
-                write_ptr = (dmRig::RigVertexData*)((uintptr_t)write_ptr + params.m_VertexStride);
->>>>>>> 6a00f205
             }
             v = model_matrix * out_p;
             *out_buffer++ = v[0];
@@ -957,6 +909,53 @@
             *out_buffer++ = v[2];
         }
         return out_buffer;
+    }
+
+    SpineModelVertex* GenerateSpineVertexData(HRigContext context, const dmRig::HRigInstance instance, dmArray<Vector3>& scratch_position_buffer, const Matrix4& model_matrix, SpineModelVertex* vertex_data_out, const size_t vertex_stride)
+    {
+        DM_PROFILE(Rig, "GenerateSpineVertexData");
+
+        SpineModelVertex* write_ptr = vertex_data_out;
+        const dmRigDDF::MeshEntry* mesh_entry = instance->m_MeshEntry;
+        if (!instance->m_MeshEntry || !instance->m_DoRender) {
+            return write_ptr;
+        }
+        uint32_t mesh_count = mesh_entry->m_Meshes.m_Count;
+        if (context->m_DrawOrderToMesh.Capacity() < mesh_count)
+            context->m_DrawOrderToMesh.SetCapacity(mesh_count);
+
+        dmRig::UpdateMeshDrawOrder(context, instance, mesh_count);
+        for (uint32_t draw_index = 0; draw_index < mesh_count; ++draw_index) {
+            uint32_t mesh_index = context->m_DrawOrderToMesh[draw_index];
+            const dmRig::MeshProperties* properties = &instance->m_MeshProperties[mesh_index];
+            if (!properties->m_Visible) {
+                continue;
+            }
+            uint32_t rgba = (((uint32_t) (properties->m_Color[0] * 255.0f)) << 24) | (((uint32_t) (properties->m_Color[1] * 255.0f)) << 16) |
+                    (((uint32_t) (properties->m_Color[2] * 255.0f)) << 8) | ((uint32_t) (properties->m_Color[3] * 255.0f));
+
+            float* scratch_pos = (float*)scratch_position_buffer.Begin();
+            dmRig::GeneratePositionData(instance, mesh_index, model_matrix, scratch_pos);
+
+            const dmRigDDF::Mesh* mesh = &mesh_entry->m_Meshes[mesh_index];
+            const uint32_t* texcoord0_indices = mesh->m_Texcoord0Indices.m_Count ? mesh->m_Texcoord0Indices.m_Data : mesh->m_Indices.m_Data;
+            uint32_t index_count = mesh->m_Indices.m_Count;
+            for (uint32_t ii = 0; ii < index_count; ++ii)
+            {
+                uint32_t vi = mesh->m_Indices[ii];
+                uint32_t e = vi*3;
+                write_ptr->x = scratch_pos[e+0];
+                write_ptr->y = scratch_pos[e+1];
+                write_ptr->z = scratch_pos[e+2];
+                vi = texcoord0_indices[ii];
+                e = vi << 1;
+                write_ptr->u = (mesh->m_Texcoord0[e+0]);
+                write_ptr->v = (mesh->m_Texcoord0[e+1]);
+                write_ptr->rgba = rgba;
+                write_ptr = (SpineModelVertex*)((uintptr_t)write_ptr + vertex_stride);
+            }
+        }
+        return write_ptr;
     }
 
     static uint32_t FindIKIndex(HRigInstance instance, dmhash_t ik_constraint_id)
