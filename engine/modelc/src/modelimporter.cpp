--- conflicted
+++ resolved
@@ -111,11 +111,11 @@
     delete[] animation->m_NodeAnimations;
 }
 
-<<<<<<< HEAD
 static void DestroyMaterial(Material* material)
 {
     (void)material;
-=======
+}
+
 bool Validate(Scene* scene)
 {
     if (scene->m_ValidateFn)
@@ -128,7 +128,6 @@
     if (scene->m_LoadFinalizeFn)
         return scene->m_LoadFinalizeFn(scene);
     return true;
->>>>>>> ad5d5c1c
 }
 
 void DestroyScene(Scene* scene)
@@ -170,16 +169,13 @@
     scene->m_AnimationsCount = 0;
     delete[] scene->m_Animations;
 
-<<<<<<< HEAD
     for (uint32_t i = 0; i < scene->m_MaterialsCount; ++i)
         DestroyMaterial(&scene->m_Materials[i]);
     scene->m_MaterialsCount = 0;
     delete[] scene->m_Materials;
-=======
 
     scene->m_BuffersCount = 0;
     delete[] scene->m_Buffers;
->>>>>>> ad5d5c1c
 
     delete scene;
 }
