//
// License: MIT
//

package com.dynamo.bob.pipeline;

import java.io.BufferedInputStream;
import java.io.BufferedOutputStream;
import java.io.File;
import java.io.FileInputStream;
import java.io.FileNotFoundException;
import java.io.FileOutputStream;
import java.io.InputStream;
import java.io.IOException;
import java.lang.reflect.Method;
import java.nio.Buffer;
import java.nio.ByteBuffer;
import java.nio.FloatBuffer;
import java.util.Arrays;
<<<<<<< HEAD
import java.util.HashSet;
=======
import java.lang.reflect.Method;
import java.util.HashSet;
import java.util.Map;
import java.util.HashMap;
>>>>>>> ad5d5c1c
import java.util.List;

public class ModelImporter {

    static final String LIBRARY_NAME = "modelc_shared";

    static {
        Class<?> clsbob = null;

        try {
            ClassLoader clsloader = ClassLoader.getSystemClassLoader();
            clsbob = clsloader.loadClass("com.dynamo.bob.Bob");
        } catch (Exception e) {
            System.out.printf("Didn't find Bob class in default system class loader: %s\n", e);
        }

        if (clsbob == null) {
            try {
                // ClassLoader.getSystemClassLoader() doesn't work with junit
                ClassLoader clsloader = ModelImporter.class.getClassLoader();
                clsbob = clsloader.loadClass("com.dynamo.bob.Bob");
            } catch (Exception e) {
                System.out.printf("Didn't find Bob class in default test class loader: %s\n", e);
            }
        }

        if (clsbob != null)
        {
            try {
                Method getSharedLib = clsbob.getMethod("getSharedLib", String.class);
                Method addToPaths = clsbob.getMethod("addToPaths", String.class);
                File lib = (File)getSharedLib.invoke(null, LIBRARY_NAME);
                System.load(lib.getAbsolutePath());
            } catch (Exception e) {
                System.err.printf("Failed to find functions in Bob: %s\n", e);
                System.exit(1);
            }
        }
        else {
            try {
                System.out.printf("Fallback to regular System.loadLibrary(%s)\n", LIBRARY_NAME);
                System.loadLibrary(LIBRARY_NAME); // Requires the java.library.path to be set
            } catch (Exception e) {
                System.err.printf("Native code library failed to load: %s\n", e);
                System.exit(1);
            }
        }
    }

    // The suffix of the path dictates which loader it will use
    public static native Scene LoadFromBufferInternal(String path, byte[] buffer, Object data_resolver);
    public static native int AddressOf(Object o);

    public static class ModelException extends Exception {
        public ModelException(String errorMessage) {
            super(errorMessage);
        }
    }

    ////////////////////////////////////////////////////////////////////////////////

    static public class Options {
        public int dummy;

        public Options() {
            this.dummy = 0;
        }
    }

    public static class Vec4 { // simd Vector3/Vector4/Quat
        public float x, y, z, w;

        public Vec4() {}
        public Vec4(Vec4 other)
        {
            this.x = other.x;
            this.y = other.y;
            this.z = other.z;
            this.w = other.w;
        }
        public Vec4(float x, float y, float z, float w) {
            this.x = x;
            this.y = y;
            this.z = z;
            this.w = w;
        }
    }

    public static class Transform {
        public Vec4 translation;
        public Vec4 rotation;
        public Vec4 scale;

        public Transform() {
            this.setIdentity();
        }

        public Transform setIdentity() {
            this.translation = new Vec4(0,0,0,1); // i.e. a Point3(x,y,z,1)
            this.rotation = new Vec4(0,0,0,1);
            this.scale = new Vec4(1,1,1,1);
            return this;
        }
    }

    public static class Aabb {
        public Vec4 min;
        public Vec4 max;

        public Aabb() {
            this.min = new Vec4(1000000.0f,1000000.0f,1000000.0f,1.0f);
            this.max = new Vec4(-1000000.0f,-1000000.0f,-1000000.0f,1.0f);
        }

        public Aabb(Aabb other) {
            this.min = new Vec4(other.min);
            this.max = new Vec4(other.max);
        }

        public void expand(float x, float y, float z) {
            if (x < min.x) min.x = x;
            if (y < min.y) min.y = y;
            if (z < min.z) min.z = z;
            if (x > max.x) max.x = x;
            if (y > max.y) max.y = y;
            if (z > max.z) max.z = z;
        }
    }
    public static class Material {
        public String           name;
        public int              index;

        public Material() {
            name = "";
            index = 0;
        }
    }

    public static class Mesh {
        public String      name;
        public Material    material;

        public Aabb        aabb;

        public float[]     positions; // float3
        public float[]     normals; // float3
        public float[]     tangents; // float3
        public float[]     colors; // float4
        public float[]     weights; // float4
        public int[]       bones; // uint4

        public int         texCoords0NumComponents; // 2 or 3
        public float[]     texCoords0; // float2 or float3
        public int         texCoords1NumComponents; // 2 or 3
        public float[]     texCoords1; // float2 or float3

        public int[]       indices;

        public int         vertexCount;
        public int         indexCount;

        public float[] getTexCoords(int index) {
            assert(index < 2);
            if (index == 1) {
                return this.texCoords1;
            }
            return this.texCoords0;
        }
    }

    public static class Model {
        public String   name;
        public Mesh[]   meshes;
        public int      index;
    }

    public static class Bone {
        public Transform invBindPose;
        public String    name;
        public int       index;      // index into list of bones
        public Node      node;
        public Bone      parent;
    }

    public static class Skin {
        public String    name;
        public Bone[]    bones;
        public int       index;
    }

    public static class Node {
        public Transform    local;
        public Transform    world;
        public String       name;
        public int          index;
        public Node         parent;
        public Node[]       children;
        public Model        model;
        public Skin         skin;
    }

    public static class KeyFrame {
        public float value[] = new float[4];
        public float time;
    }

    public static class NodeAnimation {
        public Node         node;
        public KeyFrame[]   translationKeys;
        public KeyFrame[]   rotationKeys;
        public KeyFrame[]   scaleKeys;
        public float        startTime;
        public float        endTime;
    }

    public static class Animation {
        public String           name;
        public NodeAnimation[]  nodeAnimations;
        public float            duration;
    }

    public static class Buffer {
        public String           uri;
        public byte[]           buffer;
    }
    public static class Scene {

        public Node[]         nodes;
        public Model[]        models;
        public Skin[]         skins;
        public Node[]         rootNodes;
        public Animation[]    animations;
<<<<<<< HEAD
        public Material[]     materials;
=======
        public Buffer[]       buffers;
>>>>>>> ad5d5c1c
    }

    public interface DataResolver {
        public byte[] getData(String path, String uri);
    }

    public static Scene LoadFromBuffer(Options options, String path, byte[] bytes, DataResolver data_resolver)
    {
        return ModelImporter.LoadFromBufferInternal(path, bytes, data_resolver);
    }

    // ////////////////////////////////////////////////////////////////////////////////

    private static void Usage() {
        System.out.printf("Usage: ModelImporter.class <model_file>\n");
        System.out.printf("\n");
    }

    private static void PrintIndent(int indent) {
        for (int i = 0; i < indent; ++i) {
            System.out.printf("  ");
        }
    }

    public static void DebugPrintTransform(Transform transform, int indent) {
        PrintIndent(indent);
        System.out.printf("t: %f, %f, %f\n", transform.translation.x, transform.translation.y, transform.translation.z);
        PrintIndent(indent);
        System.out.printf("r: %f, %f, %f, %f\n", transform.rotation.x, transform.rotation.y, transform.rotation.z, transform.rotation.w);
        PrintIndent(indent);
        System.out.printf("s: %f, %f, %f\n", transform.scale.x, transform.scale.y, transform.scale.z);
    }

    private static void DebugPrintNode(Node node, int indent) {
        PrintIndent(indent);
        System.out.printf("Node: %s  idx: %d   mesh: %s\n", node.name, node.index, node.model==null?"null":node.model.name);

        PrintIndent(indent+1); System.out.printf("local\n");
        DebugPrintTransform(node.local, indent+1);

        PrintIndent(indent+1); System.out.printf("world\n");
        DebugPrintTransform(node.world, indent+1);
    }

    private static void DebugPrintTree(Node node, int indent) {
        DebugPrintNode(node, indent);

        for (Node child : node.children) {
            DebugPrintTree(child, indent+1);
        }
    }

    private static void DebugPrintFloatArray(int indent, String name, float[] arr, int count, int elements)
    {
        if (arr == null)
            return;
        PrintIndent(indent);
        System.out.printf("%s:\t", name);
        for (int i = 0; i < count; ++i) {
            System.out.printf("(");
            for (int e = 0; e < elements; ++e) {
                System.out.printf("%f", arr[i*elements + e]);
                if (e < (elements-1))
                    System.out.printf(", ");
            }
            System.out.printf(")");
            if (i < (count-1))
                System.out.printf(", ");
        }
        System.out.printf("\n");
    }

    private static void DebugPrintIntArray(int indent, String name, int[] arr, int count, int elements)
    {
        if (arr == null)
            return;
        PrintIndent(indent);
        System.out.printf("%s:\t", name);
        for (int i = 0; i < count; ++i) {
            System.out.printf("(");
            for (int e = 0; e < elements; ++e) {
                System.out.printf("%d", arr[i*elements + e]);
                if (e < (elements-1))
                    System.out.printf(", ");
            }
            System.out.printf(")");
            if (i < (count-1))
                System.out.printf(", ");
        }
        System.out.printf("\n");
    }

    private static void DebugPrintMaterial(Material material, int indent) {
        PrintIndent(indent);
        System.out.printf("Material: %s\n", material.name);
        // PrintIndent(indent+1);
        // System.out.printf("Num Vertices: %d\n", mesh.vertexCount);
    }

    private static void DebugPrintMesh(Mesh mesh, int indent) {
        PrintIndent(indent);
        System.out.printf("Mesh: %s\n", mesh.name);
        PrintIndent(indent+1);
        System.out.printf("Num Vertices: %d\n", mesh.vertexCount);
        PrintIndent(indent+1);
        System.out.printf("Material: %s\n", mesh.material.name);
        PrintIndent(indent+1);
        System.out.printf("Aabb: (%f, %f, %f), (%f, %f, %f)\n", mesh.aabb.min.x,mesh.aabb.min.y,mesh.aabb.min.z, mesh.aabb.max.x,mesh.aabb.max.y,mesh.aabb.max.z);

        // Print out the first ten of each array
        int max_count = 10;
        if (max_count > mesh.vertexCount)
            max_count = mesh.vertexCount;
        DebugPrintFloatArray(indent+1, "positions", mesh.positions, max_count, 3);
        DebugPrintFloatArray(indent+1, "normals", mesh.normals, max_count, 3);
        DebugPrintFloatArray(indent+1, "tangents", mesh.tangents, max_count, 3);
        DebugPrintFloatArray(indent+1, "colors", mesh.colors, max_count, 4);
        DebugPrintFloatArray(indent+1, "weights", mesh.weights, max_count, 4);
        DebugPrintIntArray(indent+1, "bones", mesh.bones, max_count, 4);

        DebugPrintFloatArray(indent+1, "texCoords0", mesh.getTexCoords(0), max_count, mesh.texCoords0NumComponents);
        DebugPrintFloatArray(indent+1, "texCoords1", mesh.getTexCoords(1), max_count, mesh.texCoords1NumComponents);

        if (max_count > mesh.indexCount/3)
            max_count = mesh.indexCount/3;
        DebugPrintIntArray(indent+1, "indices", mesh.indices, max_count, 3);
    }

    private static void DebugPrintModel(Model model, int indent) {
        PrintIndent(indent);
        System.out.printf("Model: %s\n", model.name);

        for (Mesh mesh : model.meshes) {
            DebugPrintMesh(mesh, indent+1);
        }
    }

    private static void DebugPrintKeyFrames(String name, KeyFrame[] keys, int indent)
    {
        PrintIndent(indent);
        System.out.printf("node: %s\t", name);
        for (KeyFrame key : keys)
        {
            System.out.printf("(t=%f: %f, %f, %f, %f), ", key.time, key.value[0],key.value[1],key.value[2],key.value[3]);
        }
        System.out.printf("\n");
    }

    private static void DebugPrintNodeAnimation(NodeAnimation nodeAnimation, int indent) {
        PrintIndent(indent);
        System.out.printf("node: %s num keys: t: %d  r: %d  s: %d  time: %f / %f\n", nodeAnimation.node.name,
            nodeAnimation.translationKeys.length,
            nodeAnimation.rotationKeys.length,
            nodeAnimation.scaleKeys.length,
            nodeAnimation.startTime,
            nodeAnimation.endTime);

        DebugPrintKeyFrames("translation", nodeAnimation.translationKeys, indent+1);
        DebugPrintKeyFrames("rotation", nodeAnimation.rotationKeys, indent+1);
        DebugPrintKeyFrames("scale", nodeAnimation.scaleKeys, indent+1);
    }

    private static void DebugPrintAnimation(Animation animation, int indent) {
        PrintIndent(indent);
        System.out.printf("animation: %s  duration: %f\n", animation.name, animation.duration);

        for (NodeAnimation nodeAnim : animation.nodeAnimations) {
            DebugPrintNodeAnimation(nodeAnim, indent+1);
        }
    }

    private static void DebugPrintBone(Bone bone, int indent) {
        PrintIndent(indent);
        System.out.printf("Bone: %s  node: %s\n", bone.name, bone.node==null?"null":bone.node.name);
        DebugPrintTransform(bone.invBindPose, indent+1);
    }

    private static void DebugPrintSkin(Skin skin, int indent) {
        PrintIndent(indent);
        System.out.printf("skin: %s\n", skin.name);

        for (Bone bone : skin.bones) {
            DebugPrintBone(bone, indent+1);
        }
    }

    public static byte[] ReadFile(File file) throws IOException
    {
        InputStream inputStream = new FileInputStream(file);
        byte[] bytes = new byte[inputStream.available()];
        inputStream.read(bytes);
        return bytes;
    }

    public static byte[] ReadFile(String path) throws IOException
    {
        return ReadFile(new File(path));
    }

    public static class FileDataResolver implements DataResolver
    {
        File cwd = null;

        FileDataResolver() {}
        FileDataResolver(File _cwd) {
            cwd = _cwd;
        }

        public byte[] getData(String path, String uri) {
            File file;
            if (cwd != null)
                file = new File(cwd, path);
            else
                file = new File(path);
            File bufferFile = new File(file.getParentFile(), uri);
            try {
                return ReadFile(bufferFile);
            } catch (Exception e) {
                System.out.printf("Failed to read file '%s': %s\n", uri, e);
                return null;
            }
        }
    };

    // Used for testing the importer. Usage:
    //   ./src/com/dynamo/bob/pipeline/test_model_importer.sh <model path>
    public static void main(String[] args) throws IOException {
        System.setProperty("java.awt.headless", "true");

        if (args.length < 1) {
            Usage();
            return;
        }

        String path = args[0];       // name.glb/.gltf
        long timeStart = System.currentTimeMillis();

        FileDataResolver buffer_resolver = new FileDataResolver();
        Scene scene = LoadFromBuffer(new Options(), path, ReadFile(path), buffer_resolver);

        long timeEnd = System.currentTimeMillis();

        System.out.printf("Loaded %s %s\n", path, scene!=null ? "ok":"failed");
        System.out.printf("Loading took %d ms\n", (timeEnd - timeStart));

        System.out.printf("--------------------------------\n");

<<<<<<< HEAD
        System.out.printf("Num Materials: %d\n", scene.materials.length);
        for (Material material : scene.materials)
        {
            DebugPrintMaterial(material, 0);
        }

        System.out.printf("--------------------------------\n");

=======
        for (Buffer buffer : scene.buffers) {
            System.out.printf("Buffer: uri: %s  data: %s\n", buffer.uri, buffer.buffer);
        }

        System.out.printf("--------------------------------\n");
>>>>>>> ad5d5c1c
        System.out.printf("Num Nodes: %d\n", scene.nodes.length);
        for (Node node : scene.nodes)
        {
            DebugPrintNode(node, 0);
        }

        System.out.printf("--------------------------------\n");

        for (Node root : scene.rootNodes) {
            System.out.printf("Root Node: %s\n", root.name);
            DebugPrintTree(root, 0);
        }

        System.out.printf("--------------------------------\n");

        System.out.printf("Num Skins: %d\n", scene.skins.length);
        for (Skin skin : scene.skins)
        {
            DebugPrintSkin(skin, 0);
        }

        System.out.printf("--------------------------------\n");

        System.out.printf("Num Models: %d\n", scene.models.length);
        for (Model model : scene.models) {
            DebugPrintModel(model, 0);
        }

        System.out.printf("--------------------------------\n");

        System.out.printf("Num Animations: %d\n", scene.animations.length);
        for (Animation animation : scene.animations) {
            DebugPrintAnimation(animation, 0);
        }

        System.out.printf("--------------------------------\n");
    }
}<|MERGE_RESOLUTION|>--- conflicted
+++ resolved
@@ -17,14 +17,10 @@
 import java.nio.ByteBuffer;
 import java.nio.FloatBuffer;
 import java.util.Arrays;
-<<<<<<< HEAD
-import java.util.HashSet;
-=======
 import java.lang.reflect.Method;
 import java.util.HashSet;
 import java.util.Map;
 import java.util.HashMap;
->>>>>>> ad5d5c1c
 import java.util.List;
 
 public class ModelImporter {
@@ -257,11 +253,8 @@
         public Skin[]         skins;
         public Node[]         rootNodes;
         public Animation[]    animations;
-<<<<<<< HEAD
         public Material[]     materials;
-=======
         public Buffer[]       buffers;
->>>>>>> ad5d5c1c
     }
 
     public interface DataResolver {
@@ -509,7 +502,12 @@
 
         System.out.printf("--------------------------------\n");
 
-<<<<<<< HEAD
+        for (Buffer buffer : scene.buffers) {
+            System.out.printf("Buffer: uri: %s  data: %s\n", buffer.uri, buffer.buffer);
+        }
+
+        System.out.printf("--------------------------------\n");
+
         System.out.printf("Num Materials: %d\n", scene.materials.length);
         for (Material material : scene.materials)
         {
@@ -518,13 +516,6 @@
 
         System.out.printf("--------------------------------\n");
 
-=======
-        for (Buffer buffer : scene.buffers) {
-            System.out.printf("Buffer: uri: %s  data: %s\n", buffer.uri, buffer.buffer);
-        }
-
-        System.out.printf("--------------------------------\n");
->>>>>>> ad5d5c1c
         System.out.printf("Num Nodes: %d\n", scene.nodes.length);
         for (Node node : scene.nodes)
         {
