--- conflicted
+++ resolved
@@ -246,15 +246,14 @@
         GET_FLD(scale, "Vec4");
     }
     {
-<<<<<<< HEAD
+        SETUP_CLASS(AabbJNI, "Aabb");
+        GET_FLD(min, "Vec4");
+        GET_FLD(max, "Vec4");
+    }
+    {
         SETUP_CLASS(BufferJNI, "Buffer");
         GET_FLD_TYPESTR(uri, "Ljava/lang/String;");
         GET_FLD_TYPESTR(buffer, "[B");
-=======
-        SETUP_CLASS(AabbJNI, "Aabb");
-        GET_FLD(min, "Vec4");
-        GET_FLD(max, "Vec4");
->>>>>>> c6f41619
     }
     {
         SETUP_CLASS(SceneJNI, "Scene");
