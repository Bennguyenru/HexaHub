
// Copyright 2020-2023 The Defold Foundation
// Copyright 2014-2020 King
// Copyright 2009-2014 Ragnar Svensson, Christian Murray
// Licensed under the Defold License version 1.0 (the "License"); you may not use
// this file except in compliance with the License.
//
// You may obtain a copy of the License, together with FAQs at
// https://www.defold.com/license
//
// Unless required by applicable law or agreed to in writing, software distributed
// under the License is distributed on an "AS IS" BASIS, WITHOUT WARRANTIES OR
// CONDITIONS OF ANY KIND, either express or implied. See the License for the
// specific language governing permissions and limitations under the License.

#include "modelimporter.h"
#include <dmsdk/dlib/dstrings.h>
#include <stdio.h>
#include <stdlib.h>

namespace dmModelImporter
{

void* ReadFile(const char* path, uint32_t* file_size)
{
    FILE* file = fopen(path, "rb");
    if (!file)
    {
        printf("Failed to load %s\n", path);
        return 0;
    }

    fseek(file, 0, SEEK_END);
    size_t size = (size_t)ftell(file);
    fseek(file, 0, SEEK_SET);

    void* mem = malloc(size);

    size_t nread = fread(mem, 1, size, file);
    fclose(file);

    if (nread != size)
    {
        printf("Failed to read %u bytes from %s\n", (uint32_t)size, path);
        free(mem);
        return 0;
    }

    if (file_size)
        *file_size = size;

    return mem;
}

static void OutputIndent(int indent)
{
    for (int i = 0; i < indent; ++i) {
        printf("  ");
    }
}

// static void OutputTransform(const dmTransform::Transform& transform)
// {
//     printf("t: %f, %f, %f  ", transform.GetTranslation().getX(), transform.GetTranslation().getY(), transform.GetTranslation().getZ());
//     printf("r: %f, %f, %f, %f  ", transform.GetRotation().getX(), transform.GetRotation().getY(), transform.GetRotation().getZ(), transform.GetRotation().getW());
//     printf("s: %f, %f, %f  ", transform.GetScale().getX(), transform.GetScale().getY(), transform.GetScale().getZ());
// }

static void OutputVector4(const dmVMath::Vector4& v)
{
    printf("%f, %f, %f, %f\n", v.getX(), v.getY(), v.getZ(), v.getW());
}

static void OutputMatrix(const dmTransform::Transform& transform)
{
    dmVMath::Matrix4 mat = dmTransform::ToMatrix4(transform);
    printf("    "); OutputVector4(mat.getRow(0));
    printf("    "); OutputVector4(mat.getRow(1));
    printf("    "); OutputVector4(mat.getRow(2));
    printf("    "); OutputVector4(mat.getRow(3));
}

static void OutputBone(Bone* bone, int indent)
{
    OutputIndent(indent);
    printf("%s  idx: %u parent: %u node: %s inv_bind_pose:\n", bone->m_Name, bone->m_Index, bone->m_ParentIndex, bone->m_Node?bone->m_Node->m_Name:"null");
    OutputMatrix(bone->m_InvBindPose);
    printf("\n");
}

static void OutputSkin(Skin* skin, int indent)
{
    OutputIndent(indent);
    printf("Skin name: %s\n", skin->m_Name);

    printf("  Bones: count: %u\n", skin->m_BonesCount);
    for (uint32_t i = 0; i < skin->m_BonesCount; ++i)
    {
        OutputBone(&skin->m_Bones[i], indent+1);
    }
}

static void OutputNode(Node* node)
{
    printf("Node: %s : \n", node->m_Name);
    printf("  local\n");
    OutputMatrix(node->m_Local);
    printf("\n  world\n");
    OutputMatrix(node->m_World);
    printf("\n");
}

static void OutputNodeTree(Node* node, int indent)
{
    OutputIndent(indent);
    printf("%s: ", node->m_Name);
    if (node->m_Skin)
        printf("skin: %s", node->m_Skin->m_Name);
    printf("\n");

    for (uint32_t i = 0; i < node->m_ChildrenCount; ++i)
    {
        OutputNodeTree(node->m_Children[i], indent+1);
    }
}

static void OutputMaterial(Material* material, int indent)
{
    OutputIndent(indent);
    printf("material  %s\n", material->m_Name);
}

static void OutputMesh(Mesh* mesh, int indent)
{
    OutputIndent(indent);
    assert(mesh->m_Material);
    assert(mesh->m_Material->m_Name);
    printf("mesh  %s  vertices: %u  indices: %u  mat: %s  weights: %s  colors: %s aabb: (%f, %f, %f) (%f, %f, %f)\n",
            mesh->m_Name, mesh->m_VertexCount, mesh->m_IndexCount, mesh->m_Material->m_Name, mesh->m_Weights?"yes":"no", mesh->m_Color?"yes":"no",
            mesh->m_Aabb.m_Min[0], mesh->m_Aabb.m_Min[1], mesh->m_Aabb.m_Min[2],
            mesh->m_Aabb.m_Max[0], mesh->m_Aabb.m_Max[1], mesh->m_Aabb.m_Max[2]);

    // if (mesh->m_Weights)
    // {
    //     for (uint32_t i = 0; i < mesh->m_VertexCount; ++i)
    //     {
    //         printf("  %4u  B: %2u, %2u, %2u, %2u\t", i, mesh->m_Bones[i*4+0], mesh->m_Bones[i*4+1], mesh->m_Bones[i*4+2], mesh->m_Bones[i*4+3]);
    //         printf("  W: %f, %f, %f, %f\n", mesh->m_Weights[i*4+0], mesh->m_Weights[i*4+1], mesh->m_Weights[i*4+2], mesh->m_Weights[i*4+3]);
    //     }
    // }
    //printf("tris: %u  material: %s", mesh->)

    // for (uint32_t i = 0; i < mesh->m_IndexCount; ++i)
    // {
    //     printf("%3d\t", mesh->m_Indices[i]);
    //     if (((i+1) % 16) == 0)
    //         printf("\n");
    // }
    // printf("\n");
}

static void OutputModel(Model* model, int indent)
{
    OutputIndent(indent);
    printf("%s   meshes count: %u\n", model->m_Name, model->m_MeshesCount);
    for (uint32_t i = 0; i < model->m_MeshesCount; ++i)
    {
        Mesh* mesh = &model->m_Meshes[i];
        OutputMesh(mesh, indent+1);
    }
}

static void OutputNodeAnimation(NodeAnimation* node_animation, int indent)
{
    OutputIndent(indent);
    printf("node: %s\n", node_animation->m_Node->m_Name);

    indent++;
    OutputIndent(indent);
    printf("# translation keys: %u\n", node_animation->m_TranslationKeysCount);
    for (uint32_t i = 0; i < node_animation->m_TranslationKeysCount; ++i)
    {
        OutputIndent(indent+1);
        KeyFrame* key = &node_animation->m_TranslationKeys[i];
        printf("%.3f:  %.3f, %.3f, %.3f\n", key->m_Time, key->m_Value[0], key->m_Value[1], key->m_Value[2]);
    }

    OutputIndent(indent);
    printf("# rotation keys: %u\n", node_animation->m_RotationKeysCount);
    for (uint32_t i = 0; i < node_animation->m_RotationKeysCount; ++i)
    {
        OutputIndent(indent+1);
        KeyFrame* key = &node_animation->m_RotationKeys[i];
        printf("%.3f:  %.3f, %.3f, %.3f, %.3f\n", key->m_Time, key->m_Value[0], key->m_Value[1], key->m_Value[2], key->m_Value[3]);
    }

    OutputIndent(indent);
    printf("# scale keys: %u\n", node_animation->m_ScaleKeysCount);
    for (uint32_t i = 0; i < node_animation->m_ScaleKeysCount; ++i)
    {
        OutputIndent(indent+1);
        KeyFrame* key = &node_animation->m_ScaleKeys[i];
        printf("%.3f:  %.3f, %.3f, %.3f\n", key->m_Time, key->m_Value[0], key->m_Value[1], key->m_Value[2]);
    }
}

static void OutputAnimation(Animation* animation, int indent)
{
    OutputIndent(indent);
    printf("%s duration: %f\n", animation->m_Name, animation->m_Duration);

    for (uint32_t i = 0; i < animation->m_NodeAnimationsCount; ++i)
    {
        NodeAnimation* node_animation = &animation->m_NodeAnimations[i];
        OutputNodeAnimation(node_animation, indent+1);
    }
}

void DebugScene(Scene* scene)
{
    if (!scene)
    {
        printf("Output model importer scene: Scene is null!\n");
        return;
    }

    printf("Output model importer scene:\n");

    printf("------------------------------\n");
<<<<<<< HEAD
    for (uint32_t i = 0; i < scene->m_MaterialsCount; ++i)
    {
        OutputMaterial(&scene->m_Materials[i], 0);
    }
    printf("------------------------------\n");
=======
    printf("Buffers\n");
    for (uint32_t i = 0; i < scene->m_BuffersCount; ++i)
    {
        OutputIndent(1);
        printf("Buffer '%.48s' sz: %u  %p\n", scene->m_Buffers[i].m_Uri, scene->m_Buffers[i].m_BufferSize, scene->m_Buffers[i].m_Buffer);
    }
>>>>>>> ad5d5c1c

    printf("------------------------------\n");
    for (uint32_t i = 0; i < scene->m_NodesCount; ++i)
    {
        OutputNode(&scene->m_Nodes[i]);
    }
    printf("------------------------------\n");

    printf("Subscenes: count: %u\n", scene->m_RootNodesCount);
    for (uint32_t i = 0; i < scene->m_RootNodesCount; ++i)
    {
        printf("------------------------------\n");
        OutputNodeTree(scene->m_RootNodes[i], 1);
        printf("------------------------------\n");
    }

    printf("Skins: count: %u\n", scene->m_SkinsCount);
    for (uint32_t i = 0; i < scene->m_SkinsCount; ++i)
    {
        printf("------------------------------\n");
        OutputSkin(&scene->m_Skins[i], 1);
        printf("------------------------------\n");
    }

    printf("Models: count: %u\n", scene->m_ModelsCount);
    for (uint32_t i = 0; i < scene->m_ModelsCount; ++i)
    {
        printf("------------------------------\n");
        OutputModel(&scene->m_Models[i], 1);
        printf("------------------------------\n");
    }

    printf("Animations: count: %u\n", scene->m_AnimationsCount);
    for (uint32_t i = 0; i < scene->m_AnimationsCount; ++i)
    {
        printf("------------------------------\n");
        OutputAnimation(&scene->m_Animations[i], 1);
        printf("------------------------------\n");
    }
    printf("Output model importer scene done\n");
}

static void DebugStructNode(Node* node, int indent)
{
    OutputIndent(indent); printf("Node: %p\n", node);
    assert(node->m_Name);
    OutputIndent(indent); printf("  m_Local: .\n");
    OutputIndent(indent); printf("  m_World: .\n");
    OutputIndent(indent); printf("  m_Name: %p (%s)\n", node->m_Name, node->m_Name);
    OutputIndent(indent); printf("  m_Model: %p\n", node->m_Model);
    OutputIndent(indent); printf("  m_Skin: %p\n", node->m_Skin);
    OutputIndent(indent); printf("  m_Parent: %p\n", node->m_Parent);
    OutputIndent(indent); printf("  m_Children: %p\n", node->m_Children);
    OutputIndent(indent); printf("  m_ChildrenCount: %u\n", node->m_ChildrenCount);
}

static void DebugStructNodeTree(Node* node, int indent)
{
    DebugStructNode(node, indent);

    for (uint32_t i = 0; i < node->m_ChildrenCount; ++i)
    {
        DebugStructNode(node->m_Children[i], indent+1);
    }
}

static void DebugStructMesh(Mesh* mesh, int indent)
{
    OutputIndent(indent); printf("Mesh: %p\n", mesh);
    assert(mesh->m_Name);
    assert(mesh->m_Material);
    OutputIndent(indent); printf("  m_Name: %p (%s)\n", mesh->m_Name, mesh->m_Name);
    OutputIndent(indent); printf("  m_Material: %p (%s)\n", mesh->m_Material->m_Name, mesh->m_Material->m_Name);

    OutputIndent(indent); printf("  m_Positions: %p\n", mesh->m_Positions);
    OutputIndent(indent); printf("  m_Normals: %p\n", mesh->m_Normals);
    OutputIndent(indent); printf("  m_Tangents: %p\n", mesh->m_Tangents);
    OutputIndent(indent); printf("  m_Color: %p\n", mesh->m_Color);
    OutputIndent(indent); printf("  m_Weights: %p\n", mesh->m_Weights);
    OutputIndent(indent); printf("  m_Bones: %p\n", mesh->m_Bones);

    OutputIndent(indent); printf("  m_TexCoord0: %p\n", mesh->m_TexCoord0);
    OutputIndent(indent); printf("  m_TexCoord0NumComponents: %u\n", mesh->m_TexCoord0NumComponents);
    OutputIndent(indent); printf("  m_TexCoord1: %p\n", mesh->m_TexCoord1);
    OutputIndent(indent); printf("  m_TexCoord1NumComponents: %u\n", mesh->m_TexCoord1NumComponents);

    OutputIndent(indent); printf("  m_Indices: %p\n", mesh->m_Indices);
    OutputIndent(indent); printf("  m_VertexCount: %u\n", mesh->m_VertexCount);
    OutputIndent(indent); printf("  m_IndexCount: %u\n", mesh->m_IndexCount);
}

static void DebugStructModel(Model* model, int indent)
{
    OutputIndent(indent); printf("Model: %p\n", model);
    assert(model->m_Name);
    OutputIndent(indent); printf("  m_Name: %p (%s)\n", model->m_Name, model->m_Name);
    OutputIndent(indent); printf("  m_Meshes: %p\n", model->m_Meshes);
    OutputIndent(indent); printf("  m_MeshesCount: %u\n", model->m_MeshesCount);

    for (uint32_t i = 0; i < model->m_MeshesCount; ++i) {
        DebugStructMesh(&model->m_Meshes[i], indent+1);
        OutputIndent(indent+1); printf("-------------------------------\n");
    }
}

static void DebugStructSkin(Skin* skin, int indent)
{
    OutputIndent(indent); printf("Skin: %p\n", skin);
    assert(skin->m_Name);
    OutputIndent(indent); printf("  m_Name: %p (%s)\n", skin->m_Name, skin->m_Name);
    // OutputIndent(indent); printf("  m_Model: %p\n", node->m_Model);
    // OutputIndent(indent); printf("  m_Skin: %p\n", node->m_Skin);
    // OutputIndent(indent); printf("  m_Parent: %p\n", node->m_Parent);
    // OutputIndent(indent); printf("  m_Children: %p\n", node->m_Children);
    // OutputIndent(indent); printf("  m_ChildrenCount: %u\n", node->m_ChildrenCount);
}

void DebugStructScene(Scene* scene)
{
    printf("Scene: %p\n", scene);
    printf("  m_OpaqueSceneData: %p\n", scene->m_OpaqueSceneData);
    printf("  m_DestroyFn: %p\n", scene->m_DestroyFn);
    printf("  m_Nodes: %p\n", scene->m_Nodes);
    printf("  m_NodesCount: %u\n", scene->m_NodesCount);
    printf("  m_Models: %p\n", scene->m_Models);
    printf("  m_ModelsCount: %u\n", scene->m_ModelsCount);
    printf("  m_Skins: %p\n", scene->m_Skins);
    printf("  m_SkinsCount: %u\n", scene->m_SkinsCount);
    printf("  m_RootNodes: %p\n", scene->m_RootNodes);
    printf("  m_RootNodesCount: %u\n", scene->m_RootNodesCount);
    printf("  m_Animations: %p\n", scene->m_Animations);
    printf("  m_AnimationsCount: %u\n", scene->m_AnimationsCount);

    printf("-------------------------------\n");
    for (uint32_t i = 0; i < scene->m_NodesCount; ++i) {
        DebugStructNode(&scene->m_Nodes[i], 1);
        printf("-------------------------------\n");
    }
    for (uint32_t i = 0; i < scene->m_ModelsCount; ++i) {
        DebugStructModel(&scene->m_Models[i], 1);
        printf("-------------------------------\n");
    }
    for (uint32_t i = 0; i < scene->m_SkinsCount; ++i) {
        DebugStructSkin(&scene->m_Skins[i], 1);
        printf("-------------------------------\n");
    }
    for (uint32_t i = 0; i < scene->m_RootNodesCount; ++i) {
        DebugStructNodeTree(scene->m_RootNodes[i], 1);
        printf("-------------------------------\n");
    }
}

}<|MERGE_RESOLUTION|>--- conflicted
+++ resolved
@@ -227,20 +227,19 @@
     printf("Output model importer scene:\n");
 
     printf("------------------------------\n");
-<<<<<<< HEAD
-    for (uint32_t i = 0; i < scene->m_MaterialsCount; ++i)
-    {
-        OutputMaterial(&scene->m_Materials[i], 0);
-    }
-    printf("------------------------------\n");
-=======
     printf("Buffers\n");
     for (uint32_t i = 0; i < scene->m_BuffersCount; ++i)
     {
         OutputIndent(1);
         printf("Buffer '%.48s' sz: %u  %p\n", scene->m_Buffers[i].m_Uri, scene->m_Buffers[i].m_BufferSize, scene->m_Buffers[i].m_Buffer);
     }
->>>>>>> ad5d5c1c
+
+    printf("------------------------------\n");
+
+    for (uint32_t i = 0; i < scene->m_MaterialsCount; ++i)
+    {
+        OutputMaterial(&scene->m_Materials[i], 0);
+    }
 
     printf("------------------------------\n");
     for (uint32_t i = 0; i < scene->m_NodesCount; ++i)
