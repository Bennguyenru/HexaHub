--- conflicted
+++ resolved
@@ -747,15 +747,11 @@
     GLFW.mouseWheelFunc = cbfun;
   },
 
-<<<<<<< HEAD
-  glfwSetGamepadCallback: function(cbfun) {},
-=======
   glfwSetGamepadCallback: function(cbfun) {
     GLFW.gamepadFunc = cbfun;
     GLFW.refreshJoysticks();
     return 1;
   },
->>>>>>> ad57046f
 
   /* Joystick input */
 
