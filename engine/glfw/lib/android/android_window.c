//========================================================================
// GLFW - An OpenGL framework
// Platform:    X11/GLX
// API version: 2.7
// WWW:         http://www.glfw.org/
//------------------------------------------------------------------------
// Copyright (c) 2002-2006 Marcus Geelnard
// Copyright (c) 2006-2010 Camilla Berglund <elmindreda@elmindreda.org>
//
// This software is provided 'as-is', without any express or implied
// warranty. In no event will the authors be held liable for any damages
// arising from the use of this software.
//
// Permission is granted to anyone to use this software for any purpose,
// including commercial applications, and to alter it and redistribute it
// freely, subject to the following restrictions:
//
// 1. The origin of this software must not be misrepresented; you must not
//    claim that you wrote the original software. If you use this software
//    in a product, an acknowledgment in the product documentation would
//    be appreciated but is not required.
//
// 2. Altered source versions must be plainly marked as such, and must not
//    be misrepresented as being the original software.
//
// 3. This notice may not be removed or altered from any source
//    distribution.
//
//========================================================================

#include "internal.h"

#include <limits.h>
#include <jni.h>

//************************************************************************
//****               Platform implementation functions                ****
//************************************************************************

//========================================================================
// Here is where the window is created, and
// the OpenGL rendering context is created
//========================================================================

#include "android_log.h"
#include "android_util.h"

extern struct android_app* g_AndroidApp;
extern int g_AppCommands[MAX_APP_COMMANDS];
extern int g_NumAppCommands;
extern struct InputEvent g_AppInputEvents[MAX_APP_INPUT_EVENTS];
extern int g_NumAppInputEvents;
extern uint32_t g_EventLock;

int g_KeyboardActive = 0;
int g_autoCloseKeyboard = 0;
// TODO: Hack. PRESS AND RELEASE is sent the same frame. Similar hack on iOS for handling of special keys
int g_SpecialKeyActive = -1;

JNIEXPORT void JNICALL Java_com_dynamo_android_DefoldActivity_FakeBackspace(JNIEnv* env, jobject obj)
{
    g_SpecialKeyActive = 10;
    _glfwInputKey( GLFW_KEY_BACKSPACE, GLFW_PRESS );
}

JNIEXPORT void JNICALL Java_com_dynamo_android_DefoldActivity_FakeEnter(JNIEnv* env, jobject obj)
{
    g_SpecialKeyActive = 10;
    _glfwInputKey( GLFW_KEY_ENTER, GLFW_PRESS );
}

JNIEXPORT void JNICALL Java_com_dynamo_android_DefoldActivity_glfwInputCharNative(JNIEnv* env, jobject obj, jint unicode)
{
    struct Command cmd;
    cmd.m_Command = CMD_INPUT_CHAR;
    cmd.m_Data = (void*)(uintptr_t)unicode;
    if (write(_glfwWinAndroid.m_Pipefd[1], &cmd, sizeof(cmd)) != sizeof(cmd)) {
        LOGF("Failed to write command");
    }
}

JNIEXPORT void JNICALL Java_com_dynamo_android_DefoldActivity_glfwSetMarkedTextNative(JNIEnv* env, jobject obj, jstring text)
{
    const jsize len = (*env)->GetStringUTFLength(env, text);
    const char* text_chrs = (*env)->GetStringUTFChars(env, text, (jboolean *)0);

    char* cmd_text = (char*)malloc(len * sizeof(char) + 1);
    memcpy(cmd_text, text_chrs, (int)len*sizeof(char) );
    cmd_text[len] = '\0';

    struct Command cmd;
    cmd.m_Command = CMD_INPUT_MARKED_TEXT;
    cmd.m_Data = (void*)cmd_text;
    if (write(_glfwWinAndroid.m_Pipefd[1], &cmd, sizeof(cmd)) != sizeof(cmd)) {
        LOGF("Failed to write command");
    }

    (*env)->ReleaseStringUTFChars(env, text, text_chrs);
}

int _glfwPlatformGetWindowRefreshRate( void )
{
    // Source: http://irrlicht.sourceforge.net/forum/viewtopic.php?f=9&t=50206
    if (_glfwWinAndroid.display == EGL_NO_DISPLAY || _glfwWinAndroid.surface == EGL_NO_SURFACE || _glfwWin.iconified == 1)
    {
        return 0;
    }

    float refresh_rate = 0.0f;
    jint result;

    JavaVM* lJavaVM = g_AndroidApp->activity->vm;
    JNIEnv* lJNIEnv = g_AndroidApp->activity->env;

    JavaVMAttachArgs lJavaVMAttachArgs;
    lJavaVMAttachArgs.version = JNI_VERSION_1_6;
    lJavaVMAttachArgs.name = "NativeThread";
    lJavaVMAttachArgs.group = NULL;

    result = (*lJavaVM)->AttachCurrentThread(lJavaVM, &lJNIEnv, &lJavaVMAttachArgs);
    if (result == JNI_ERR) {
         return 0;
    }

    jobject native_activity = g_AndroidApp->activity->clazz;
    jclass native_activity_class = (*lJNIEnv)->GetObjectClass(lJNIEnv, native_activity);
    jclass native_window_manager_class = (*lJNIEnv)->FindClass(lJNIEnv, "android/view/WindowManager");
    jclass native_display_class = (*lJNIEnv)->FindClass(lJNIEnv, "android/view/Display");

    if (native_window_manager_class)
    {
        jmethodID get_window_manager = (*lJNIEnv)->GetMethodID(lJNIEnv, native_activity_class, "getWindowManager", "()Landroid/view/WindowManager;");
        jmethodID get_default_display = (*lJNIEnv)->GetMethodID(lJNIEnv, native_window_manager_class, "getDefaultDisplay", "()Landroid/view/Display;");
        jmethodID get_refresh_rate = (*lJNIEnv)->GetMethodID(lJNIEnv, native_display_class, "getRefreshRate", "()F");
        if (get_refresh_rate)
        {
            jobject window_manager = (*lJNIEnv)->CallObjectMethod(lJNIEnv, native_activity, get_window_manager);

            if (window_manager)
            {
                jobject display = (*lJNIEnv)->CallObjectMethod(lJNIEnv, window_manager, get_default_display);

                if (display)
                {
                    refresh_rate = (*lJNIEnv)->CallFloatMethod(lJNIEnv, display, get_refresh_rate);
                }
            }
        }
    }
    (*lJavaVM)->DetachCurrentThread(lJavaVM);

    return (int)(refresh_rate + 0.5f);
}

int _glfwPlatformOpenWindow( int width__, int height__,
                             const _GLFWwndconfig* wndconfig__,
                             const _GLFWfbconfig* fbconfig__ )
{
    LOGV("_glfwPlatformOpenWindow");

    _glfwWin.clientAPI = wndconfig__->clientAPI;

    if (_glfwWin.clientAPI == GLFW_OPENGL_API)
    {
        if (init_gl(&_glfwWinAndroid) == 0)
        {
            return GL_FALSE;
        }
        make_current(&_glfwWinAndroid);
        update_width_height_info(&_glfwWin, &_glfwWinAndroid, 1);
        computeIconifiedState();
    }

    return GL_TRUE;
}

//========================================================================
// Properly kill the window/video display
//========================================================================

void _glfwPlatformCloseWindow( void )
{
    LOGV("_glfwPlatformCloseWindow");

    if (_glfwWin.opened && _glfwWin.clientAPI != GLFW_NO_API) {
        destroy_gl_surface(&_glfwWinAndroid);
        _glfwWin.opened = 0;
    }
}

int _glfwPlatformGetDefaultFramebuffer( )
{
    return 0;
}

//========================================================================
// Set the window title
//========================================================================

void _glfwPlatformSetWindowTitle( const char *title )
{
}

//========================================================================
// Set the window size
//========================================================================

void _glfwPlatformSetWindowSize( int width, int height )
{
}

//========================================================================
// Set the window position.
//========================================================================

void _glfwPlatformSetWindowPos( int x, int y )
{
}

//========================================================================
// Window iconification
//========================================================================

void _glfwPlatformIconifyWindow( void )
{
    // Call finish and let Android life cycle take care of the iconification
    ANativeActivity_finish(g_AndroidApp->activity);
}

//========================================================================
// Window un-iconification
//========================================================================

void _glfwPlatformRestoreWindow( void )
{
}

//========================================================================
// Swap OpenGL buffers and poll any new events
//========================================================================

static void _glfwPlatformSwapBuffersNoLock( void )
{
    if (_glfwWinAndroid.display == EGL_NO_DISPLAY || _glfwWinAndroid.surface == EGL_NO_SURFACE || _glfwWin.iconified == 1)
    {
        return;
    }

    if (!eglSwapBuffers(_glfwWinAndroid.display, _glfwWinAndroid.surface))
    {
        // Error checking inspired by Android implementation of GLSurfaceView:
        // https://android.googlesource.com/platform/frameworks/base/+/master/opengl/java/android/opengl/GLSurfaceView.java
        EGLint error = eglGetError();
        if (error != EGL_SUCCESS) {

            if (error == EGL_CONTEXT_LOST) {
                LOGE("eglSwapBuffers failed due to EGL_CONTEXT_LOST!");
                assert(0);
                return;
            } else if (error == EGL_BAD_SURFACE) {
                // Recreate surface
                LOGE("eglSwapBuffers failed due to EGL_BAD_SURFACE, destroy surface and wait for recreation.");
                destroy_gl_surface(&_glfwWinAndroid);
                _glfwWin.iconified = 1;
                return;
            } else {
                // Other errors typically mean that the current surface is bad,
                // probably because the SurfaceView surface has been destroyed,
                // but we haven't been notified yet.
                // Ignore error, but log for debugging purpose.
                LOGW("eglSwapBuffers failed, eglGetError: %X", error);
                return;
            }
        }
    }

    /*
     The preferred way of handling orientation changes is probably
     in APP_CMD_CONFIG_CHANGED or APP_CMD_WINDOW_RESIZED but occasionally
     the wrong previous orientation is reported (Tested on Samsung S2 GTI9100 4.1.2).
     This might very well be a bug..
     */
    update_width_height_info(&_glfwWin, &_glfwWinAndroid, 0);
}

void _glfwPlatformSwapBuffers( void )
{
    _glfwPlatformSwapBuffersNoLock();
    spinlock_unlock(&_glfwWinAndroid.m_RenderLock);
}


//========================================================================
// Set double buffering swap interval
//========================================================================

void _glfwPlatformSwapInterval( int interval )
{
    if (_glfwWin.clientAPI != GLFW_NO_API)
    {
        // eglSwapInterval is not supported on all devices, so clear the error here
        // (yields EGL_BAD_PARAMETER when not supported for kindle and HTC desire)
        // https://groups.google.com/forum/#!topic/android-developers/HvMZRcp3pt0
        eglSwapInterval(_glfwWinAndroid.display, interval);
        EGLint error = eglGetError();
        assert(error == EGL_SUCCESS || error == EGL_BAD_PARAMETER);
        (void)error;
    }
}

//========================================================================
// Write back window parameters into GLFW window structure
//========================================================================

void _glfwPlatformRefreshWindowParams( void )
{
}

//========================================================================
// Poll for new window and input events
//========================================================================


void glfwAndroidBeginFrame()
{
    spinlock_lock(&_glfwWinAndroid.m_RenderLock);
}

static void CreateGLSurface()
{
    create_gl_surface(&_glfwWinAndroid);

    // We might have tried to create the surface just as we received an APP_CMD_TERM_WINDOW on the looper thread
    if (_glfwWinAndroid.surface != EGL_NO_SURFACE)
    {
        make_current(&_glfwWinAndroid);
        update_width_height_info(&_glfwWin, &_glfwWinAndroid, 1);

        computeIconifiedState();
    }
}

void glfwAndroidFlushEvents()
{
    spinlock_lock(&g_EventLock);

    for (int i = 0; i < g_NumAppCommands; ++i)
    {
        int cmd = g_AppCommands[i];
        switch(cmd)
        {
        case APP_CMD_INIT_WINDOW:
            // We don't get here the first time around, but from the second and onwards
            // The first time, the create_gl_surface() is called from the _glfwPlatformOpenWindow function
            if (_glfwWin.opened && _glfwWinAndroid.display != EGL_NO_DISPLAY && _glfwWinAndroid.surface == EGL_NO_SURFACE)
            {
<<<<<<< HEAD
                create_gl_surface(&_glfwWinAndroid);
                make_current(&_glfwWinAndroid);
                update_width_height_info(&_glfwWin, &_glfwWinAndroid, 1);
=======
                CreateGLSurface();
>>>>>>> e41438cc
            }
            computeIconifiedState();
            break;


        case APP_CMD_GAINED_FOCUS:
            // If we failed to create the window in APP_CMD_INIT_WINDOW, let's try again
            if (_glfwWinAndroid.surface == EGL_NO_SURFACE) {
                CreateGLSurface();
            }
        }
    }
    g_NumAppCommands = 0;

    JNIEnv* env = 0;
    JavaVM* vm = 0;
    if (g_NumAppInputEvents > 0)
    {
        env = g_AndroidApp->activity->env;
        vm = g_AndroidApp->activity->vm;
        (*vm)->AttachCurrentThread(vm, &env, NULL);
    }

    for (int i = 0; i < g_NumAppInputEvents; ++i)
    {
        struct InputEvent* event = &g_AppInputEvents[i];
        _glfwAndroidHandleInput(_glfwWinAndroid.app, env, event);
    }
    g_NumAppInputEvents = 0;

    if (vm != 0)
    {
        (*vm)->DetachCurrentThread(vm);
    }

    spinlock_unlock(&g_EventLock);
}

// Called from the engine thread
void _glfwPlatformPollEvents( void )
{
    // TODO: Terrible hack. See comment in top of file
    if (g_SpecialKeyActive > 0) {
       g_SpecialKeyActive--;
       if (g_SpecialKeyActive == 0) {
           _glfwInputKey( GLFW_KEY_BACKSPACE, GLFW_RELEASE );
           _glfwInputKey( GLFW_KEY_ENTER, GLFW_RELEASE );
       }
    }

    glfwAndroidFlushEvents();
}

// Called from the looper thread
void glfwAndroidPollEvents()
{
   int ident;
   int events;
   struct android_poll_source* source;

   int timeout = 0;
   if (_glfwWin.iconified) {
       timeout = 1000 * 3000;
   }
   while ((ident=ALooper_pollAll(timeout, NULL, &events, (void**)&source)) >= 0)
   {
       timeout = 0;
       // Process this event.
       if (source != NULL) {
           source->process(_glfwWinAndroid.app, source);
       }
   }
}

//========================================================================
// Wait for new window and input events
//========================================================================

void _glfwPlatformWaitEvents( void )
{
}

//========================================================================
// Hide mouse cursor (lock it)
//========================================================================

void _glfwPlatformHideMouseCursor( void )
{
}

//========================================================================
// Show mouse cursor (unlock it)
//========================================================================

void _glfwPlatformShowMouseCursor( void )
{
}

//========================================================================
// Set physical mouse cursor position
//========================================================================

void _glfwPlatformSetMouseCursorPos( int x, int y )
{
}

void _glfwShowKeyboard( int show, int type, int auto_close )
{
    // JNI implemntation as ANativeActivity_showSoftInput seems to be broken...
    // https://code.google.com/p/android/issues/detail?id=35991
    // The actual call is implemented in DefoldActivity#showSoftInput to ensure UI thread

    g_KeyboardActive = show;
    g_autoCloseKeyboard = auto_close;

    jint result;

    JavaVM* lJavaVM = g_AndroidApp->activity->vm;
    JNIEnv* lJNIEnv = g_AndroidApp->activity->env;

    JavaVMAttachArgs lJavaVMAttachArgs;
    lJavaVMAttachArgs.version = JNI_VERSION_1_6;
    lJavaVMAttachArgs.name = "NativeThread";
    lJavaVMAttachArgs.group = NULL;

    result = (*lJavaVM)->AttachCurrentThread(lJavaVM, &lJNIEnv, &lJavaVMAttachArgs);
    if (result == JNI_ERR) {
        return;
    }

    jobject native_activity = g_AndroidApp->activity->clazz;
    jclass native_activity_class = (*lJNIEnv)->GetObjectClass(lJNIEnv, native_activity);

    if (show) {
        jmethodID show_soft_input_method = (*lJNIEnv)->GetMethodID(lJNIEnv, native_activity_class, "showSoftInput", "(I)V");
        (*lJNIEnv)->CallVoidMethod(lJNIEnv, native_activity, show_soft_input_method, type);
    } else {
        jmethodID hide_soft_input_method = (*lJNIEnv)->GetMethodID(lJNIEnv, native_activity_class, "hideSoftInput", "()V");
        (*lJNIEnv)->CallVoidMethod(lJNIEnv, native_activity, hide_soft_input_method);
    }

    (*lJavaVM)->DetachCurrentThread(lJavaVM);
}

void _glfwResetKeyboard( void )
{
    jint result;

    JavaVM* lJavaVM = g_AndroidApp->activity->vm;
    JNIEnv* lJNIEnv = g_AndroidApp->activity->env;

    JavaVMAttachArgs lJavaVMAttachArgs;
    lJavaVMAttachArgs.version = JNI_VERSION_1_6;
    lJavaVMAttachArgs.name = "NativeThread";
    lJavaVMAttachArgs.group = NULL;

    result = (*lJavaVM)->AttachCurrentThread(lJavaVM, &lJNIEnv, &lJavaVMAttachArgs);
    if (result == JNI_ERR) {
        return;
    }

    jobject native_activity = g_AndroidApp->activity->clazz;
    jclass native_activity_class = (*lJNIEnv)->GetObjectClass(lJNIEnv, native_activity);

    jmethodID reset_soft_input_method = (*lJNIEnv)->GetMethodID(lJNIEnv, native_activity_class, "resetSoftInput", "()V");
    (*lJNIEnv)->CallVoidMethod(lJNIEnv, native_activity, reset_soft_input_method);

    (*lJavaVM)->DetachCurrentThread(lJavaVM);
}


void _glfwAndroidSetInputMethod(int use_hidden_input)
{
    jint result;

    JavaVM* lJavaVM = g_AndroidApp->activity->vm;
    JNIEnv* lJNIEnv = g_AndroidApp->activity->env;

    JavaVMAttachArgs lJavaVMAttachArgs;
    lJavaVMAttachArgs.version = JNI_VERSION_1_6;
    lJavaVMAttachArgs.name = "NativeThread";
    lJavaVMAttachArgs.group = NULL;

    result = (*lJavaVM)->AttachCurrentThread(lJavaVM, &lJNIEnv, &lJavaVMAttachArgs);
    if (result == JNI_ERR) {
        return;
    }

    jobject native_activity = g_AndroidApp->activity->clazz;
    jclass native_activity_class = (*lJNIEnv)->GetObjectClass(lJNIEnv, native_activity);

    jmethodID reset_soft_input_method = (*lJNIEnv)->GetMethodID(lJNIEnv, native_activity_class, "setUseHiddenInputField", "(Z)V");
    (*lJNIEnv)->CallVoidMethod(lJNIEnv, native_activity, reset_soft_input_method, use_hidden_input);

    (*lJavaVM)->DetachCurrentThread(lJavaVM);
}

void _glfwAndroidSetFullscreenParameters(int immersive_mode, int display_cutout)
{
    jint result;

    JavaVM* lJavaVM = g_AndroidApp->activity->vm;
    JNIEnv* lJNIEnv = g_AndroidApp->activity->env;

    JavaVMAttachArgs lJavaVMAttachArgs;
    lJavaVMAttachArgs.version = JNI_VERSION_1_6;
    lJavaVMAttachArgs.name = "NativeThread";
    lJavaVMAttachArgs.group = NULL;

    result = (*lJavaVM)->AttachCurrentThread(lJavaVM, &lJNIEnv, &lJavaVMAttachArgs);
    if (result == JNI_ERR) {
        return;
    }

    jobject native_activity = g_AndroidApp->activity->clazz;
    jclass native_activity_class = (*lJNIEnv)->GetObjectClass(lJNIEnv, native_activity);

    jmethodID set_immersive_mode = (*lJNIEnv)->GetMethodID(lJNIEnv, native_activity_class, "setFullscreenParameters", "(ZZ)V");
    (*lJNIEnv)->CallVoidMethod(lJNIEnv, native_activity, set_immersive_mode, immersive_mode, display_cutout);

    (*lJavaVM)->DetachCurrentThread(lJavaVM);
}

//========================================================================
// Defold extension: Get native references (window, view and context)
//========================================================================
GLFWAPI EGLContext glfwGetAndroidEGLContext()
{
    return _glfwWinAndroid.context;
}

GLFWAPI EGLSurface glfwGetAndroidEGLSurface()
{
    return _glfwWinAndroid.surface;
}

GLFWAPI JavaVM* glfwGetAndroidJavaVM()
{
    return g_AndroidApp->activity->vm;
}

GLFWAPI jobject glfwGetAndroidActivity()
{
    return g_AndroidApp->activity->clazz;
}

GLFWAPI struct android_app* glfwGetAndroidApp(void)
{
    return g_AndroidApp;
}

//========================================================================
// Query auxillary context
//========================================================================
int _glfwPlatformQueryAuxContext()
{
    return _glfwWin.clientAPI == GLFW_NO_API ? 0 : query_gl_aux_context(&_glfwWinAndroid);
}

//========================================================================
// Acquire auxillary context for current thread
//========================================================================
void* _glfwPlatformAcquireAuxContext()
{
    return _glfwWin.clientAPI == GLFW_NO_API ? 0 : acquire_gl_aux_context(&_glfwWinAndroid);
}

//========================================================================
// Unacquire auxillary context for current thread
//========================================================================
void _glfwPlatformUnacquireAuxContext(void* context)
{
    if (_glfwWin.clientAPI != GLFW_NO_API)
    {
        unacquire_gl_aux_context(&_glfwWinAndroid);
    }
}

void _glfwPlatformSetViewType(int view_type)
{
}


#define MAX_ACTIVITY_LISTENERS (32)
static glfwactivityresultfun g_Listeners[MAX_ACTIVITY_LISTENERS];
static int g_ListenersCount = 0;

GLFWAPI void glfwRegisterOnActivityResultListener(glfwactivityresultfun listener)
{
    if (g_ListenersCount >= MAX_ACTIVITY_LISTENERS) {
        LOGW("Max activity listeners reached (%d)", MAX_ACTIVITY_LISTENERS);
    } else {
        g_Listeners[g_ListenersCount++] = listener;
    }
}

GLFWAPI void glfwUnregisterOnActivityResultListener(glfwactivityresultfun listener)
{
    int i;
    for (i = 0; i < g_ListenersCount; ++i)
    {
        if (g_Listeners[i] == listener)
        {
            g_Listeners[i] = g_Listeners[g_ListenersCount - 1];
            g_ListenersCount--;
            return;
        }
    }
    LOGW("activity listener not found");
}

JNIEXPORT void
Java_com_dynamo_android_DefoldActivity_nativeOnActivityResult(
    JNIEnv *env, jobject thiz, jobject activity, jint requestCode,
    jint resultCode, jobject data) {

    int i;
    for (i = 0; i < g_ListenersCount; ++i)
    {
        g_Listeners[i](env, activity, requestCode, resultCode, data);
    }
}
<|MERGE_RESOLUTION|>--- conflicted
+++ resolved
@@ -354,13 +354,7 @@
             // The first time, the create_gl_surface() is called from the _glfwPlatformOpenWindow function
             if (_glfwWin.opened && _glfwWinAndroid.display != EGL_NO_DISPLAY && _glfwWinAndroid.surface == EGL_NO_SURFACE)
             {
-<<<<<<< HEAD
-                create_gl_surface(&_glfwWinAndroid);
-                make_current(&_glfwWinAndroid);
-                update_width_height_info(&_glfwWin, &_glfwWinAndroid, 1);
-=======
                 CreateGLSurface();
->>>>>>> e41438cc
             }
             computeIconifiedState();
             break;
