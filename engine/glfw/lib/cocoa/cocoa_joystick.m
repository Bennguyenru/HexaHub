//========================================================================
// GLFW - An OpenGL framework
// File:        macosx_joystick.c
// Platform:    Mac OS X
// API Version: 2.6
// WWW:         http://glfw.sourceforge.net
//------------------------------------------------------------------------
// Copyright (c) 2002-2006 Camilla Berglund
//
// This software is provided 'as-is', without any express or implied
// warranty. In no event will the authors be held liable for any damages
// arising from the use of this software.
//
// Permission is granted to anyone to use this software for any purpose,
// including commercial applications, and to alter it and redistribute it
// freely, subject to the following restrictions:
//
// 1. The origin of this software must not be misrepresented; you must not
//    claim that you wrote the original software. If you use this software
//    in a product, an acknowledgment in the product documentation would
//    be appreciated but is not required.
//
// 2. Altered source versions must be plainly marked as such, and must not
//    be misrepresented as being the original software.
//
// 3. This notice may not be removed or altered from any source
//    distribution.
//
//========================================================================

/*
    SDL - Simple DirectMedia Layer
    Copyright (C) 1997-2010 Sam Lantinga

    This library is free software; you can redistribute it and/or
    modify it under the terms of the GNU Lesser General Public
    License as published by the Free Software Foundation; either
    version 2.1 of the License, or (at your option) any later version.

    This library is distributed in the hope that it will be useful,
    but WITHOUT ANY WARRANTY; without even the implied warranty of
    MERCHANTABILITY or FITNESS FOR A PARTICULAR PURPOSE.  See the GNU
    Lesser General Public License for more details.

    You should have received a copy of the GNU Lesser General Public
    License along with this library; if not, write to the Free Software
    Foundation, Inc., 51 Franklin St, Fifth Floor, Boston, MA  02110-1301  USA

    Sam Lantinga
    slouken@libsdl.org
*/

#include <unistd.h>
#include <ctype.h>
#include <sysexits.h>
#include <mach/mach.h>
#include <mach/mach_error.h>
#include <IOKit/IOKitLib.h>
#include <IOKit/IOCFPlugIn.h>
#ifdef MACOS_10_0_4
#include <IOKit/hidsystem/IOHIDUsageTables.h>
#else
/* The header was moved here in Mac OS X 10.1 */
#include <Kernel/IOKit/hidsystem/IOHIDUsageTables.h>
#endif

#include <IOKit/hid/IOHIDLib.h>

#include <IOKit/hid/IOHIDKeys.h>
#include <CoreFoundation/CoreFoundation.h>
#include <Carbon/Carbon.h>      /* for NewPtrClear, DisposePtr */


#include "internal.h"
//#include "SDL_sysjoystick_c.h"
// TO DO: use HID manager to implement joystick support.

struct recElement
{
    IOHIDElementCookie cookie;  /* unique value which identifies element, will NOT change */
    long usagePage, usage;      /* HID usage */
    long min;                   /* reported min value possible */
    long max;                   /* reported max value possible */
#if 0
    /* TODO: maybe should handle the following stuff somehow? */

    long scaledMin;             /* reported scaled min value possible */
    long scaledMax;             /* reported scaled max value possible */
    long size;                  /* size in bits of data return from element */
    Boolean relative;           /* are reports relative to last report (deltas) */
    Boolean wrapping;           /* does element wrap around (one value higher than max is min) */
    Boolean nonLinear;          /* are the values reported non-linear relative to element movement */
    Boolean preferredState;     /* does element have a preferred state (such as a button) */
    Boolean nullState;          /* does element have null state */
#endif                          /* 0 */

    /* runtime variables used for auto-calibration */
    long minReport;             /* min returned value */
    long maxReport;             /* max returned value */

    struct recElement *pNext;   /* next element in list */
};
typedef struct recElement recElement;

struct joystick_hwdata
{
    io_service_t ffservice;     /* Interface for force feedback, 0 = no ff */
    io_service_t hid_service;
    IOHIDDeviceInterface **interface;   /* interface to device, NULL = no interface */

    char vendor[256];           /* name of vendor */
    char product[256];          /* name of product */
    long usage;                 /* usage page from IOUSBHID Parser.h which defines general usage */
    long usagePage;             /* usage within above page from IOUSBHID Parser.h which defines specific usage */

    long axes;                  /* number of axis (calculated, not reported by device) */
    long buttons;               /* number of buttons (calculated, not reported by device) */
    long hats;                  /* number of hat switches (calculated, not reported by device) */
    long elements;              /* number of total elements (shouldbe total of above) (calculated, not reported by device) */

    recElement *firstAxis;
    recElement *firstButton;
    recElement *firstHat;

    int removed;
    int uncentered;

    uint8_t guid[16];

    struct joystick_hwdata *pNext;      /* next device */
};
typedef struct joystick_hwdata recDevice;

static recDevice *gpDeviceList = NULL;
static IOHIDManagerRef gHidManager = nil;

static void
HIDReportErrorNum(char *strError, long numError)
{
    printf("%s (%ld)\n", strError, numError);
}

void XSDL_SetError(const char* str)
{
    printf("%s\n", str);
}

static void HIDGetCollectionElements(CFMutableDictionaryRef deviceProperties,
                                     recDevice * pDevice);

/* returns current value for element, polling element
 * will return 0 on error conditions which should be accounted for by application
 */

static SInt32
HIDGetElementValue(recDevice * pDevice, recElement * pElement)
{
    IOReturn result = kIOReturnSuccess;
    IOHIDEventStruct hidEvent;
    hidEvent.value = 0;

    if (NULL != pDevice && NULL != pElement && NULL != pDevice->interface) {
        result =
            (*(pDevice->interface))->getElementValue(pDevice->interface,
                                                     pElement->cookie,
                                                     &hidEvent);
        if (kIOReturnSuccess == result) {
            /* record min and max for auto calibration */
            if (hidEvent.value < pElement->minReport)
                pElement->minReport = hidEvent.value;
            if (hidEvent.value > pElement->maxReport)
                pElement->maxReport = hidEvent.value;
        }
    }

    /* auto user scale */
    return hidEvent.value;
}

static SInt32
HIDScaledCalibratedValue(recDevice * pDevice, recElement * pElement,
                         long min, long max)
{
    float deviceScale = max - min;
    float readScale = pElement->maxReport - pElement->minReport;
    SInt32 value = HIDGetElementValue(pDevice, pElement);
    if (readScale == 0)
        return value;           /* no scaling at all */
    else
        return ((value - pElement->minReport) * deviceScale / readScale) +
            min;
}


static void
HIDRemovalCallback(void *target, IOReturn result, void *refcon, void *sender)
{
    recDevice *device = (recDevice *) refcon;
    device->removed = 1;
    device->uncentered = 1;
}



/* Create and open an interface to device, required prior to extracting values or building queues.
 * Note: appliction now owns the device and must close and release it prior to exiting
 */

static IOReturn
HIDCreateOpenDeviceInterface(io_object_t hidDevice, recDevice * pDevice)
{
    IOReturn result = kIOReturnSuccess;
    HRESULT plugInResult = S_OK;
    SInt32 score = 0;
    IOCFPlugInInterface **ppPlugInInterface = NULL;

    if (NULL == pDevice->interface) {
        result =
            IOCreatePlugInInterfaceForService(hidDevice,
                                              kIOHIDDeviceUserClientTypeID,
                                              kIOCFPlugInInterfaceID,
                                              &ppPlugInInterface, &score);
        if (kIOReturnSuccess == result) {
            /* Call a method of the intermediate plug-in to create the device interface */
            plugInResult =
                (*ppPlugInInterface)->QueryInterface(ppPlugInInterface,
                                                     CFUUIDGetUUIDBytes
                                                     (kIOHIDDeviceInterfaceID),
                                                     (void *)
                                                     &(pDevice->interface));
            if (S_OK != plugInResult)
                HIDReportErrorNum
                    ("Couldn't query HID class device interface from plugInInterface",
                     plugInResult);
            (*ppPlugInInterface)->Release(ppPlugInInterface);
        } else
            HIDReportErrorNum
                ("Failed to create **plugInInterface via IOCreatePlugInInterfaceForService.",
                 result);
    }
    if (NULL != pDevice->interface) {
        result = (*(pDevice->interface))->open(pDevice->interface, 0);
        if (kIOReturnSuccess != result)
            HIDReportErrorNum
                ("Failed to open pDevice->interface via open.", result);
        else
            (*(pDevice->interface))->setRemovalCallback(pDevice->interface,
                                                        HIDRemovalCallback,
                                                        pDevice, pDevice);

    }
    return result;
}

/* Closes and releases interface to device, should be done prior to exting application
 * Note: will have no affect if device or interface do not exist
 * application will "own" the device if interface is not closed
 * (device may have to be plug and re-plugged in different location to get it working again without a restart)
 */

static IOReturn
HIDCloseReleaseInterface(recDevice * pDevice, bool should_close)
{
    IOReturn result = kIOReturnSuccess;

    if ((NULL != pDevice) && (NULL != pDevice->interface)) {
        if (should_close) {
            /* close the interface */
            result = (*(pDevice->interface))->close(pDevice->interface);
            if (kIOReturnNotOpen == result) {
                /* do nothing as device was not opened, thus can't be closed */
            } else if (kIOReturnSuccess != result) {
                HIDReportErrorNum("Failed to close IOHIDDeviceInterface.",
                                  result);
            }
        }

        /* release the interface */
        result = (*(pDevice->interface))->Release(pDevice->interface);
        if (kIOReturnSuccess != result)
            HIDReportErrorNum("Failed to release IOHIDDeviceInterface.",
                              result);
        pDevice->interface = NULL;
    }
    return result;
}

/* extracts actual specific element information from each element CF dictionary entry */

static void
HIDGetElementInfo(CFTypeRef refElement, recElement * pElement)
{
    long number;
    CFTypeRef refType;

    refType = CFDictionaryGetValue(refElement, CFSTR(kIOHIDElementCookieKey));
    if (refType && CFNumberGetValue(refType, kCFNumberLongType, &number))
        pElement->cookie = (IOHIDElementCookie) number;
    refType = CFDictionaryGetValue(refElement, CFSTR(kIOHIDElementMinKey));
    if (refType && CFNumberGetValue(refType, kCFNumberLongType, &number))
        pElement->minReport = pElement->min = number;
    pElement->maxReport = pElement->min;
    refType = CFDictionaryGetValue(refElement, CFSTR(kIOHIDElementMaxKey));
    if (refType && CFNumberGetValue(refType, kCFNumberLongType, &number))
        pElement->maxReport = pElement->max = number;
/*
    TODO: maybe should handle the following stuff somehow?

    refType = CFDictionaryGetValue (refElement, CFSTR(kIOHIDElementScaledMinKey));
    if (refType && CFNumberGetValue (refType, kCFNumberLongType, &number))
        pElement->scaledMin = number;
    refType = CFDictionaryGetValue (refElement, CFSTR(kIOHIDElementScaledMaxKey));
    if (refType && CFNumberGetValue (refType, kCFNumberLongType, &number))
        pElement->scaledMax = number;
    refType = CFDictionaryGetValue (refElement, CFSTR(kIOHIDElementSizeKey));
    if (refType && CFNumberGetValue (refType, kCFNumberLongType, &number))
        pElement->size = number;
    refType = CFDictionaryGetValue (refElement, CFSTR(kIOHIDElementIsRelativeKey));
    if (refType)
        pElement->relative = CFBooleanGetValue (refType);
    refType = CFDictionaryGetValue (refElement, CFSTR(kIOHIDElementIsWrappingKey));
    if (refType)
        pElement->wrapping = CFBooleanGetValue (refType);
    refType = CFDictionaryGetValue (refElement, CFSTR(kIOHIDElementIsNonLinearKey));
    if (refType)
        pElement->nonLinear = CFBooleanGetValue (refType);
    refType = CFDictionaryGetValue (refElement, CFSTR(kIOHIDElementHasPreferedStateKey));
    if (refType)
        pElement->preferredState = CFBooleanGetValue (refType);
    refType = CFDictionaryGetValue (refElement, CFSTR(kIOHIDElementHasNullStateKey));
    if (refType)
        pElement->nullState = CFBooleanGetValue (refType);
*/
}

/* examines CF dictionary vlaue in device element hierarchy to determine if it is element of interest or a collection of more elements
 * if element of interest allocate storage, add to list and retrieve element specific info
 * if collection then pass on to deconstruction collection into additional individual elements
 */

static void
HIDAddElement(CFTypeRef refElement, recDevice * pDevice)
{
    recElement *element = NULL;
    recElement **headElement = NULL;
    long elementType, usagePage, usage;
    CFTypeRef refElementType =
        CFDictionaryGetValue(refElement, CFSTR(kIOHIDElementTypeKey));
    CFTypeRef refUsagePage =
        CFDictionaryGetValue(refElement, CFSTR(kIOHIDElementUsagePageKey));
    CFTypeRef refUsage =
        CFDictionaryGetValue(refElement, CFSTR(kIOHIDElementUsageKey));


    if ((refElementType)
        &&
        (CFNumberGetValue(refElementType, kCFNumberLongType, &elementType))) {
        /* look at types of interest */
        if ((elementType == kIOHIDElementTypeInput_Misc)
            || (elementType == kIOHIDElementTypeInput_Button)
            || (elementType == kIOHIDElementTypeInput_Axis)) {
            if (refUsagePage
                && CFNumberGetValue(refUsagePage, kCFNumberLongType,
                                    &usagePage) && refUsage
                && CFNumberGetValue(refUsage, kCFNumberLongType, &usage)) {
                switch (usagePage) {    /* only interested in kHIDPage_GenericDesktop and kHIDPage_Button */
                case kHIDPage_GenericDesktop:
                    {
                        switch (usage) {        /* look at usage to determine function */
                        case kHIDUsage_GD_X:
                        case kHIDUsage_GD_Y:
                        case kHIDUsage_GD_Z:
                        case kHIDUsage_GD_Rx:
                        case kHIDUsage_GD_Ry:
                        case kHIDUsage_GD_Rz:
                        case kHIDUsage_GD_Slider:
                        case kHIDUsage_GD_Dial:
                        case kHIDUsage_GD_Wheel:
                            element = (recElement *)
                                NewPtrClear(sizeof(recElement));
                            if (element) {
                                pDevice->axes++;
                                headElement = &(pDevice->firstAxis);
                            }
                            break;
                        case kHIDUsage_GD_Hatswitch:
                            element = (recElement *)
                                NewPtrClear(sizeof(recElement));
                            if (element) {
                                pDevice->hats++;
                                headElement = &(pDevice->firstHat);
                            }
                            break;
                        }
                    }
                    break;
                case kHIDPage_Button:
                    element = (recElement *)
                        NewPtrClear(sizeof(recElement));
                    if (element) {
                        pDevice->buttons++;
                        headElement = &(pDevice->firstButton);
                    }
                    break;
                default:
                    break;
                }
            }
        } else if (kIOHIDElementTypeCollection == elementType)
            HIDGetCollectionElements((CFMutableDictionaryRef) refElement,
                                     pDevice);
    }

    if (element && headElement) {       /* add to list */
        recElement *elementPrevious = NULL;
        recElement *elementCurrent = *headElement;
        while (elementCurrent && usage >= elementCurrent->usage) {
            elementPrevious = elementCurrent;
            elementCurrent = elementCurrent->pNext;
        }
        if (elementPrevious) {
            elementPrevious->pNext = element;
        } else {
            *headElement = element;
        }
        element->usagePage = usagePage;
        element->usage = usage;
        element->pNext = elementCurrent;
        HIDGetElementInfo(refElement, element);
        pDevice->elements++;
    }
}

/* collects information from each array member in device element list (each array memeber = element) */

static void
HIDGetElementsCFArrayHandler(const void *value, void *parameter)
{
    if (CFGetTypeID(value) == CFDictionaryGetTypeID())
        HIDAddElement((CFTypeRef) value, (recDevice *) parameter);
}

/* handles retrieval of element information from arrays of elements in device IO registry information */

static void
HIDGetElements(CFTypeRef refElementCurrent, recDevice * pDevice)
{
    CFTypeID type = CFGetTypeID(refElementCurrent);
    if (type == CFArrayGetTypeID()) {   /* if element is an array */
        CFRange range = { 0, CFArrayGetCount(refElementCurrent) };
        /* CountElementsCFArrayHandler called for each array member */
        CFArrayApplyFunction(refElementCurrent, range,
                             HIDGetElementsCFArrayHandler, pDevice);
    }
}

/* handles extracting element information from element collection CF types
 * used from top level element decoding and hierarchy deconstruction to flatten device element list
 */

static void
HIDGetCollectionElements(CFMutableDictionaryRef deviceProperties,
                         recDevice * pDevice)
{
    CFTypeRef refElementTop =
        CFDictionaryGetValue(deviceProperties, CFSTR(kIOHIDElementKey));
    if (refElementTop)
        HIDGetElements(refElementTop, pDevice);
}

/* use top level element usage page and usage to discern device usage page and usage setting appropriate vlaues in device record */

static void
HIDTopLevelElementHandler(const void *value, void *parameter)
{
    CFTypeRef refCF = 0;
    if (CFGetTypeID(value) != CFDictionaryGetTypeID())
        return;
    refCF = CFDictionaryGetValue(value, CFSTR(kIOHIDElementUsagePageKey));
    if (!CFNumberGetValue
        (refCF, kCFNumberLongType, &((recDevice *) parameter)->usagePage))
        XSDL_SetError("CFNumberGetValue error retrieving pDevice->usagePage.");
    refCF = CFDictionaryGetValue(value, CFSTR(kIOHIDElementUsageKey));
    if (!CFNumberGetValue
        (refCF, kCFNumberLongType, &((recDevice *) parameter)->usage))
        XSDL_SetError("CFNumberGetValue error retrieving pDevice->usage.");
}

/* extracts device info from CF dictionary records in IO registry */

void SDL_JoystickGetGUIDString(uint8_t guid[16], char pszGUID[33])
{
    static const char k_rgchHexToASCII[] = "0123456789abcdef";

    if (pszGUID == NULL) {
        return;
    }

    for (int i = 0; i < 16; i++) {
        // each input byte writes 2 ascii chars, and might write a null byte.
        // If we don't have room for next input byte, stop
        unsigned char c = guid[i];

        *pszGUID++ = k_rgchHexToASCII[c >> 4];
        *pszGUID++ = k_rgchHexToASCII[c & 0x0F];
    }
    *pszGUID = '\0';
}


static void
HIDGetDeviceInfo(io_object_t hidDevice, CFMutableDictionaryRef hidProperties,
                 recDevice * pDevice)
{
    CFMutableDictionaryRef usbProperties = 0;
    io_registry_entry_t parent1, parent2;

    /* Mac OS X currently is not mirroring all USB properties to HID page so need to look at USB device page also
     * get dictionary for usb properties: step up two levels and get CF dictionary for USB properties
     */
    if ((KERN_SUCCESS ==
         IORegistryEntryGetParentEntry(hidDevice, kIOServicePlane, &parent1))
        && (KERN_SUCCESS ==
            IORegistryEntryGetParentEntry(parent1, kIOServicePlane, &parent2))
        && (KERN_SUCCESS ==
            IORegistryEntryCreateCFProperties(parent2, &usbProperties,
                                              kCFAllocatorDefault,
                                              kNilOptions))) {
        if (usbProperties) {
            CFTypeRef refCF = 0;
            /* get device info
             * try hid dictionary first, if fail then go to usb dictionary
             */


            /* get product name */
            refCF =
                CFDictionaryGetValue(hidProperties, CFSTR(kIOHIDProductKey));
            if (!refCF)
                refCF =
                    CFDictionaryGetValue(usbProperties,
                                         CFSTR("USB Product Name"));
            if (refCF) {
                if (!CFStringGetCString
                    (refCF, pDevice->product, 256,
                     CFStringGetSystemEncoding()))
                    XSDL_SetError
                        ("CFStringGetCString error retrieving pDevice->product.");
            }

            /* get vendor name */
            refCF =
                CFDictionaryGetValue(hidProperties, CFSTR(kIOHIDManufacturerKey));
            if (!refCF)
                refCF =
                    CFDictionaryGetValue(usbProperties,
                                         CFSTR("Unknown"));
            if (refCF) {
                if (!CFStringGetCString
                    (refCF, pDevice->vendor, 256,
                     CFStringGetSystemEncoding()))
                    XSDL_SetError
                        ("CFStringGetCString error retrieving pDevice->vendor.");
            }

            /* get usage page and usage */
            refCF =
                CFDictionaryGetValue(hidProperties,
                                     CFSTR(kIOHIDPrimaryUsagePageKey));
            if (refCF) {
                if (!CFNumberGetValue
                    (refCF, kCFNumberLongType, &pDevice->usagePage))
                    XSDL_SetError
                        ("CFNumberGetValue error retrieving pDevice->usagePage.");
                refCF =
                    CFDictionaryGetValue(hidProperties,
                                         CFSTR(kIOHIDPrimaryUsageKey));
                if (refCF)
                    if (!CFNumberGetValue
                        (refCF, kCFNumberLongType, &pDevice->usage))
                        XSDL_SetError
                            ("CFNumberGetValue error retrieving pDevice->usage.");
            }

            // refCF = CFDictionaryGetValue(hidProperties, CFSTR(kIOHIDVendorIDKey));
            // if (refCF) {
            //     if (!CFNumberGetValue(refCF, kCFNumberLongType, &pDevice->guid[0])) {
            //         XSDL_SetError("CFNumberGetValue error retrieving pDevice->guid[0]");
            //     }
            // }

            // refCF = CFDictionaryGetValue(hidProperties, CFSTR(kIOHIDProductIDKey));
            // if (refCF) {
            //     if (!CFNumberGetValue(refCF, kCFNumberLongType, &pDevice->guid[8])) {
            //         XSDL_SetError("CFNumberGetValue error retrieving pDevice->guid[8]");
            //     }
            // }

            int32_t vendor = 0;
            int32_t product = 0;
            int32_t version = 0;

            refCF = CFDictionaryGetValue(hidProperties, CFSTR(kIOHIDVendorIDKey));
            if (refCF) {
                CFNumberGetValue(refCF, kCFNumberSInt32Type, &vendor);
            }

            refCF = CFDictionaryGetValue(hidProperties, CFSTR(kIOHIDProductIDKey));
            if (refCF) {
                CFNumberGetValue(refCF, kCFNumberSInt32Type, &product);
            }

            refCF = CFDictionaryGetValue(hidProperties, CFSTR(kIOHIDVersionNumberKey));
            if (refCF) {
                CFNumberGetValue(refCF, kCFNumberSInt32Type, &version);
            }

            uint16_t *guid16 = (uint16_t *)pDevice->guid;
            memset(guid16, 0, sizeof(pDevice->guid));

#define SDL_HARDWARE_BUS_USB        0x03
#define SDL_HARDWARE_BUS_BLUETOOTH  0x05

            if (vendor && product) {
                *guid16++ = (SDL_HARDWARE_BUS_USB);
                *guid16++ = 0;
                *guid16++ = ((uint16_t)vendor);
                *guid16++ = 0;
                *guid16++ = ((uint16_t)product);
                *guid16++ = 0;
                *guid16++ = ((uint16_t)version);
                *guid16++ = 0;
            } else {
                *guid16++ = (SDL_HARDWARE_BUS_BLUETOOTH);
                *guid16++ = 0;
                strlcpy((char*)guid16, pDevice->product, sizeof(pDevice->guid) - 4);
            }

            // TEMP debug
            // printf("GUID: ");
            // for (uint8_t i = 0; i < 16; i++)
            // {
            //     printf("%x", pDevice->guid[i]);
            // }
            // printf("\n");

            if (NULL == refCF) {        /* get top level element HID usage page or usage */
                /* use top level element instead */
                CFTypeRef refCFTopElement = 0;
                refCFTopElement =
                    CFDictionaryGetValue(hidProperties,
                                         CFSTR(kIOHIDElementKey));
                {
                    /* refCFTopElement points to an array of element dictionaries */
                    CFRange range = { 0, CFArrayGetCount(refCFTopElement) };
                    CFArrayApplyFunction(refCFTopElement, range,
                                         HIDTopLevelElementHandler, pDevice);
                }
            }

            CFRelease(usbProperties);
        } else
            XSDL_SetError
                ("IORegistryEntryCreateCFProperties failed to create usbProperties.");

        if (kIOReturnSuccess != IOObjectRelease(parent2))
            XSDL_SetError("IOObjectRelease error with parent2.");
        if (kIOReturnSuccess != IOObjectRelease(parent1))
            XSDL_SetError("IOObjectRelease error with parent1.");
    }
}


static recDevice *
HIDBuildDevice(io_object_t hidDevice)
{
    recDevice *pDevice = (recDevice *) NewPtrClear(sizeof(recDevice));
    if (pDevice) {
        /* get dictionary for HID properties */
        CFMutableDictionaryRef hidProperties = 0;
        kern_return_t result =
            IORegistryEntryCreateCFProperties(hidDevice, &hidProperties,
                                              kCFAllocatorDefault,
                                              kNilOptions);
        if ((result == KERN_SUCCESS) && hidProperties) {
            /* create device interface */
            result = HIDCreateOpenDeviceInterface(hidDevice, pDevice);
            if (kIOReturnSuccess == result) {
                HIDGetDeviceInfo(hidDevice, hidProperties, pDevice);    /* hidDevice used to find parents in registry tree */
                HIDGetCollectionElements(hidProperties, pDevice);
            } else {
                DisposePtr((Ptr) pDevice);
                pDevice = NULL;
            }
            CFRelease(hidProperties);
        } else {
            DisposePtr((Ptr) pDevice);
            pDevice = NULL;
        }
    }
    return pDevice;
}

/* disposes of the element list associated with a device and the memory associated with the list
 */

static void
HIDDisposeElementList(recElement ** elementList)
{
    recElement *pElement = *elementList;
    while (pElement) {
        recElement *pElementNext = pElement->pNext;
        DisposePtr((Ptr) pElement);
        pElement = pElementNext;
    }
    *elementList = NULL;
}

/* disposes of a single device, closing and releaseing interface, freeing memory fro device and elements, setting device pointer to NULL
 * all your device no longer belong to us... (i.e., you do not 'own' the device anymore)
 */

static recDevice *
HIDDisposeDevice(recDevice ** ppDevice, bool should_close)
{
    kern_return_t result = KERN_SUCCESS;
    recDevice *pDeviceNext = NULL;
    if (*ppDevice) {
        /* save next device prior to disposing of this device */
        pDeviceNext = (*ppDevice)->pNext;

        /* free posible io_service_t */
        if ((*ppDevice)->ffservice) {
            IOObjectRelease((*ppDevice)->ffservice);
            (*ppDevice)->ffservice = 0;
        }

        /* free element lists */
        HIDDisposeElementList(&(*ppDevice)->firstAxis);
        HIDDisposeElementList(&(*ppDevice)->firstButton);
        HIDDisposeElementList(&(*ppDevice)->firstHat);

        result = HIDCloseReleaseInterface(*ppDevice, should_close);   /* function sanity checks interface value (now application does not own device) */
        if (kIOReturnSuccess != result)
            HIDReportErrorNum
                ("HIDCloseReleaseInterface failed when trying to dipose device.",
                 result);
        DisposePtr((Ptr) * ppDevice);
        *ppDevice = NULL;
    }
    return pDeviceNext;
}

static recDevice* findGamepadByIOObj(io_object_t io_obj) {
    recDevice* device = gpDeviceList;
    int i = 0;
    while (device) {
        if (device->hid_service == io_obj) {
            return device;
        }
        device = device->pNext;
    }
    return NULL;
}

static recDevice* findLastGamepadByIOObj(io_object_t io_obj) {

    recDevice* lastDevice = gpDeviceList;
    while (lastDevice && lastDevice->pNext) {
        lastDevice = lastDevice->pNext;
    }

    return lastDevice;
}


static int removeGamepadByIOObj(io_object_t io_obj) {
    recDevice* device = findGamepadByIOObj(io_obj);
    if (device) {
        // locate device in joy list
        int found = -1;
        for( int i = 0; i <= GLFW_JOYSTICK_LAST; ++ i )
        {
            if (_glfwJoy[i].Device == device) {
                _glfwJoy[i].Device = NULL;
                _glfwJoy[i].Present = GL_FALSE;

                if (_glfwJoy[i].Axis)
                    free(_glfwJoy[i].Axis);

                if (_glfwJoy[i].Button)
                    free(_glfwJoy[i].Button);

                _glfwJoy[i].Axis = 0;
                _glfwJoy[i].Button = 0;

                found = i;
                break;
            }
        }

        recDevice* d = gpDeviceList;
        recDevice* prev_d = NULL;
        while (d) {
            if (d->hid_service == io_obj) {
                if (prev_d) {
                    prev_d->pNext = d->pNext;
                } else {
                    gpDeviceList = d->pNext;
                }
                // Dispose of the device, but don't close it since
                // it appears it has already been closed when disconnected.
                HIDDisposeDevice(&d, false);
                break;
            }
            prev_d = d;
            d = d->pNext;
        }

        return found;
    }
    return -1;
}

static void gamepadWasAdded(void* inContext, IOReturn inResult, void* inSender, IOHIDDeviceRef device) {
    io_service_t ioservice = IOHIDDeviceGetService(device);

    // The device might already been added in the init step
    recDevice* new_device = HIDBuildDevice(ioservice);
    if (!new_device)
        return;

    new_device->ffservice = 0;
    new_device->hid_service = ioservice;

    /* Add device to the end of the list */
    recDevice* lastDevice = findLastGamepadByIOObj(ioservice);
    if (lastDevice)
        lastDevice->pNext = new_device;
    else
        gpDeviceList = new_device;

    // locate device in joy list
    int found = -1;
    for( int i = 0; i <= GLFW_JOYSTICK_LAST; ++ i )
    {
        if (!_glfwJoy[i].Present) {
            _glfwJoy[i].Device = new_device;
            _glfwJoy[i].Present = GL_TRUE;

            _glfwJoy[i].NumAxes = new_device->axes;
            _glfwJoy[i].Axis = malloc(sizeof(float) * new_device->axes);

            _glfwJoy[i].NumButtons = new_device->buttons;
            _glfwJoy[i].Button = malloc(sizeof(char) * new_device->buttons);
            found = i;
            break;
        }
    }

    if (found >= 0 && _glfwWin.gamepadCallback) {
        _glfwWin.gamepadCallback(found, 1);
    }
}

static void gamepadWasRemoved(void* inContext, IOReturn inResult, void* inSender, IOHIDDeviceRef device) {
    io_service_t ioservice = IOHIDDeviceGetService(device);

    int i = removeGamepadByIOObj(ioservice);
    if (i >= 0 && _glfwWin.gamepadCallback) {
        _glfwWin.gamepadCallback(i, 0);
    }
}

int XSDL_numjoysticks = 0;

int XSDL_SYS_JoystickInit(void)
{
    mach_port_t masterPort = 0;
    CFMutableDictionaryRef hidMatchDictionary = NULL;
    io_object_t ioHIDDeviceObject = 0;

    XSDL_numjoysticks = 0;

    gHidManager = IOHIDManagerCreate(kCFAllocatorDefault, kIOHIDOptionsTypeNone);

    NSMutableArray *criterionArray = [NSMutableArray arrayWithCapacity:3];
    {
        NSMutableDictionary* criterion = [NSMutableDictionary dictionaryWithCapacity: 2];
            [criterion setObject: [NSNumber numberWithInt: kHIDPage_GenericDesktop]
                          forKey: (NSString*)CFSTR(kIOHIDDeviceUsagePageKey)];
            [criterion setObject: [NSNumber numberWithInt: kHIDUsage_GD_Joystick]
                          forKey: (NSString*)CFSTR(kIOHIDDeviceUsageKey)];
        [criterionArray addObject:criterion];
    }
    {
        NSMutableDictionary* criterion = [NSMutableDictionary dictionaryWithCapacity: 2];
            [criterion setObject: [NSNumber numberWithInt: kHIDPage_GenericDesktop]
                          forKey: (NSString*)CFSTR(kIOHIDDeviceUsagePageKey)];
            [criterion setObject: [NSNumber numberWithInt: kHIDUsage_GD_GamePad]
                          forKey: (NSString*)CFSTR(kIOHIDDeviceUsageKey)];
        [criterionArray addObject:criterion];
    }
    {
        NSMutableDictionary* criterion = [NSMutableDictionary dictionaryWithCapacity: 2];
            [criterion setObject: [NSNumber numberWithInt: kHIDPage_GenericDesktop]
                          forKey: (NSString*)CFSTR(kIOHIDDeviceUsagePageKey)];
            [criterion setObject: [NSNumber numberWithInt: kHIDUsage_GD_MultiAxisController]
                          forKey: (NSString*)CFSTR(kIOHIDDeviceUsageKey)];
        [criterionArray addObject:criterion];
    }

    IOHIDManagerSetDeviceMatchingMultiple(gHidManager, (__bridge CFArrayRef)criterionArray);
    IOHIDManagerRegisterDeviceMatchingCallback(gHidManager, gamepadWasAdded, NULL);
    IOHIDManagerRegisterDeviceRemovalCallback(gHidManager, gamepadWasRemoved, NULL);
    IOHIDManagerScheduleWithRunLoop(gHidManager, CFRunLoopGetMain(), kCFRunLoopDefaultMode);
    IOHIDManagerOpen(gHidManager, kIOHIDOptionsTypeNone);

    return XSDL_numjoysticks;
}

#if 0
int
XSDL_PrivateJoystickAxis(SDL_Joystick * joystick, Uint8 axis, Sint16 value)
{
    int posted;

    /* Update internal joystick state */
    joystick->axes[axis] = value;

    /* Post the event, if desired */
    posted = 0;
#if 0
    if (SDL_GetEventState(SDL_JOYAXISMOTION) == SDL_ENABLE) {
        SDL_Event event;
        event.type = SDL_JOYAXISMOTION;
        event.jaxis.which = joystick->index;
        event.jaxis.axis = axis;
        event.jaxis.value = value;
        if ((SDL_EventOK == NULL)
            || (*SDL_EventOK) (SDL_EventOKParam, &event)) {
            posted = 1;
            SDL_PushEvent(&event);
        }
    }
#endif /* !SDL_EVENTS_DISABLED */
    return (posted);
}


int
XSDL_PrivateJoystickHat(SDL_Joystick * joystick, Uint8 hat, Uint8 value)
{
    int posted;

    /* Update internal joystick state */
    joystick->hats[hat] = value;

    /* Post the event, if desired */
    posted = 0;
#if 0
    if (SDL_GetEventState(SDL_JOYHATMOTION) == SDL_ENABLE) {
        SDL_Event event;
        event.jhat.type = SDL_JOYHATMOTION;
        event.jhat.which = joystick->index;
        event.jhat.hat = hat;
        event.jhat.value = value;
        if ((SDL_EventOK == NULL)
            || (*SDL_EventOK) (SDL_EventOKParam, &event)) {
            posted = 1;
            SDL_PushEvent(&event);
        }
    }
#endif /* !SDL_EVENTS_DISABLED */
    return (posted);
}
#endif

static const char* hat_enum_to_str[] = {
    "GLFW_HAT_CENTERED",
    "GLFW_HAT_UP",
    "GLFW_HAT_RIGHTUP",
    "GLFW_HAT_RIGHT",
    "GLFW_HAT_RIGHTDOWN",
    "GLFW_HAT_DOWN",
    "GLFW_HAT_LEFTDOWN",
    "GLFW_HAT_LEFT",
    "GLFW_HAT_LEFTUP"
};

/* Function to update the state of a joystick - called as a device poll.
 * This function shouldn't update the joystick structure directly,
 * but instead should call SDL_PrivateJoystick*() to deliver events
 * and update joystick device state.
 */
void
XSDL_SYS_JoystickUpdate(int joy_index)
{
    recDevice *device = (recDevice*) _glfwJoy[joy_index].Device;
    if (!device) {
        return;
    }

    recElement *element;
    SInt32 value;
    //SInt32 range;
    int i;

    if (device->removed) {      /* device was unplugged; ignore it. */
        if (device->uncentered) {
            device->uncentered = 0;

            /* Tell the app that everything is centered/unpressed... */
            for (i = 0; i < device->axes; i++)
                _glfwJoy[joy_index].Axis[i] = 0;

            for (i = 0; i < device->buttons; i++)
                _glfwJoy[joy_index].Button[i] = GLFW_RELEASE;

            for (i = 0; i < device->hats; i++)
                _glfwJoy[joy_index].Hat[i] = GLFW_HAT_CENTERED;
              //  XSDL_PrivateJoystickHat(joystick, i, SDL_HAT_CENTERED);
        }

        return;
    }

    element = device->firstAxis;
    i = 0;
    while (element) {
        value = HIDScaledCalibratedValue(device, element, -32768, 32767);
        _glfwJoy[joy_index].Axis[i] = value;
        //if (value != joystick->axes[i])
          //  XSDL_PrivateJoystickAxis(joystick, i, value);
        element = element->pNext;
        ++i;
    }

    element = device->firstButton;
    i = 0;
    while (element) {
        value = HIDGetElementValue(device, element);
        if (value > 1)          /* handle pressure-sensitive buttons */
            value = 1;
        _glfwJoy[joy_index].Button[i] = value ? GLFW_PRESS : GLFW_RELEASE;
        //if (value != joystick->buttons[i])
          //  XSDL_PrivateJoystickButton(joystick, i, value);
        element = element->pNext;
        ++i;
    }

#if 1
    element = device->firstHat;
    i = 0;
    while (element) {
        uint8_t pos = 0;



        int range = (element->max - element->min + 1);
        value = HIDGetElementValue(device, element) - element->min;
        if (range == 4)         /* 4 position hatswitch - scale up value */
            value *= 2;
        else if (range != 8)    /* Neither a 4 nor 8 positions - fall back to default position (centered) */
            value = -1;
        switch (value) {
        case 0:
            pos = GLFW_HAT_UP;
            break;
        case 1:
            pos = GLFW_HAT_RIGHTUP;
            break;
        case 2:
            pos = GLFW_HAT_RIGHT;
            break;
        case 3:
            pos = GLFW_HAT_RIGHTDOWN;
            break;
        case 4:
            pos = GLFW_HAT_DOWN;
            break;
        case 5:
            pos = GLFW_HAT_LEFTDOWN;
            break;
        case 6:
            pos = GLFW_HAT_LEFT;
            break;
        case 7:
            pos = GLFW_HAT_LEFTUP;
            break;
        default:
            /* Every other value is mapped to center. We do that because some
             * joysticks use 8 and some 15 for this value, and apparently
             * there are even more variants out there - so we try to be generous.
             */
            pos = GLFW_HAT_CENTERED;
            break;
        }
        if (pos != _glfwJoy[joy_index].Hat[i])
            _glfwJoy[joy_index].Hat[i] = pos;
        // if (pos != joystick->hats[i])
            // SDL_PrivateJoystickHat(joystick, i, pos);
        // printf("hat elem %p - %d - %d - %d [%s]\n", element, i, value, pos, hat_enum_to_str[pos]);

        element = element->pNext;
        ++i;
    }
#endif

    return;
}

int _glfwInitJoysticks( void )
{
    int i;
    // Start by saying that there are no sticks
    for( i = 0; i <= GLFW_JOYSTICK_LAST; ++ i )
    {
        _glfwJoy[ i ].Present = GL_FALSE;
        _glfwJoy[ i ].Device = 0;
    }

<<<<<<< HEAD
    int ret = XSDL_SYS_JoystickInit();
    if (ret == -1)
        return GL_FALSE;
    else
    {
        recDevice* device = gpDeviceList;
        int i = 0;
        while (device)
        {

            _glfwJoy[i].Present = GL_TRUE;
            _glfwJoy[i].Device = device;
            _glfwJoy[i].NumAxes = device->axes;
            _glfwJoy[i].Axis = malloc(sizeof(float) * device->axes);

            _glfwJoy[i].NumButtons = device->buttons;
            _glfwJoy[i].Button = malloc(sizeof(unsigned char) * device->buttons);

            _glfwJoy[i].NumHats = device->hats;
            _glfwJoy[i].Hat = malloc(sizeof(unsigned char) * device->hats);

            printf("%d: %s %s - hatcount: %ld\n", i, device->vendor, device->product, device->hats);

            i++;
            device = device->pNext;
        }

        return GL_TRUE;
    }
=======
    XSDL_SYS_JoystickInit();
    return GL_TRUE;
>>>>>>> e76e6ba6
}

int _glfwTerminateJoysticks()
{
    while (NULL != gpDeviceList)
        gpDeviceList = HIDDisposeDevice(&gpDeviceList, true);

    IOHIDManagerClose(gHidManager, kIOHIDOptionsTypeNone);

    int i;
    for( i = 0; i <= GLFW_JOYSTICK_LAST; ++ i )
    {
        if (_glfwJoy[i].Axis)
            free(_glfwJoy[i].Axis);

        if (_glfwJoy[i].Button)
            free(_glfwJoy[i].Button);

        if (_glfwJoy[i].Hat)
            free(_glfwJoy[i].Hat);

        _glfwJoy[i].Axis = 0;
        _glfwJoy[i].Button = 0;
        _glfwJoy[i].Hat = 0;
    }

    return GL_TRUE;
}

int _glfwPlatformGetJoystickParam( int joy, int param )
{
    if (param == GLFW_PRESENT)
    {
        if (joy < GLFW_JOYSTICK_LAST)
        {
            return _glfwJoy[ joy ].Present;
        }
        else
        {
            return GL_FALSE;
        }
    }
    else if (param == GLFW_AXES)
    {
        return _glfwJoy[ joy ].NumAxes;
    }
    else if (param == GLFW_BUTTONS)
    {
        return _glfwJoy[ joy ].NumButtons;
    }
    else if (param == GLFW_HATS)
    {
        return _glfwJoy[ joy ].NumHats;
    }
    else
    {
        return GL_FALSE;
    }
}

int _glfwPlatformGetJoystickPos( int joy, float *pos, int numaxes )
{

    int       i;

    // Is joystick present?
    if( !_glfwJoy[ joy ].Present )
    {
        return 0;
    }


    // Update joystick state
    if (joy <= GLFW_JOYSTICK_LAST)
    {
        XSDL_SYS_JoystickUpdate(joy);
    }

    // Does the joystick support less axes than requested?
    if( _glfwJoy[ joy ].NumAxes < numaxes )
    {
        numaxes = _glfwJoy[ joy ].NumAxes;
    }

    // Copy axis positions from internal state
    for( i = 0; i < numaxes; ++ i )
    {
        pos[ i ] = _glfwJoy[ joy ].Axis[ i ];
        pos[ i ] = (((pos[ i ] + 32768.0f) / 32767.5f) - 1.0f);
    }

    return numaxes;
}

int _glfwPlatformGetJoystickButtons( int joy, unsigned char *buttons, int numbuttons )
{
    int       i;

    // Is joystick present?
    if( !_glfwJoy[ joy ].Present )
    {
        return 0;
    }

    // Update joystick state
    if (joy <= GLFW_JOYSTICK_LAST)
    {
        XSDL_SYS_JoystickUpdate(joy);
    }

    // Does the joystick support less buttons than requested?
    if( _glfwJoy[ joy ].NumButtons < numbuttons )
    {
        numbuttons = _glfwJoy[ joy ].NumButtons;
    }

    // Copy button states from internal state
    for( i = 0; i < numbuttons; ++ i )
    {
        buttons[ i ] = _glfwJoy[ joy ].Button[ i ];
    }

    return numbuttons;
}

int _glfwPlatformGetJoystickHats( int joy, unsigned char *hats, int numhats )
{
    int       i;

    // Is joystick present?
    if( !_glfwJoy[ joy ].Present )
    {
        return 0;
    }

    // Update joystick state
    if (joy < XSDL_numjoysticks)
    {
        XSDL_SYS_JoystickUpdate(joy);
    }

    // Does the joystick support less hats than requested?
    if( _glfwJoy[ joy ].NumHats < numhats )
    {
        numhats = _glfwJoy[ joy ].NumHats;
    }

    // Copy button states from internal state
    for( i = 0; i < numhats; ++ i )
    {
        hats[ i ] = _glfwJoy[ joy ].Hat[ i ];
    }

    return numhats;
}

int _glfwPlatformGetJoystickDeviceId( int joy, char** device_id )
{
    // Is joystick present?
    if( !_glfwJoy[ joy ].Present )
    {
        return GL_FALSE;
    }
    else
    {
        recDevice* d = (recDevice*) _glfwJoy[ joy ].Device;
        *device_id = d->product;
        return GL_TRUE;
    }
}

int _glfwPlatformGetJoystickDeviceVendor( int joy, char** vendor_id )
{
    // Is joystick present?
    if( !_glfwJoy[ joy ].Present )
    {
        return GL_FALSE;
    }
    else
    {
        recDevice* d = (recDevice*) _glfwJoy[ joy ].Device;
        *vendor_id = d->vendor;
        return GL_TRUE;
    }
}

int _glfwPlatformGetJoystickGUID( int joy, char guid[33] )
{
    // Is joystick present?
    if( !_glfwJoy[ joy ].Present )
    {
        return GL_FALSE;
    }
    else
    {
        recDevice* d = (recDevice*) _glfwJoy[ joy ].Device;
        // *vendor_id = d->vendor;
        // TEMP debug
        // char guid[33];
        memset(guid, 0, sizeof(char) * 33);
        SDL_JoystickGetGUIDString(d->guid, guid);
        // printf("GUID1: %s\n", guid);

        // printf("GUID2: ");
        // for (uint8_t i = 0; i < 16; i++)
        // {
        //     printf("%02x", d->guid[i]);
        // }
        // printf("\n");
        return GL_TRUE;
    }
}<|MERGE_RESOLUTION|>--- conflicted
+++ resolved
@@ -853,6 +853,12 @@
 
             _glfwJoy[i].NumButtons = new_device->buttons;
             _glfwJoy[i].Button = malloc(sizeof(char) * new_device->buttons);
+
+            _glfwJoy[i].NumHats = new_device->hats;
+            _glfwJoy[i].Hat = malloc(sizeof(unsigned char) * new_device->hats);
+
+            printf("%d: %s %s - hatcount: %ld\n", i, new_device->vendor, new_device->product, new_device->hats);
+
             found = i;
             break;
         }
@@ -1120,40 +1126,8 @@
         _glfwJoy[ i ].Device = 0;
     }
 
-<<<<<<< HEAD
-    int ret = XSDL_SYS_JoystickInit();
-    if (ret == -1)
-        return GL_FALSE;
-    else
-    {
-        recDevice* device = gpDeviceList;
-        int i = 0;
-        while (device)
-        {
-
-            _glfwJoy[i].Present = GL_TRUE;
-            _glfwJoy[i].Device = device;
-            _glfwJoy[i].NumAxes = device->axes;
-            _glfwJoy[i].Axis = malloc(sizeof(float) * device->axes);
-
-            _glfwJoy[i].NumButtons = device->buttons;
-            _glfwJoy[i].Button = malloc(sizeof(unsigned char) * device->buttons);
-
-            _glfwJoy[i].NumHats = device->hats;
-            _glfwJoy[i].Hat = malloc(sizeof(unsigned char) * device->hats);
-
-            printf("%d: %s %s - hatcount: %ld\n", i, device->vendor, device->product, device->hats);
-
-            i++;
-            device = device->pNext;
-        }
-
-        return GL_TRUE;
-    }
-=======
     XSDL_SYS_JoystickInit();
     return GL_TRUE;
->>>>>>> e76e6ba6
 }
 
 int _glfwTerminateJoysticks()
