#ifndef GAMEOBJECT_H
#define GAMEOBJECT_H

#include <stdint.h>
#include <vectormath/cpp/vectormath_aos.h>

#include <dlib/easing.h>
#include <dlib/hash.h>
#include <dlib/message.h>
#include <dlib/transform.h>

#include <ddf/ddf.h>

#include <hid/hid.h>

#include <script/script.h>

#include <resource/resource.h>

namespace dmGameObject
{
    using namespace Vectormath::Aos;

    /// Instance handle
    typedef struct Instance* HInstance;

    /// Script handle
    typedef struct Script* HScript;

    /// Instance handle
    typedef struct ScriptInstance* HScriptInstance;

    /// Component register
    typedef struct Register* HRegister;

    /// Collection handle
    typedef struct Collection* HCollection;

    /// Properties handle
    typedef struct Properties* HProperties;

    /**
     * Result enum
     */
    enum Result
    {
        RESULT_OK = 0,                      //!< RESULT_OK
        RESULT_OUT_OF_RESOURCES = -1,       //!< RESULT_OUT_OF_RESOURCES
        RESULT_ALREADY_REGISTERED = -2,     //!< RESULT_ALREADY_REGISTERED
        RESULT_IDENTIFIER_IN_USE = -3,      //!< RESULT_IDENTIFIER_IN_USE
        RESULT_IDENTIFIER_ALREADY_SET = -4, //!< RESULT_IDENTIFIER_ALREADY_SET
        RESULT_COMPONENT_NOT_FOUND = -5,    //!< RESULT_COMPONENT_NOT_FOUND
        RESULT_MAXIMUM_HIEARCHICAL_DEPTH = -6, //!< RESULT_MAXIMUM_HIEARCHICAL_DEPTH
        RESULT_INVALID_OPERATION = -7,      //!< RESULT_INVALID_OPERATION
        RESULT_RESOURCE_TYPE_NOT_FOUND = -8,    //!< RESULT_COMPONENT_TYPE_NOT_FOUND
        RESULT_BUFFER_OVERFLOW = -9,        //!< RESULT_BUFFER_OVERFLOW
        RESULT_UNKNOWN_ERROR = -1000,       //!< RESULT_UNKNOWN_ERROR
    };

    /**
     * Create result enum
     */
    enum CreateResult
    {
        CREATE_RESULT_OK = 0,              //!< CREATE_RESULT_OK
        CREATE_RESULT_UNKNOWN_ERROR = -1000,//!< CREATE_RESULT_UNKNOWN_ERROR
    };

    /**
     * Create result enum
     */
    enum UpdateResult
    {
        UPDATE_RESULT_OK = 0,              //!< UPDATE_RESULT_OK
        UPDATE_RESULT_UNKNOWN_ERROR = -1000,//!< UPDATE_RESULT_UNKNOWN_ERROR
    };

    /**
     * Input result enum
     */
    enum InputResult
    {
        INPUT_RESULT_IGNORED = 0,           //!< INPUT_RESULT_IGNORED
        INPUT_RESULT_CONSUMED = 1,          //!< INPUT_RESULT_CONSUMED
        INPUT_RESULT_UNKNOWN_ERROR = -1000  //!< INPUT_RESULT_UNKNOWN_ERROR
    };

    enum PropertyResult
    {
        PROPERTY_RESULT_OK = 0,
        PROPERTY_RESULT_NOT_FOUND = -1,
        PROPERTY_RESULT_INVALID_FORMAT = -2,
        PROPERTY_RESULT_UNSUPPORTED_TYPE = -3,
        PROPERTY_RESULT_TYPE_MISMATCH = -4,
        PROPERTY_RESULT_COMP_NOT_FOUND = -5,
        PROPERTY_RESULT_INVALID_INSTANCE = -6,
        PROPERTY_RESULT_BUFFER_OVERFLOW = -7,
        PROPERTY_RESULT_UNSUPPORTED_VALUE = -8,
        PROPERTY_RESULT_UNSUPPORTED_OPERATION = -9
    };

    /**
     * Update context
     */
    struct UpdateContext
    {
        /// Time step
        float m_DT;
    };

    extern const dmhash_t UNNAMED_IDENTIFIER;

    /**
     * Container of input related information.
     */
    struct InputAction
    {
        InputAction();

        /// Action id, hashed action name
        dmhash_t m_ActionId;
        /// Value of the input [0,1]
        float m_Value;
        /// Cursor X coordinate, in virtual screen space
        float m_X;
        /// Cursor Y coordinate, in virtual screen space
        float m_Y;
        /// Cursor dx since last frame, in virtual screen space
        float m_DX;
        /// Cursor dy since last frame, in virtual screen space
        float m_DY;
        /// Cursor X coordinate, in screen space
        float m_ScreenX;
        /// Cursor Y coordinate, in screen space
        float m_ScreenY;
        /// Cursor dx since last frame, in screen space
        float m_ScreenDX;
        /// Cursor dy since last frame, in screen space
        float m_ScreenDY;
        float m_AccX, m_AccY, m_AccZ;
        /// Touch data
        dmHID::Touch m_Touch[dmHID::MAX_TOUCH_COUNT];
        /// Number of m_Touch
        int32_t  m_TouchCount;
        char     m_Text[dmHID::MAX_CHAR_COUNT];
        uint32_t m_TextCount;
        /// If the input was 0 last update
        uint16_t m_Pressed : 1;
        /// If the input turned from above 0 to 0 this update
        uint16_t m_Released : 1;
        /// If the input was held enough for the value to be repeated this update
        uint16_t m_Repeated : 1;
        /// If the position fields (m_X, m_Y, m_DX, m_DY) were set and valid to read
        uint16_t m_PositionSet : 1;
        uint16_t m_AccelerationSet : 1;
    };

    /**
     * Supported property types.
     */
    enum PropertyType
    {
        // NOTE These must match the values in gameobject_ddf.proto
        PROPERTY_TYPE_NUMBER = 0,
        PROPERTY_TYPE_HASH = 1,
        PROPERTY_TYPE_URL = 2,
        PROPERTY_TYPE_VECTOR3 = 3,
        PROPERTY_TYPE_VECTOR4 = 4,
        PROPERTY_TYPE_QUAT = 5,
        PROPERTY_TYPE_BOOLEAN = 6,
        PROPERTY_TYPE_COUNT
    };

    struct PropertyVar
    {
        PropertyVar();
        PropertyVar(float v);
        PropertyVar(double v);
        PropertyVar(dmhash_t v);
        PropertyVar(const dmMessage::URL& v);
        PropertyVar(Vectormath::Aos::Vector3 v);
        PropertyVar(Vectormath::Aos::Vector4 v);
        PropertyVar(Vectormath::Aos::Quat v);
        PropertyVar(bool v);

        PropertyType m_Type;
        union
        {
            double m_Number;
            dmhash_t m_Hash;
            // NOTE: We can't store an URL as is due to constructor
            char  m_URL[sizeof(dmMessage::URL)];
            float m_V4[4];
            bool m_Bool;
        };
    };

    typedef PropertyResult (*GetPropertyCallback)(const HProperties properties, uintptr_t user_data, dmhash_t id, PropertyVar& out_var);
    typedef void (*FreeUserDataCallback)(uintptr_t user_data);

    struct PropertySet
    {
        PropertySet();

        GetPropertyCallback m_GetPropertyCallback;
        FreeUserDataCallback m_FreeUserDataCallback;
        uintptr_t m_UserData;
    };

    /**
     * Description of a property.
     *
     * If the property is externally mutable, m_ValuePtr points to the value and its length is m_ElementCount.
     * m_Variant always reflects the value.
     */
    struct PropertyDesc
    {
        PropertyDesc();

        /// For composite properties (float arrays), these ids name each element
        dmhash_t m_ElementIds[4];
        /// Variant holding the value
        PropertyVar m_Variant;
        /// Pointer to the value, only set for mutable values. The actual data type is described by the variant.
        float* m_ValuePtr;
        /// Determines whether we are permitted to write to this property.
        bool m_ReadOnly;
    };

    /**
     * Parameters to ComponentNewWorld callback.
     */
    struct ComponentNewWorldParams
    {
        /// Context for the component type
        void* m_Context;
        /// Out-parameter of the pointer in which to store the created world
        void** m_World;
    };

    /**
     * Component world create function
     * @param params Input parameters
     * @return CREATE_RESULT_OK on success
     */
    typedef CreateResult (*ComponentNewWorld)(const ComponentNewWorldParams& params);

    /**
     * Parameters to ComponentDeleteWorld callback.
     */
    struct ComponentDeleteWorldParams
    {
        /// Context for the component type
        void* m_Context;
        /// The pointer to the world to destroy
        void* m_World;
    };

    /**
     * Component world destroy function
     * @param params Input parameters
     * @param world The pointer to the world to destroy
     * @return CREATE_RESULT_OK on success
     */
    typedef CreateResult (*ComponentDeleteWorld)(const ComponentDeleteWorldParams& params);

    /**
     * Parameters to ComponentCreate callback.
     */
    struct ComponentCreateParams
    {
        /// Collection handle
        HCollection m_Collection;
        /// Game object instance
        HInstance m_Instance;
        /// Local component position
        Point3    m_Position;
        /// Local component rotation
        Quat      m_Rotation;
        PropertySet m_PropertySet;
        /// Component resource
        void* m_Resource;
        /// Component world, as created in the ComponentNewWorld callback
        void* m_World;
        /// User context
        void* m_Context;
        /// User data storage pointer
        uintptr_t* m_UserData;
        /// Index of the component being created
        uint8_t m_ComponentIndex;
    };

    /**
     * Component create function. Should allocate all necessary resources for the component.
     * The game object instance is guaranteed to have its id, scene hierarchy and transform data updated when this is called.
     * @param params Input parameters
     * @return CREATE_RESULT_OK on success
     */
    typedef CreateResult (*ComponentCreate)(const ComponentCreateParams& params);

    /**
     * Parameters to ComponentDestroy callback.
     */
    struct ComponentDestroyParams
    {
        /// Collection handle
        HCollection m_Collection;
        /// Game object instance
        HInstance m_Instance;
        /// Component world
        void* m_World;
        /// User context
        void* m_Context;
        /// User data storage pointer
        uintptr_t* m_UserData;
    };

    /**
     * Component destroy function. Should deallocate all necessary resources.
     * @param params Input parameters
     * @return CREATE_RESULT_OK on success
     */
    typedef CreateResult (*ComponentDestroy)(const ComponentDestroyParams& params);

    /**
     * Parameters to ComponentInit callback.
     */
    struct ComponentInitParams
    {
        /// Collection handle
        HCollection m_Collection;
        /// Game object instance
        HInstance m_Instance;
        /// Component world
        void* m_World;
        /// User context
        void* m_Context;
        /// User data storage pointer
        uintptr_t* m_UserData;
    };

    /**
     * Component init function. Should set the components initial state as it is called when the component is enabled.
     * @param params Input parameters
     * @return CREATE_RESULT_OK on success
     */
    typedef CreateResult (*ComponentInit)(const ComponentInitParams& params);

    /**
     * Parameters to ComponentFinal callback.
     */
    struct ComponentFinalParams
    {
        /// Collection handle
        HCollection m_Collection;
        /// Game object instance
        HInstance m_Instance;
        /// Component world
        void* m_World;
        /// User context
        void* m_Context;
        /// User data storage pointer
        uintptr_t* m_UserData;
    };

    /**
     * Component finalize function. Should clean up as it is called when the component is disabled.
     * @param params Input parameters
     * @return CREATE_RESULT_OK on success
     */
    typedef CreateResult (*ComponentFinal)(const ComponentFinalParams& params);

    /**
     * Parameters to ComponentAddToUpdate callback.
     */
    struct ComponentAddToUpdateParams
    {
        /// Collection handle
        HCollection m_Collection;
        /// Game object instance
        HInstance m_Instance;
        /// Component world
        void* m_World;
        /// User context
        void* m_Context;
        /// User data storage pointer
        uintptr_t* m_UserData;
    };

    /**
     * Component add to update function. Only components called with this function should be included in the update passes.
     * @param params Input parameters
     * @return CREATE_RESULT_OK on success
     */
    typedef CreateResult (*ComponentAddToUpdate)(const ComponentAddToUpdateParams& params);

    /**
     * Parameters to ComponentsUpdate callback.
     */
    struct ComponentsUpdateParams
    {
        /// Collection handle
        HCollection m_Collection;
        /// Update context
        const UpdateContext* m_UpdateContext;
        /// Component world
        void* m_World;
        /// User context
        void* m_Context;
    };

    /**
     * Component update function. Updates all component of this type for all game objects
     * @param params Input parameters
     * @return UPDATE_RESULT_OK on success
     */
    typedef UpdateResult (*ComponentsUpdate)(const ComponentsUpdateParams& params);

    /**
     * Parameters for ComponentsPostUpdate callback.
     */
    struct ComponentsPostUpdateParams
    {
        /// Collection handle
        HCollection m_Collection;
        /// Component world
        void* m_World;
        /// User context
        void* m_Context;
    };

    /**
     * Component post update function. The component state should never be modified in this function.
     * @param params Input parameters
     * @return UPDATE_RESULT_OK on success
     */
    typedef UpdateResult (*ComponentsPostUpdate)(const ComponentsPostUpdateParams& params);

    /**
     * Parameters to ComponentOnMessage callback.
     */
    struct ComponentOnMessageParams
    {
        /// Instance handle
        HInstance m_Instance;
        /// World
        void* m_World;
        /// User context
        void* m_Context;
        /// User data storage pointer
        uintptr_t* m_UserData;
        /// Message
        dmMessage::Message* m_Message;
    };

    /**
     * Component on-message function. Called when message is sent to this component
     * @param params Input parameters
     * @return UPDATE_RESULT_OK on success
     */
    typedef UpdateResult (*ComponentOnMessage)(const ComponentOnMessageParams& params);

    /**
     * Parameters to ComponentOnInput callback.
     */
    struct ComponentOnInputParams
    {
        /// Instance handle
        HInstance m_Instance;
        /// Information about the input that occurred (note that input being released is also treated as input)
        const InputAction* m_InputAction;
        /// User context
        void* m_Context;
        /// User data storage pointer
        uintptr_t* m_UserData;
    };

    /**
     * Component on-input function. Called when input is sent to this component
     * @param params Input parameters
     * @return How the component handled the input
     */
    typedef InputResult (*ComponentOnInput)(const ComponentOnInputParams& params);

    /**
     * Parameters to ComponentOnReload callback.
     */
    struct ComponentOnReloadParams
    {
        /// Instance handle
        HInstance m_Instance;
        /// Resource that was reloaded
        void* m_Resource;
        /// Component world
        void* m_World;
        /// User context
        void* m_Context;
        /// User data storage pointer
        uintptr_t* m_UserData;
    };

    /**
     * Called when the resource the component is based on has been reloaded.
     * @param params Input parameters
     */
    typedef void (*ComponentOnReload)(const ComponentOnReloadParams& params);

    /**
     * Parameters to ComponentSetProperties callback.
     */
    struct ComponentSetPropertiesParams
    {
        /// Instance handle
        HInstance m_Instance;
        /// Property set to use
        PropertySet m_PropertySet;
        /// User data storage pointer
        uintptr_t* m_UserData;
    };

    /**
     * Set a property set for the component.
     */
    typedef PropertyResult (*ComponentSetProperties)(const ComponentSetPropertiesParams& params);

    /**
     * Parameters to ComponentGetProperty callback.
     */
    struct ComponentGetPropertyParams
    {
        /// Context for the component type
        void* m_Context;
        /// Component world
        void* m_World;
        /// Game object instance
        HInstance m_Instance;
        /// Id of the property
        dmhash_t m_PropertyId;
        /// User data storage pointer
        uintptr_t* m_UserData;
    };

    /**
     * Callback for retrieving a property value of the component.
     */
    typedef PropertyResult (*ComponentGetProperty)(const ComponentGetPropertyParams& params, PropertyDesc& out_value);

    /**
     * Parameters to ComponentSetProperty callback.
     */
    struct ComponentSetPropertyParams
    {
        /// Context for the component type
        void* m_Context;
        /// Component world
        void* m_World;
        /// Game object instance
        HInstance m_Instance;
        /// Id of the property
        dmhash_t m_PropertyId;
        /// User data storage pointer
        uintptr_t* m_UserData;
        /// New value of the property
        PropertyVar m_Value;
    };

    /**
     * Callback for setting a property value of the component.
     */
    typedef PropertyResult (*ComponentSetProperty)(const ComponentSetPropertyParams& params);

    /**
     * Collection of component registration data.
     */
    struct ComponentType
    {
        ComponentType();

        uint32_t                m_ResourceType;
        const char*             m_Name;
        void*                   m_Context;
        ComponentNewWorld       m_NewWorldFunction;
        ComponentDeleteWorld    m_DeleteWorldFunction;
        ComponentCreate         m_CreateFunction;
        ComponentDestroy        m_DestroyFunction;
        ComponentInit           m_InitFunction;
        ComponentFinal          m_FinalFunction;
        ComponentAddToUpdate    m_AddToUpdateFunction;
        ComponentsUpdate        m_UpdateFunction;
        ComponentsPostUpdate    m_PostUpdateFunction;
        ComponentOnMessage      m_OnMessageFunction;
        ComponentOnInput        m_OnInputFunction;
        ComponentOnReload       m_OnReloadFunction;
        ComponentSetProperties  m_SetPropertiesFunction;
        ComponentGetProperty    m_GetPropertyFunction;
        ComponentSetProperty    m_SetPropertyFunction;
        uint32_t                m_InstanceHasUserData : 1;
        uint32_t                m_Reserved : 31;
        uint16_t                m_UpdateOrderPrio;
    };

    /**
     * Initialize system
     * @param context Script context
     */
    void Initialize(dmScript::HContext context);

    /**
     * Create a new component type register
     * @return Register handle
     */
    HRegister NewRegister();

    /**
     * Delete a component type register
     * @param regist Register to delete
     */
    void DeleteRegister(HRegister regist);

    /**
     * Creates a new gameobject collection
     * @param name Collection name, which must be unique and follow the same naming as for sockets
     * @param factory Resource factory. Must be valid during the life-time of the collection
     * @param regist Register
     * @param max_instances Max instances in this collection
     * @return HCollection
     */
    HCollection NewCollection(const char* name, dmResource::HFactory factory, HRegister regist, uint32_t max_instances);

    /**
     * Deletes a gameobject collection
     * @param collection
     */
    void DeleteCollection(HCollection collection);

    /**
     * Retrieve the world in the collection connected to the supplied component
     * @param collection Collection handle
     * @param component_index index of the component for which the world is to be retrieved
     * @return a pointer to the world, 0x0 if not found
     */
    void* GetWorld(HCollection collection, uint32_t component_index);

    /**
     * Register a new component type
     * @param regist Gameobject register
     * @param type Collection of component type registration data
     * @return RESULT_OK on success
     */
    Result RegisterComponentType(HRegister regist, const ComponentType& type);

    /**
     * Retrieves a registered component type given its resource type.
     * @param regist Game object register
     * @param resource_type The resource type of the component type
     * @param out_component_index Optional component index out argument, 0x0 is accepted
     * @return the registered component type or 0x0 if not found
     */
    ComponentType* FindComponentType(HRegister regist, uint32_t resource_type, uint32_t* out_component_index);

    /**
     * Set update order priority. Zero is highest priority.
     * @param regist Register
     * @param resource_type Resource type
     * @param prio Priority
     * @return RESULT_OK on success
     */
    Result SetUpdateOrderPrio(HRegister regist, uint32_t resource_type, uint16_t prio);

    /**
     * Sort component types according to update order priority.
     * @param regist Register
     */
    void SortComponentTypes(HRegister regist);

    /**
     * Create a new gameobject instance
     * @note Calling this function during update is not permitted. Use #Spawn instead for deferred creation
     * @param collection Gameobject collection
     * @param prototype_name Prototype file name
     * @return New gameobject instance. NULL if any error occured
     */
    HInstance New(HCollection collection, const char* prototype_name);

    /**
     * Generate a unique (collection-scope) instance id that can be used for the Spawn() function.
     * This is thread-safe.
     * @param collection Collection in which the id is unique
     */
    dmhash_t GenerateUniqueInstanceId(HCollection collection);

    /**
     * Spawns a new gameobject instance. The actual creation is performed after the update is completed.
     * @param collection Gameobject collection
     * @param prototype_name Prototype file name
     * @param id Id of the spawned instance
     * @param property_buffer Buffer with serialized properties
     * @param property_buffer_size Size of property buffer
     * @param position Position of the spawed object
     * @param rotation Rotation of the spawned object
     * @param scale Scale of the spawned object
     * return the spawned instance, 0 at failure
     */
    HInstance Spawn(HCollection collection, const char* prototype_name, dmhash_t id, uint8_t* property_buffer, uint32_t property_buffer_size, const Point3& position, const Quat& rotation, float scale);

    /**
     * Delete gameobject instance
     * @param collection Gameobject collection
     * @param instance Gameobject instance
     */
    void Delete(HCollection collection, HInstance instance);

    /**
     * Delete all gameobject instances in the collection
     * @param collection Gameobject collection
     */
    void DeleteAll(HCollection collection);

    /**
     * Set instance identifier. Must be unique within the collection.
     * @param collection Collection
     * @param instance Instance
     * @param identifier Identifier
     * @return RESULT_OK on success
     */
    Result SetIdentifier(HCollection collection, HInstance instance, const char* identifier);

    /**
     * Set instance identifier. Must be unique within the collection.
     * @param collection Collection
     * @param instance Instance
     * @param identifier Identifier
     * @return RESULT_OK on success
     */
    Result SetIdentifier(HCollection collection, HInstance instance, dmhash_t identifier);

    /**
     * Get instance identifier
     * @param instance Instance
     * @return Identifier. dmGameObject::UNNAMED_IDENTIFIER if not set.
     */
    dmhash_t GetIdentifier(HInstance instance);

    /**
     * Get absolute identifier relative to #instance. The returned identifier is the
     * representation of the qualified name, i.e. the path from root-collection to the sub-collection which the #instance belongs to.
     * Example: if #instance is part of a sub-collection in the root-collection named "sub" and id == "a" the returned identifier represents the path "sub.a"
     * @param instance Instance to absolute identifier to
     * @param id Identifier relative to #instance
     * @param id_size Lenght of the id
     * @return Absolute identifier
     */
    dmhash_t GetAbsoluteIdentifier(HInstance instance, const char* id, uint32_t id_size);

    /**
     * Get instance from identifier
     * @param collection Collection
     * @param identifier Identifier
     * @return Instance. NULL if instance isn't found.
     */
    HInstance GetInstanceFromIdentifier(HCollection collection, dmhash_t identifier);

    /**
     * Get component user data from lua-argument. This function is typically used from lua-bindings
     * and can only be used from protected lua-calls as luaL_error might be invoked
     * @param L lua-state
     * @param index index to argument
     * @param collection in which to search
     * @param component_ext when specified, the call will fail if the found component does not have the specified extension
     * @param user_data will be overwritten component user-data output if available
     * @param url will be overwritten with a URL to the component when specified
     * @param world world associated when specified
     */
<<<<<<< HEAD
    void GetComponentUserDataFromLua(lua_State* L, int index, HCollection collection, const char* component_ext, uintptr_t* out_user_data, dmMessage::URL* out_url);
=======
    void GetComponentUserDataFromLua(lua_State* L, int index, const char* component_ext, uintptr_t* out_user_data, dmMessage::URL* out_url, void** world);
>>>>>>> e303d944

    /**
     * Get current game object instance from the lua state, if any.
     * The lua state has an instance while the script callbacks are being run on the state.
     * @param L lua-state
     * @return current game object instance
     */
    HInstance GetInstanceFromLua(lua_State* L);

    /**
     * Get component index from component identifier. This function has complexity O(n), where n is the number of components of the instance.
     * @param instance Instance
     * @param component_id Component id
     * @param component_index Component index as out-argument
     * @return RESULT_OK if the comopnent was found
     */
    Result GetComponentIndex(HInstance instance, dmhash_t component_id, uint8_t* component_index);

    /**
     * Get component id from component index.
     * @param instance Instance
     * @param component_index Component index
     * @param component_id Component id as out-argument
     * @return RESULT_OK if the comopnent was found
     */
    Result GetComponentId(HInstance instance, uint8_t component_index, dmhash_t* component_id);

    /**
     * Returns whether the scale of the supplied instance should be applied along Z or not.
     * @param instance Instance
     * @return if the scale should be applied along Z
     */
    bool ScaleAlongZ(HInstance instance);

    /**
     * Set whether the instance should inherit the scale from its parent or not.
     * @param instance Instance
     * @param inherit_scale true if the instance should inherit scale
     */
    void SetInheritScale(HInstance instance, bool inherit_scale);

    /**
     * Set whether the instance should be flagged as a bone.
     * Instances flagged as bones can have their transforms updated in a batch through SetBoneTransforms.
     * Used for animated skeletons.
     * @param instance Instance
     * @param bone true if the instance is a bone
     */
    void SetBone(HInstance instance, bool bone);

    /**
     * Set the local transforms recursively of all instances flagged as bones under the given parent instance.
     * The order of the transforms is depth-first.
     * @param parent Parent instance of the hierarchy to set
     * @param transforms Array of transforms to set depth-first for the bone instances
     * @param transform_count Size of the transforms array
     * @return Number of instances found
     */
    uint32_t SetBoneTransforms(HInstance parent, dmTransform::Transform* transforms, uint32_t transform_count);

    /**
     * Recursively delete all instances flagged as bones under the given parent instance.
     * The order of deletion is depth-first, so that the children are deleted before the parents.
     * @param parent Parent instance of the hierarchy to set
     */
    void DeleteBones(HInstance parent);

    /**
     * Initializes all game object instances in the supplied collection.
     * @param collection Game object collection
     */
    bool Init(HCollection collection);

    /**
     * Finalizes all game object instances in the supplied collection.
     * @param collection Game object collection
     */
    bool Final(HCollection collection);

    /**
     * Update all gameobjects and its components and dispatches all message to script.
     * The order is to update each component type, one at a time, of the collection each iteration.
     * @param collection Game object collection to be updated
     * @param update_context Update contexts
     * @return True on success
     */
    bool Update(HCollection collection, const UpdateContext* update_context);

    /**
     * Performs clean up of the collection after update, such as deleting all instances scheduled for delete.
     * @param collection Game object collection
     * @return True on success
     */
    bool PostUpdate(HCollection collection);

    /**
     * Performs clean up of the register after update, such as deleting all collections scheduled for delete.
     * @param reg Game object register
     * @return True on success
     */
    bool PostUpdate(HRegister reg);

    /**
     * Dispatches input actions to the input focus stacks in the supplied game object collection.
     * @param collection Game object collection
     * @param input_actions Array of input actions to dispatch
     * @param input_action_count Number of input actions
     */
    UpdateResult DispatchInput(HCollection collection, InputAction* input_actions, uint32_t input_action_count);

    void AcquireInputFocus(HCollection collection, HInstance instance);
    void ReleaseInputFocus(HCollection collection, HInstance instance);

    /**
     * Retrieve a collection from the specified instance
     * @param instance Game object instance
     * @return The collection the specified instance belongs to
     */
    HCollection GetCollection(HInstance instance);

    /**
     * Retrieve a factory from the specified collection
     * @param collection Game object collection
     * @return The resource factory bound to the specified collection
     */
    dmResource::HFactory GetFactory(HCollection collection);

    /**
     * Retrieve a register from the specified collection
     * @param collection Game object collection
     * @return The register bound to the specified collection
     */
    HRegister GetRegister(HCollection collection);

    /**
     * Retrieve the message socket for the specified collection.
     * @param collection Collection handle
     * @return The message socket of the specified collection
     */
    dmMessage::HSocket GetMessageSocket(HCollection collection);

    /**
     * Retrieve the frame message socket for the specified collection.
     * @param collection Collection handle
     * @return The frame message socket of the specified collection
     */
    dmMessage::HSocket GetFrameMessageSocket(HCollection collection);

    /**
     * Set gameobject instance position
     * @param instance Gameobject instance
     * @param position New Position
     */
    void SetPosition(HInstance instance, Point3 position);

    /**
     * Get gameobject instance position
     * @param instance Gameobject instance
     * @return Position
     */
    Point3 GetPosition(HInstance instance);

    /**
     * Set gameobject instance rotation
     * @param instance Gameobject instance
     * @param position New Position
     */
    void SetRotation(HInstance instance, Quat rotation);

    /**
     * Get gameobject instance rotation
     * @param instance Gameobject instance
     * @return Position
     */
    Quat GetRotation(HInstance instance);

    /**
     * Set gameobject instance uniform scale
     * @param instance Gameobject instance
     * @param scale New uniform scale
     */
    void SetScale(HInstance instance, float scale);

    /**
     * Set gameobject instance non-uniform scale
     * @param instance Gameobject instance
     * @param scale New uniform scale
     */
    void SetScale(HInstance instance, Vector3 scale);

    /**
     * Get gameobject instance uniform scale
     * @param instance Gameobject instance
     * @return Uniform scale
     */
    float GetScale(HInstance instance);

    /**
     * Get gameobject instance world position
     * @param instance Gameobject instance
     * @return World position
     */
    Point3 GetWorldPosition(HInstance instance);

    /**
     * Get gameobject instance world rotation
     * @param instance Gameobject instance
     * @return World rotation
     */
    Quat GetWorldRotation(HInstance instance);

    /**
     * Get game object instance world transform
     * @param instance Game object instance
     * @return World uniform scale
     */
    float GetWorldScale(HInstance instance);

    /**
     * Get game object instance world uniform scale
     * @param instance Game object instance
     * @return World uniform scale
     */
    const dmTransform::Transform& GetWorldTransform(HInstance instance);

    /**
     * Set parent instance to child
     * @note Instances must belong to the same collection
     * @param child Child instance
     * @param parent Parent instance. If 0, the child will be detached from its current parent, if any.
     * @return RESULT_OK on success. RESULT_MAXIMUM_HIEARCHICAL_DEPTH if parent at maximal level
     */
    Result SetParent(HInstance child, HInstance parent);

    /**
     * Get parent instance if exists
     * @param instance Gameobject instance
     * @return Parent instance. NULL if passed instance is rooted
     */
    HInstance GetParent(HInstance instance);

    /**
     * Get instance hierarchical depth
     * @param instance Gameobject instance
     * @return Hierarchical depth
     */
    uint32_t GetDepth(HInstance instance);

    /**
     * Get child count
     * @note O(n) operation. Should only be used for debugging purposes.
     * @param instance Gameobject instance
     * @return Child count
     */
    uint32_t GetChildCount(HInstance instance);

    /**
     * Test if "child" is a direct parent of "parent"
     * @param child Child Gamebject
     * @param parent Parent Gameobject
     * @return True if child of
     */
    bool IsChildOf(HInstance child, HInstance parent);

    /**
     * Retrieve a property from a component.
     * @param instance Instance of the game object
     * @param component_id Id of the component
     * @param property_id Id of the property
     * @param out_value Description of the retrieved property value
     * @return PROPERTY_RESULT_OK if the out-parameters were written
     */
    PropertyResult GetProperty(HInstance instance, dmhash_t component_id, dmhash_t property_id, PropertyDesc& out_value);

    /**
     * Sets the value of a property.
     * @param instance Instance of the game object
     * @param component_id Id of the component
     * @param property_id Id of the property
     * @param var Value and type of the property
     * @param finished If the animation finished or not
     * @param userdata1 User specified data
     * @param userdata2 User specified data
     * @return PROPERTY_RESULT_OK if the value could be set
     */
    PropertyResult SetProperty(HInstance instance, dmhash_t component_id, dmhash_t property_id, const PropertyVar& value);

    typedef void (*AnimationStopped)(dmGameObject::HInstance instance, dmhash_t component_id, dmhash_t property_id,
                                        bool finished, void* userdata1, void* userdata2);

    enum Playback
    {
        PLAYBACK_NONE          = 0,
        PLAYBACK_ONCE_FORWARD  = 1,
        PLAYBACK_ONCE_BACKWARD = 2,
        PLAYBACK_ONCE_PINGPONG = 3,
        PLAYBACK_LOOP_FORWARD  = 4,
        PLAYBACK_LOOP_BACKWARD = 5,
        PLAYBACK_LOOP_PINGPONG = 6,
        PLAYBACK_COUNT = 7,
    };

    PropertyResult Animate(HCollection collection, HInstance instance, dmhash_t component_id,
                     dmhash_t property_id,
                     Playback playback,
                     const PropertyVar& to,
                     dmEasing::Type easing,
                     float duration,
                     float delay,
                     AnimationStopped animation_stopped,
                     void* userdata1, void* userdata2);

    PropertyResult CancelAnimations(HCollection collection, HInstance instance, dmhash_t component_id,
                     dmhash_t property_id);
    /**
     * Cancel all animations belonging to the specified instance.
     * @param collection Collection the instance belongs to
     * @param instance Instance for which to cancel all animations
     */
    void CancelAnimations(HCollection collection, HInstance instance);

    /**
     * Cancel animation callbacks installed during callbacks to Animate
     * @param userdata1 corresponds to the userdata1 parameter passed to Animate.
     */
    void CancelAnimationCallbacks(HCollection collection, void* userdata1);

    struct ModuleContext
    {
        dmArray<dmScript::HContext> m_ScriptContexts;
    };

    /**
     * Register all resource types in resource factory
     * @param factory Resource factory
     * @param regist Register
     * @param script_context Script context
     * @param module_context Module context, must be persistent throughout the application
     * @return dmResource::Result
     */
    dmResource::Result RegisterResourceTypes(dmResource::HFactory factory, HRegister regist, dmScript::HContext script_context, ModuleContext* module_context);

    /**
     * Register all component types in collection
     * @param factory Resource factory
     * @param regist Register
     * @param script_context Script context
     * @return Result
     */
    Result RegisterComponentTypes(dmResource::HFactory factory, HRegister regist, dmScript::HContext script_context);

}

#endif // GAMEOBJECT_H<|MERGE_RESOLUTION|>--- conflicted
+++ resolved
@@ -771,11 +771,7 @@
      * @param url will be overwritten with a URL to the component when specified
      * @param world world associated when specified
      */
-<<<<<<< HEAD
-    void GetComponentUserDataFromLua(lua_State* L, int index, HCollection collection, const char* component_ext, uintptr_t* out_user_data, dmMessage::URL* out_url);
-=======
-    void GetComponentUserDataFromLua(lua_State* L, int index, const char* component_ext, uintptr_t* out_user_data, dmMessage::URL* out_url, void** world);
->>>>>>> e303d944
+    void GetComponentUserDataFromLua(lua_State* L, int index, HCollection collection, const char* component_ext, uintptr_t* out_user_data, dmMessage::URL* out_url, void** world);
 
     /**
      * Get current game object instance from the lua state, if any.
