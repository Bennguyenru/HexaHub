--- conflicted
+++ resolved
@@ -1099,16 +1099,6 @@
     dmMessage::HSocket GetFrameMessageSocket(HCollection collection);
 
     /**
-<<<<<<< HEAD
-     * Retrieve the rig context for the specified collection.
-     * @param collection Collection handle
-     * @return The rig context of the specified collection
-     */
-    dmRig::HRigContext GetRigContext(HCollection collection);
-
-    /**
-=======
->>>>>>> d3c809ce
      * Returns whether the scale of the instances in a collection should be applied along Z or not.
      * @param collection Collection
      * @return if the scale should be applied along Z
