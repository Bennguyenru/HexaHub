--- conflicted
+++ resolved
@@ -73,7 +73,7 @@
         dmGameObject::Initialize(m_Register, m_ScriptContext);
         m_ModuleContext.m_ScriptContexts.SetCapacity(1);
         m_ModuleContext.m_ScriptContexts.Push(m_ScriptContext);
-<<<<<<< HEAD
+
         m_Contexts.SetCapacity(7,16);
         m_Contexts.Put(dmHashString64("goc"), m_Register);
         m_Contexts.Put(dmHashString64("collectionc"), m_Register);
@@ -81,16 +81,13 @@
         m_Contexts.Put(dmHashString64("luac"), &m_ModuleContext);
         dmResource::RegisterTypes(m_Factory, &m_Contexts);
 
-        dmGameObject::RegisterComponentTypes(m_Factory, m_Register, m_ScriptContext);
-=======
-        dmGameObject::RegisterResourceTypes(m_Factory, m_Register, m_ScriptContext, &m_ModuleContext);
         dmGameObject::ComponentTypeCreateCtx component_create_ctx = {};
         component_create_ctx.m_Script = m_ScriptContext;
         component_create_ctx.m_Register = m_Register;
         component_create_ctx.m_Factory = m_Factory;
         dmGameObject::CreateRegisteredComponentTypes(&component_create_ctx);
         dmGameObject::SortComponentTypes(m_Register);
->>>>>>> 68e89059
+
         dmMessage::Result result = dmMessage::NewSocket("@system", &m_Socket);
         assert(result == dmMessage::RESULT_OK);
 
