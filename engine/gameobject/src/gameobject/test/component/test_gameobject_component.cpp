// Copyright 2020 The Defold Foundation
// Licensed under the Defold License version 1.0 (the "License"); you may not use
// this file except in compliance with the License.
//
// You may obtain a copy of the License, together with FAQs at
// https://www.defold.com/license
//
// Unless required by applicable law or agreed to in writing, software distributed
// under the License is distributed on an "AS IS" BASIS, WITHOUT WARRANTIES OR
// CONDITIONS OF ANY KIND, either express or implied. See the License for the
// specific language governing permissions and limitations under the License.

#define JC_TEST_IMPLEMENTATION
#include <jc_test/jc_test.h>

#include <map>

#include <dlib/dstrings.h>
#include <dlib/hash.h>

#include <resource/resource.h>

#include "../gameobject.h"
#include "../gameobject_private.h"

#include "gameobject/test/component/test_gameobject_component_ddf.h"

class ComponentTest : public jc_test_base_class
{
protected:
    virtual void SetUp()
    {
        m_UpdateCount = 0;
        m_UpdateContext.m_DT = 1.0f / 60.0f;

        dmResource::NewFactoryParams params;
        params.m_MaxResources = 16;
        params.m_Flags = RESOURCE_FACTORY_FLAGS_EMPTY;
        m_Factory = dmResource::NewFactory(&params, "build/default/src/gameobject/test/component");
        m_ScriptContext = dmScript::NewContext(0, 0, true);
        dmScript::Initialize(m_ScriptContext);
        m_Register = dmGameObject::NewRegister();
        dmGameObject::Initialize(m_Register, m_ScriptContext);
<<<<<<< HEAD
        m_Contexts.SetCapacity(7,16);
        m_Contexts.Put(dmHashString64("goc"), m_Register);
        m_Contexts.Put(dmHashString64("collectionc"), m_Register);
        m_Contexts.Put(dmHashString64("scriptc"), m_ScriptContext);
        m_Contexts.Put(dmHashString64("luac"), &m_ModuleContext);
        dmResource::RegisterTypes(m_Factory, &m_Contexts);

        dmGameObject::RegisterComponentTypes(m_Factory, m_Register, m_ScriptContext);
=======
        dmGameObject::RegisterResourceTypes(m_Factory, m_Register, m_ScriptContext, &m_ModuleContext);
        dmGameObject::ComponentTypeCreateCtx component_create_ctx = {};
        component_create_ctx.m_Script = m_ScriptContext;
        component_create_ctx.m_Register = m_Register;
        component_create_ctx.m_Factory = m_Factory;
        dmGameObject::CreateRegisteredComponentTypes(&component_create_ctx);
        dmGameObject::SortComponentTypes(m_Register);
>>>>>>> 68e89059
        m_Collection = dmGameObject::NewCollection("collection", m_Factory, m_Register, 1024);

        // Register dummy physical resource type
        dmResource::Result e;
        e = dmResource::RegisterType(m_Factory, "a", this, 0, ACreate, 0, ADestroy, 0);
        ASSERT_EQ(dmResource::RESULT_OK, e);
        e = dmResource::RegisterType(m_Factory, "b", this, 0, BCreate, 0, BDestroy, 0);
        ASSERT_EQ(dmResource::RESULT_OK, e);
        e = dmResource::RegisterType(m_Factory, "c", this, 0, CCreate, 0, CDestroy, 0);
        ASSERT_EQ(dmResource::RESULT_OK, e);

        dmResource::ResourceType resource_type;
        dmGameObject::Result result;

        // A has component_user_data
        e = dmResource::GetTypeFromExtension(m_Factory, "a", &resource_type);
        ASSERT_EQ(dmResource::RESULT_OK, e);
        dmGameObject::ComponentType a_type;
        a_type.m_Name = "a";
        a_type.m_ResourceType = resource_type;
        a_type.m_Context = this;
        a_type.m_CreateFunction = AComponentCreate;
        a_type.m_InitFunction = AComponentInit;
        a_type.m_AddToUpdateFunction = AComponentAddToUpdate;
        a_type.m_FinalFunction = AComponentFinal;
        a_type.m_DestroyFunction = AComponentDestroy;
        a_type.m_UpdateFunction = AComponentsUpdate;
        a_type.m_InstanceHasUserData = true;
        result = dmGameObject::RegisterComponentType(m_Register, a_type);
        dmGameObject::SetUpdateOrderPrio(m_Register, resource_type, 2);
        ASSERT_EQ(dmGameObject::RESULT_OK, result);

        // B has *not* component_user_data
        e = dmResource::GetTypeFromExtension(m_Factory, "b", &resource_type);
        ASSERT_EQ(dmResource::RESULT_OK, e);
        dmGameObject::ComponentType b_type;
        b_type.m_Name = "b";
        b_type.m_ResourceType = resource_type;
        b_type.m_Context = this;
        b_type.m_CreateFunction = BComponentCreate;
        b_type.m_InitFunction = BComponentInit;
        b_type.m_AddToUpdateFunction = BComponentAddToUpdate;
        b_type.m_FinalFunction = BComponentFinal;
        b_type.m_DestroyFunction = BComponentDestroy;
        b_type.m_UpdateFunction = BComponentsUpdate;
        result = dmGameObject::RegisterComponentType(m_Register, b_type);
        dmGameObject::SetUpdateOrderPrio(m_Register, resource_type, 1);
        ASSERT_EQ(dmGameObject::RESULT_OK, result);

        // C has component_user_data
        e = dmResource::GetTypeFromExtension(m_Factory, "c", &resource_type);
        ASSERT_EQ(dmResource::RESULT_OK, e);
        dmGameObject::ComponentType c_type;
        c_type.m_Name = "c";
        c_type.m_ResourceType = resource_type;
        c_type.m_Context = this;
        c_type.m_CreateFunction = CComponentCreate;
        c_type.m_InitFunction = CComponentInit;
        c_type.m_AddToUpdateFunction = CComponentAddToUpdate;
        c_type.m_FinalFunction = CComponentFinal;
        c_type.m_DestroyFunction = CComponentDestroy;
        c_type.m_UpdateFunction = CComponentsUpdate;
        c_type.m_InstanceHasUserData = true;
        result = dmGameObject::RegisterComponentType(m_Register, c_type);
        dmGameObject::SetUpdateOrderPrio(m_Register, resource_type, 0);
        ASSERT_EQ(dmGameObject::RESULT_OK, result);

        dmGameObject::SortComponentTypes(m_Register);

        m_MaxComponentCreateCountMap[TestGameObjectDDF::AResource::m_DDFHash] = 1000000;
    }

    virtual void TearDown()
    {
        dmGameObject::DeleteCollection(m_Collection);
        dmGameObject::PostUpdate(m_Register);
        dmScript::Finalize(m_ScriptContext);
        dmScript::DeleteContext(m_ScriptContext);
        dmGameObject::DeleteRegister(m_Register);
        dmResource::DeleteFactory(m_Factory);
    }

    static dmResource::FResourceCreate          ACreate;
    static dmResource::FResourceDestroy         ADestroy;
    static dmGameObject::ComponentCreate        AComponentCreate;
    static dmGameObject::ComponentInit          AComponentInit;
    static dmGameObject::ComponentFinal         AComponentFinal;
    static dmGameObject::ComponentDestroy       AComponentDestroy;
    static dmGameObject::ComponentAddToUpdate   AComponentAddToUpdate;
    static dmGameObject::ComponentsUpdate       AComponentsUpdate;

    static dmResource::FResourceCreate          BCreate;
    static dmResource::FResourceDestroy         BDestroy;
    static dmGameObject::ComponentCreate        BComponentCreate;
    static dmGameObject::ComponentInit          BComponentInit;
    static dmGameObject::ComponentFinal         BComponentFinal;
    static dmGameObject::ComponentDestroy       BComponentDestroy;
    static dmGameObject::ComponentAddToUpdate   BComponentAddToUpdate;
    static dmGameObject::ComponentsUpdate       BComponentsUpdate;

    static dmResource::FResourceCreate          CCreate;
    static dmResource::FResourceDestroy         CDestroy;
    static dmGameObject::ComponentCreate        CComponentCreate;
    static dmGameObject::ComponentInit          CComponentInit;
    static dmGameObject::ComponentFinal         CComponentFinal;
    static dmGameObject::ComponentDestroy       CComponentDestroy;
    static dmGameObject::ComponentAddToUpdate   CComponentAddToUpdate;
    static dmGameObject::ComponentsUpdate       CComponentsUpdate;

public:
    uint32_t                     m_UpdateCount;
    std::map<uint64_t, uint32_t> m_CreateCountMap;
    std::map<uint64_t, uint32_t> m_DestroyCountMap;

    std::map<uint64_t, uint32_t> m_ComponentCreateCountMap;
    std::map<uint64_t, uint32_t> m_ComponentInitCountMap;
    std::map<uint64_t, uint32_t> m_ComponentFinalCountMap;
    std::map<uint64_t, uint32_t> m_ComponentDestroyCountMap;
    std::map<uint64_t, uint32_t> m_ComponentUpdateCountMap;
    std::map<uint64_t, uint32_t> m_ComponentAddToUpdateCountMap;
    std::map<uint64_t, uint32_t> m_MaxComponentCreateCountMap;

    std::map<uint64_t, uint32_t> m_ComponentUpdateOrderMap;

    std::map<uint64_t, int>      m_ComponentUserDataAcc;

    dmScript::HContext m_ScriptContext;
    dmGameObject::UpdateContext m_UpdateContext;
    dmGameObject::HRegister m_Register;
    dmGameObject::HCollection m_Collection;
    dmResource::HFactory m_Factory;
    dmGameObject::ModuleContext m_ModuleContext;
    dmHashTable64<void*> m_Contexts;
};

template <typename T>
dmResource::Result GenericDDFCreate(const dmResource::ResourceCreateParams& params)
{
    ComponentTest* game_object_test = (ComponentTest*) params.m_Context;
    game_object_test->m_CreateCountMap[T::m_DDFHash]++;

    T* obj;
    dmDDF::Result e = dmDDF::LoadMessage<T>(params.m_Buffer, params.m_BufferSize, &obj);
    if (e == dmDDF::RESULT_OK)
    {
        params.m_Resource->m_Resource = (void*) obj;
        return dmResource::RESULT_OK;
    }
    else
    {
        return dmResource::RESULT_FORMAT_ERROR;
    }
}

template <typename T>
dmResource::Result GenericDDFDestory(const dmResource::ResourceDestroyParams& params)
{
    ComponentTest* game_object_test = (ComponentTest*) params.m_Context;
    game_object_test->m_DestroyCountMap[T::m_DDFHash]++;

    dmDDF::FreeMessage((void*) params.m_Resource->m_Resource);
    return dmResource::RESULT_OK;
}

template <typename T, int add_to_user_data>
static dmGameObject::CreateResult GenericComponentCreate(const dmGameObject::ComponentCreateParams& params)
{
    ComponentTest* game_object_test = (ComponentTest*) params.m_Context;

    if (params.m_UserData && add_to_user_data != -1)
    {
        *params.m_UserData += add_to_user_data;
    }

    if (game_object_test->m_MaxComponentCreateCountMap.find(T::m_DDFHash) != game_object_test->m_MaxComponentCreateCountMap.end())
    {
        if (game_object_test->m_ComponentCreateCountMap[T::m_DDFHash] >= game_object_test->m_MaxComponentCreateCountMap[T::m_DDFHash])
        {
            return dmGameObject::CREATE_RESULT_UNKNOWN_ERROR;
        }
    }

    game_object_test->m_ComponentCreateCountMap[T::m_DDFHash]++;
    return dmGameObject::CREATE_RESULT_OK;
}

template <typename T>
static dmGameObject::CreateResult GenericComponentInit(const dmGameObject::ComponentInitParams& params)
{
    ComponentTest* game_object_test = (ComponentTest*) params.m_Context;
    game_object_test->m_ComponentInitCountMap[T::m_DDFHash]++;
    return dmGameObject::CREATE_RESULT_OK;
}

template <typename T>
static dmGameObject::CreateResult GenericComponentFinal(const dmGameObject::ComponentFinalParams& params)
{
    ComponentTest* game_object_test = (ComponentTest*) params.m_Context;
    game_object_test->m_ComponentFinalCountMap[T::m_DDFHash]++;
    return dmGameObject::CREATE_RESULT_OK;
}

template <typename T>
static dmGameObject::CreateResult GenericComponentAddToUpdate(const dmGameObject::ComponentAddToUpdateParams& params)
{
    ComponentTest* game_object_test = (ComponentTest*) params.m_Context;
    game_object_test->m_ComponentAddToUpdateCountMap[T::m_DDFHash]++;
    return dmGameObject::CREATE_RESULT_OK;
}

template <typename T>
static dmGameObject::UpdateResult GenericComponentsUpdate(const dmGameObject::ComponentsUpdateParams& params, dmGameObject::ComponentsUpdateResult& update_result)
{
    ComponentTest* game_object_test = (ComponentTest*) params.m_Context;
    game_object_test->m_ComponentUpdateCountMap[T::m_DDFHash]++;
    game_object_test->m_ComponentUpdateOrderMap[T::m_DDFHash] = game_object_test->m_UpdateCount++;
    return dmGameObject::UPDATE_RESULT_OK;
}


template <typename T>
static dmGameObject::CreateResult GenericComponentDestroy(const dmGameObject::ComponentDestroyParams& params)
{
    ComponentTest* game_object_test = (ComponentTest*) params.m_Context;
    if (params.m_UserData)
    {
        game_object_test->m_ComponentUserDataAcc[T::m_DDFHash] += *params.m_UserData;
    }

    game_object_test->m_ComponentDestroyCountMap[T::m_DDFHash]++;
    return dmGameObject::CREATE_RESULT_OK;
}

dmResource::FResourceCreate ComponentTest::ACreate                      = GenericDDFCreate<TestGameObjectDDF::AResource>;
dmResource::FResourceDestroy ComponentTest::ADestroy                    = GenericDDFDestory<TestGameObjectDDF::AResource>;
dmGameObject::ComponentCreate ComponentTest::AComponentCreate           = GenericComponentCreate<TestGameObjectDDF::AResource, 1>;
dmGameObject::ComponentInit ComponentTest::AComponentInit               = GenericComponentInit<TestGameObjectDDF::AResource>;
dmGameObject::ComponentFinal ComponentTest::AComponentFinal             = GenericComponentFinal<TestGameObjectDDF::AResource>;
dmGameObject::ComponentDestroy ComponentTest::AComponentDestroy         = GenericComponentDestroy<TestGameObjectDDF::AResource>;
dmGameObject::ComponentAddToUpdate ComponentTest::AComponentAddToUpdate = GenericComponentAddToUpdate<TestGameObjectDDF::AResource>;
dmGameObject::ComponentsUpdate ComponentTest::AComponentsUpdate         = GenericComponentsUpdate<TestGameObjectDDF::AResource>;

dmResource::FResourceCreate ComponentTest::BCreate                      = GenericDDFCreate<TestGameObjectDDF::BResource>;
dmResource::FResourceDestroy ComponentTest::BDestroy                    = GenericDDFDestory<TestGameObjectDDF::BResource>;
dmGameObject::ComponentCreate ComponentTest::BComponentCreate           = GenericComponentCreate<TestGameObjectDDF::BResource, -1>;
dmGameObject::ComponentInit ComponentTest::BComponentInit               = GenericComponentInit<TestGameObjectDDF::BResource>;
dmGameObject::ComponentFinal ComponentTest::BComponentFinal             = GenericComponentFinal<TestGameObjectDDF::BResource>;
dmGameObject::ComponentDestroy ComponentTest::BComponentDestroy         = GenericComponentDestroy<TestGameObjectDDF::BResource>;
dmGameObject::ComponentAddToUpdate ComponentTest::BComponentAddToUpdate = GenericComponentAddToUpdate<TestGameObjectDDF::BResource>;
dmGameObject::ComponentsUpdate ComponentTest::BComponentsUpdate         = GenericComponentsUpdate<TestGameObjectDDF::BResource>;

dmResource::FResourceCreate ComponentTest::CCreate                      = GenericDDFCreate<TestGameObjectDDF::CResource>;
dmResource::FResourceDestroy ComponentTest::CDestroy                    = GenericDDFDestory<TestGameObjectDDF::CResource>;
dmGameObject::ComponentCreate ComponentTest::CComponentCreate           = GenericComponentCreate<TestGameObjectDDF::CResource, 10>;
dmGameObject::ComponentInit ComponentTest::CComponentInit               = GenericComponentInit<TestGameObjectDDF::CResource>;
dmGameObject::ComponentFinal ComponentTest::CComponentFinal             = GenericComponentFinal<TestGameObjectDDF::CResource>;
dmGameObject::ComponentDestroy ComponentTest::CComponentDestroy         = GenericComponentDestroy<TestGameObjectDDF::CResource>;
dmGameObject::ComponentAddToUpdate ComponentTest::CComponentAddToUpdate = GenericComponentAddToUpdate<TestGameObjectDDF::CResource>;
dmGameObject::ComponentsUpdate ComponentTest::CComponentsUpdate         = GenericComponentsUpdate<TestGameObjectDDF::CResource>;

TEST_F(ComponentTest, TestUpdate)
{
    dmGameObject::HInstance go = dmGameObject::New(m_Collection, "/go1.goc");
    ASSERT_NE((void*) 0, (void*) go);
    dmGameObject::Init(m_Collection);
    bool ret = dmGameObject::Update(m_Collection, &m_UpdateContext);
    ASSERT_TRUE(ret);
    ret = dmGameObject::PostUpdate(m_Collection);
    ASSERT_TRUE(ret);

    dmGameObject::Delete(m_Collection, go, false);
    ret = dmGameObject::PostUpdate(m_Collection);
    ASSERT_TRUE(ret);
    ASSERT_EQ((uint32_t) 1, m_CreateCountMap[TestGameObjectDDF::AResource::m_DDFHash]);
    ASSERT_EQ((uint32_t) 1, m_DestroyCountMap[TestGameObjectDDF::AResource::m_DDFHash]);
    ASSERT_EQ((uint32_t) 1, m_ComponentCreateCountMap[TestGameObjectDDF::AResource::m_DDFHash]);
    ASSERT_EQ((uint32_t) 1, m_ComponentInitCountMap[TestGameObjectDDF::AResource::m_DDFHash]);
    ASSERT_EQ((uint32_t) 1, m_ComponentAddToUpdateCountMap[TestGameObjectDDF::AResource::m_DDFHash]);
    ASSERT_EQ((uint32_t) 1, m_ComponentUpdateCountMap[TestGameObjectDDF::AResource::m_DDFHash]);
    ASSERT_EQ((uint32_t) 1, m_ComponentFinalCountMap[TestGameObjectDDF::AResource::m_DDFHash]);
    ASSERT_EQ((uint32_t) 1, m_ComponentDestroyCountMap[TestGameObjectDDF::AResource::m_DDFHash]);
}

TEST_F(ComponentTest, TestPostDeleteUpdate)
{
    dmGameObject::HInstance go = dmGameObject::New(m_Collection, "/go1.goc");
    ASSERT_NE((void*) 0, (void*) go);
    ASSERT_EQ(dmGameObject::RESULT_OK, dmGameObject::SetIdentifier(m_Collection, go, "go1"));

    dmhash_t message_id = dmHashString64("test");
    dmMessage::URL receiver;
    receiver.m_Socket = dmGameObject::GetMessageSocket(m_Collection);
    receiver.m_Path = dmGameObject::GetIdentifier(go);
    receiver.m_Fragment = dmHashString64("script");
    ASSERT_EQ(dmMessage::RESULT_OK, dmMessage::Post(0x0, &receiver, message_id, 0, 0, 0x0, 0, 0));

    dmGameObject::Delete(m_Collection, go, false);

    bool ret = dmGameObject::Update(m_Collection, &m_UpdateContext);
    ASSERT_TRUE(ret);

    ASSERT_TRUE(dmGameObject::PostUpdate(m_Collection));
}

TEST_F(ComponentTest, TestNonexistingComponent)
{
    dmGameObject::HInstance go = dmGameObject::New(m_Collection, "/go2.goc");
    ASSERT_EQ((void*) 0, (void*) go);
    ASSERT_EQ((uint32_t) 0, m_CreateCountMap[TestGameObjectDDF::AResource::m_DDFHash]);
    ASSERT_EQ((uint32_t) 0, m_DestroyCountMap[TestGameObjectDDF::AResource::m_DDFHash]);

    ASSERT_EQ((uint32_t) 0, m_ComponentCreateCountMap[TestGameObjectDDF::AResource::m_DDFHash]);
    ASSERT_EQ((uint32_t) 0, m_ComponentDestroyCountMap[TestGameObjectDDF::AResource::m_DDFHash]);
}

TEST_F(ComponentTest, TestPartialNonexistingComponent1)
{
    dmGameObject::HInstance go = dmGameObject::New(m_Collection, "/go3.goc");
    ASSERT_EQ((void*) 0, (void*) go);

    // First one exists
    ASSERT_EQ((uint32_t) 1, m_CreateCountMap[TestGameObjectDDF::AResource::m_DDFHash]);
    ASSERT_EQ((uint32_t) 1, m_DestroyCountMap[TestGameObjectDDF::AResource::m_DDFHash]);
    // Even though the first a-component exits the prototype creation should fail before creating components
    ASSERT_EQ((uint32_t) 0, m_ComponentCreateCountMap[TestGameObjectDDF::AResource::m_DDFHash]);
    ASSERT_EQ((uint32_t) 0, m_ComponentDestroyCountMap[TestGameObjectDDF::AResource::m_DDFHash]);
}

TEST_F(ComponentTest, TestPartialFailingComponent)
{
    // Only succeed creating the first component
    m_MaxComponentCreateCountMap[TestGameObjectDDF::AResource::m_DDFHash] = 1;
    dmGameObject::HInstance go = dmGameObject::New(m_Collection, "/go4.goc");
    ASSERT_EQ((void*) 0, (void*) go);

    ASSERT_EQ((uint32_t) 1, m_CreateCountMap[TestGameObjectDDF::AResource::m_DDFHash]);
    ASSERT_EQ((uint32_t) 1, m_DestroyCountMap[TestGameObjectDDF::AResource::m_DDFHash]);

    // One component should get created
    ASSERT_EQ((uint32_t) 1, m_ComponentCreateCountMap[TestGameObjectDDF::AResource::m_DDFHash]);
    ASSERT_EQ((uint32_t) 1, m_ComponentDestroyCountMap[TestGameObjectDDF::AResource::m_DDFHash]);
}

TEST_F(ComponentTest, TestComponentUserdata)
{
    dmGameObject::HInstance go = dmGameObject::New(m_Collection, "/go5.goc");
    ASSERT_NE((void*) 0, (void*) go);

    dmGameObject::Delete(m_Collection, go, false);
    bool ret = dmGameObject::PostUpdate(m_Collection);
    ASSERT_TRUE(ret);
    // Two a:s
    ASSERT_EQ(2, m_ComponentUserDataAcc[TestGameObjectDDF::AResource::m_DDFHash]);
    // Zero c:s
    ASSERT_EQ(0, m_ComponentUserDataAcc[TestGameObjectDDF::BResource::m_DDFHash]);
    // Three c:s
    ASSERT_EQ(30, m_ComponentUserDataAcc[TestGameObjectDDF::CResource::m_DDFHash]);
}

TEST_F(ComponentTest, TestUpdateOrder)
{
    dmGameObject::HInstance go = dmGameObject::New(m_Collection, "/go1.goc");
    ASSERT_NE((void*) 0, (void*) go);
    bool ret = dmGameObject::Update(m_Collection, &m_UpdateContext);
    ASSERT_TRUE(ret);
    ASSERT_EQ((uint32_t) 2, m_ComponentUpdateOrderMap[TestGameObjectDDF::AResource::m_DDFHash]);
    ASSERT_EQ((uint32_t) 1, m_ComponentUpdateOrderMap[TestGameObjectDDF::BResource::m_DDFHash]);
    ASSERT_EQ((uint32_t) 0, m_ComponentUpdateOrderMap[TestGameObjectDDF::CResource::m_DDFHash]);
    dmGameObject::Delete(m_Collection, go, false);
}

TEST_F(ComponentTest, TestDuplicatedIds)
{
    dmGameObject::HInstance go = dmGameObject::New(m_Collection, "/go6.goc");
    ASSERT_EQ((void*) 0, (void*) go);
}

TEST_F(ComponentTest, TestIndexId)
{
    dmGameObject::HInstance go = dmGameObject::New(m_Collection, "/go1.goc");

    uint16_t component_index;
    ASSERT_EQ(dmGameObject::RESULT_OK, dmGameObject::GetComponentIndex(go, dmHashString64("script"), &component_index));
    ASSERT_EQ(0u, component_index);
    ASSERT_EQ(dmGameObject::RESULT_OK, dmGameObject::GetComponentIndex(go, dmHashString64("a"), &component_index));
    ASSERT_EQ(1u, component_index);
    dmhash_t component_id;
    ASSERT_EQ(dmGameObject::RESULT_OK, dmGameObject::GetComponentId(go, 0, &component_id));
    ASSERT_EQ(dmHashString64("script"), component_id);
    ASSERT_EQ(dmGameObject::RESULT_OK, dmGameObject::GetComponentId(go, 1, &component_id));
    ASSERT_EQ(dmHashString64("a"), component_id);
    ASSERT_EQ(dmGameObject::RESULT_COMPONENT_NOT_FOUND, dmGameObject::GetComponentIndex(go, dmHashString64("does_not_exist"), &component_index));
    ASSERT_EQ(dmGameObject::RESULT_COMPONENT_NOT_FOUND, dmGameObject::GetComponentId(go, 2, &component_id));
    dmGameObject::Delete(m_Collection, go, false);
}

TEST_F(ComponentTest, TestManyComponents)
{
    dmGameObject::HInstance go = dmGameObject::New(m_Collection, "/many.goc");

    char name[64];
    uint16_t component_index;
    dmhash_t component_id;
    const uint32_t num_components = 300;
    for( uint32_t i = 0; i < num_components; ++i)
    {
        dmSnPrintf(name, sizeof(name), "script%d", i);
        dmhash_t id = dmHashString64(name);
        ASSERT_EQ(dmGameObject::RESULT_OK, dmGameObject::GetComponentIndex(go, id, &component_index));
        ASSERT_EQ(i, component_index);

        ASSERT_EQ(dmGameObject::RESULT_OK, dmGameObject::GetComponentId(go, component_index, &component_id));
        ASSERT_EQ(id, component_id);
    }
    dmSnPrintf(name, sizeof(name), "script%d", num_components);
    ASSERT_EQ(dmGameObject::RESULT_COMPONENT_NOT_FOUND, dmGameObject::GetComponentIndex(go, dmHashString64(name), &component_index));
    ASSERT_EQ(dmGameObject::RESULT_COMPONENT_NOT_FOUND, dmGameObject::GetComponentId(go, num_components, &component_id));

    dmGameObject::Delete(m_Collection, go, false);
}

static int LuaTestCompType(lua_State* L)
{
    int top = lua_gettop(L);

    dmGameObject::HInstance instance = dmGameObject::GetInstanceFromLua(L);
    uintptr_t user_data = 0;
    dmMessage::URL receiver;
    dmGameObject::GetComponentUserDataFromLua(L, 1, dmGameObject::GetCollection(instance), "a", &user_data, &receiver, 0);
    assert(user_data == 1);

    assert(top == lua_gettop(L));

    return 0;
}

TEST_F(ComponentTest, TestComponentType)
{
    lua_State* L = dmScript::GetLuaState(m_ScriptContext);
    lua_pushcfunction(L, LuaTestCompType);
    lua_setglobal(L, "test_comp_type");

    dmGameObject::HInstance go = dmGameObject::New(m_Collection, "/test_comp_type.goc");
    dmGameObject::SetIdentifier(m_Collection, go, "test_instance");

    ASSERT_TRUE(dmGameObject::Init(m_Collection));

    bool ret = dmGameObject::Update(m_Collection, &m_UpdateContext);
    ASSERT_FALSE(ret);

    dmGameObject::Delete(m_Collection, go, false);
}

// Deleting the first go should delete the second in its final callback
// The test is to verify that the final callback is called for a cascading deletion of objects.
TEST_F(ComponentTest, FinalCallsFinal)
{
    dmGameObject::HCollection collection = dmGameObject::NewCollection("test_final_collection", m_Factory, m_Register, 11);

    dmGameObject::HInstance go_a = dmGameObject::New(collection, "/test_final_final.goc");
    dmGameObject::SetIdentifier(collection, go_a, "first");

    char buf[5];
    for (uint32_t i = 0; i < 10; ++i) {
        dmGameObject::HInstance go_b = dmGameObject::New(collection, "/test_final_final.goc");
        dmSnPrintf(buf, 5, "id%d", i);
        dmGameObject::SetIdentifier(collection, go_b, buf);
    }

    // 11 objects in total
    ASSERT_EQ(11u, collection->m_Collection->m_InstanceIndices.Size());

    dmGameObject::Init(collection); // Init is required for final
    dmGameObject::Delete(collection, go_a, false);
    dmGameObject::PostUpdate(collection);

    // One lingering due to the cap of passes in dmGameObject::PostUpdate, which is currently set to 10
    ASSERT_EQ(1u, collection->m_Collection->m_InstanceIndices.Size());
    ASSERT_EQ((uint32_t) 10, m_ComponentFinalCountMap[TestGameObjectDDF::AResource::m_DDFHash]);

    // One more pass needed to delete the last object in the chain
    dmGameObject::PostUpdate(collection);

    // All done
    ASSERT_EQ(0u, collection->m_Collection->m_InstanceIndices.Size());
    ASSERT_EQ((uint32_t) 11, m_ComponentFinalCountMap[TestGameObjectDDF::AResource::m_DDFHash]);

    dmGameObject::DeleteCollection(collection);
    dmGameObject::PostUpdate(m_Register);
}

int main(int argc, char **argv)
{
    jc_test_init(&argc, argv);

    int ret = jc_test_run_all();
    return ret;
}<|MERGE_RESOLUTION|>--- conflicted
+++ resolved
@@ -41,7 +41,7 @@
         dmScript::Initialize(m_ScriptContext);
         m_Register = dmGameObject::NewRegister();
         dmGameObject::Initialize(m_Register, m_ScriptContext);
-<<<<<<< HEAD
+
         m_Contexts.SetCapacity(7,16);
         m_Contexts.Put(dmHashString64("goc"), m_Register);
         m_Contexts.Put(dmHashString64("collectionc"), m_Register);
@@ -49,16 +49,13 @@
         m_Contexts.Put(dmHashString64("luac"), &m_ModuleContext);
         dmResource::RegisterTypes(m_Factory, &m_Contexts);
 
-        dmGameObject::RegisterComponentTypes(m_Factory, m_Register, m_ScriptContext);
-=======
-        dmGameObject::RegisterResourceTypes(m_Factory, m_Register, m_ScriptContext, &m_ModuleContext);
         dmGameObject::ComponentTypeCreateCtx component_create_ctx = {};
         component_create_ctx.m_Script = m_ScriptContext;
         component_create_ctx.m_Register = m_Register;
         component_create_ctx.m_Factory = m_Factory;
         dmGameObject::CreateRegisteredComponentTypes(&component_create_ctx);
         dmGameObject::SortComponentTypes(m_Register);
->>>>>>> 68e89059
+
         m_Collection = dmGameObject::NewCollection("collection", m_Factory, m_Register, 1024);
 
         // Register dummy physical resource type
