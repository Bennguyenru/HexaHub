--- conflicted
+++ resolved
@@ -480,14 +480,13 @@
                 lua_pushliteral(L, "gamepad");
                 lua_pushnumber(L, params.m_InputAction->m_GamepadIndex);
                 lua_settable(L, action_table);
-<<<<<<< HEAD
 
                 lua_pushliteral(L, "userid");
                 lua_pushinteger(L, params.m_InputAction->m_UserID);
-=======
+
                 lua_pushliteral(L, "gamepad_unknown");
                 lua_pushboolean(L, params.m_InputAction->m_GamepadUnknown);
->>>>>>> a3233321
+
                 lua_settable(L, action_table);
             }
 
