# Copyright 2020-2023 The Defold Foundation
# Copyright 2014-2020 King
# Copyright 2009-2014 Ragnar Svensson, Christian Murray
# Licensed under the Defold License version 1.0 (the "License"); you may not use
# this file except in compliance with the License.
#
# You may obtain a copy of the License, together with FAQs at
# https://www.defold.com/license
#
# Unless required by applicable law or agreed to in writing, software distributed
# under the License is distributed on an "AS IS" BASIS, WITHOUT WARRANTIES OR
# CONDITIONS OF ANY KIND, either express or implied. See the License for the
# specific language governing permissions and limitations under the License.

import waflib.Task, waflib.TaskGen, waflib.Utils, re, os, sys
from waflib.TaskGen import extension
from waf_content import proto_compile_task
from threading import Lock
from waf_dynamo import new_copy_task

from google.protobuf import text_format

stderr_lock = Lock()

def configure(conf):
    pass

def transform_properties(properties, out_properties):
    for property in properties:
        entry = None
        if property.type == gameobject_ddf_pb2.PROPERTY_TYPE_NUMBER:
            entry = out_properties.number_entries.add()
            entry.index = len(out_properties.float_values)
            out_properties.float_values.append(float(property.value))
        elif property.type == gameobject_ddf_pb2.PROPERTY_TYPE_HASH:
            entry = out_properties.hash_entries.add()
            entry.index = len(out_properties.hash_values)
            out_properties.hash_values.append(dlib.dmHashBuffer64(property.value))
        elif property.type == gameobject_ddf_pb2.PROPERTY_TYPE_URL:
            entry = out_properties.url_entries.add()
            entry.index = len(out_properties.string_values)
            out_properties.string_values.append(property.value)
        elif property.type == gameobject_ddf_pb2.PROPERTY_TYPE_VECTOR3:
            entry = out_properties.vector3_entries.add()
            entry.index = len(out_properties.float_values)
            out_properties.float_values.extend([float(v.strip()) for v in property.value.split(',')])
        elif property.type == gameobject_ddf_pb2.PROPERTY_TYPE_VECTOR4:
            entry = out_properties.vector4_entries.add()
            entry.index = len(out_properties.float_values)
            out_properties.float_values.extend([float(v.strip()) for v in property.value.split(',')])
        elif property.type == gameobject_ddf_pb2.PROPERTY_TYPE_QUAT:
            entry = out_properties.quat_entries.add()
            entry.index = len(out_properties.float_values)
            out_properties.float_values.extend([float(v.strip()) for v in property.value.split(',')])
        else:
            raise Exception("Invalid type")
        entry.key = property.id
        entry.id = dlib.dmHashBuffer64(property.id)

def transform_texture_name(task, name):
    name = name.replace('.png', '.texturec')
    name = name.replace('.jpg', '.texturec')
    return name

def transform_tilesource_name(name):
    name = name.replace('.tileset', '.t.texturesetc')
    name = name.replace('.tilesource', '.t.texturesetc')
    return name

def transform_textureset_filename(task, name):
    name = name.replace('.tilesource', '.texturec')
    name = name.replace('.tileset', '.texturec')
    name = name.replace('.atlas', '.texturec')
    return transform_texture_name(task, name)

def transform_collection(task, msg):
    for i in msg.instances:
        i.prototype = i.prototype.replace('.go', '.goc')
        i.id = "/" + i.id
        for comp_props in i.component_properties:
            transform_properties(comp_props.properties, comp_props.property_decls)
    for c in msg.collection_instances:
        c.collection = c.collection.replace('.collection', '.collectionc')
    return msg

def transform_collectionproxy(task, msg):
    msg.collection = msg.collection.replace('.collection', '.collectionc')
    return msg

def transform_collisionobject(task, msg):
    import physics_ddf_pb2
    import google.protobuf.text_format
    import ddf.ddf_math_pb2
    if msg.type != physics_ddf_pb2.COLLISION_OBJECT_TYPE_DYNAMIC:
        msg.mass = 0

    # Merge convex shape resource with collision object
    # NOTE: Special case for tilegrid resources. They are left as is
    if msg.collision_shape and not (msg.collision_shape.endswith('.tilegrid') or msg.collision_shape.endswith('.tilemap')):
        p = os.path.join(task.generator.content_root, msg.collision_shape[1:])
        convex_msg = physics_ddf_pb2.ConvexShape()
        with open(p, 'rb') as in_f:
            google.protobuf.text_format.Merge(in_f.read(), convex_msg)
            shape = msg.embedded_collision_shape.shapes.add()
            shape.shape_type = convex_msg.shape_type
            shape.position.x = shape.position.y = shape.position.z = 0
            shape.rotation.x = shape.rotation.y = shape.rotation.z = 0
            shape.rotation.w = 1
            shape.index = len(msg.embedded_collision_shape.data)
            shape.count = len(convex_msg.data)

            for x in convex_msg.data:
                msg.embedded_collision_shape.data.append(x)

        msg.collision_shape = ''

    msg.collision_shape = msg.collision_shape.replace('.convexshape', '.convexshapec')
    msg.collision_shape = msg.collision_shape.replace('.tilemap', '.tilemapc')
    msg.collision_shape = msg.collision_shape.replace('.tilegrid', '.tilemapc')
    return msg

def transform_particlefx(task, msg):
    for emitter in msg.emitters:
        emitter.material = emitter.material.replace('.material', '.materialc')
        emitter.tile_source = transform_tilesource_name(emitter.tile_source)
    return msg

def transform_gameobject(task, msg):
    for c in msg.components:
        c.component = c.component.replace('.camera', '.camerac')
        c.component = c.component.replace('.collectionproxy', '.collectionproxyc')
        c.component = c.component.replace('.collisionobject', '.collisionobjectc')
        c.component = c.component.replace('.particlefx', '.particlefxc')
        c.component = c.component.replace('.gui', '.guic')
        c.component = c.component.replace('.model', '.modelc')
        c.component = c.component.replace('.animationset', '.animationsetc')
        c.component = c.component.replace('.script', '.scriptc')
        c.component = c.component.replace('.sound', '.soundc')
        c.component = c.component.replace('.factory', '.factoryc')
        c.component = c.component.replace('.collectionfactory', '.collectionfactoryc')
        c.component = c.component.replace('.label', '.labelc')
        c.component = c.component.replace('.light', '.lightc')
        c.component = c.component.replace('.sprite', '.spritec')
        c.component = c.component.replace('.tileset', '.t.texturesetc')
        c.component = c.component.replace('.tilesource', '.t.texturesetc')
        c.component = c.component.replace('.tilemap', '.tilemapc')
        c.component = c.component.replace('.tilegrid', '.tilemapc')
        transform_properties(c.properties, c.property_decls)
    return msg

def compile_model(task):

    def _replace_model_ext(orig, newext):
        if 'dae' in orig:
            return orig.replace(".dae", newext)
        else:
            return orig.replace(".gltf", newext)

    try:
        import google.protobuf.text_format
        import model_ddf_pb2
        import rig.rig_ddf_pb2

        msg = model_ddf_pb2.ModelDesc()
        with open(task.inputs[0].srcpath(), 'rb') as in_f:
            google.protobuf.text_format.Merge(in_f.read(), msg)

        msg_out = rig.rig_ddf_pb2.RigScene()
        msg_out.mesh_set = "/" + _replace_model_ext(msg.mesh, ".meshsetc")
        msg_out.skeleton = "/" + _replace_model_ext(msg.mesh, ".skeletonc")
        msg_out.animation_set = "/" + _replace_model_ext(msg.animations, ".animationsetc")
        with open(task.outputs[1].abspath(), 'wb') as out_f:
            out_f.write(msg_out.SerializeToString())

        msg_out = model_ddf_pb2.Model()
        msg_out.rig_scene = "/" + os.path.relpath(task.outputs[1].bldpath(), task.generator.content_root)

<<<<<<< HEAD
        if msg.material:
            material = model_ddf_pb2.Material()
            material.name = "unknown"
            material.material = msg.material.replace(".material", ".materialc")
            msg_out.materials.append(material)

        for i,n in enumerate(msg.textures):
            texture = model_ddf_pb2.Texture()
            texture.sampler = ""
            texture.texture = transform_texture_name(task, msg.textures[i])
            msg_out.textures.append(texture)
=======
        if msg.material or msg.textures:
            material = model_ddf_pb2.Material()
            material.name = "unknown"
            material.material = msg.material.replace(".material", ".materialc")

            for i,n in enumerate(msg.textures):
                if not n:
                    continue
                texture = model_ddf_pb2.Texture()
                texture.sampler = ""
                texture.texture = transform_texture_name(task, msg.textures[i])
                material.textures.append(texture)

            msg_out.materials.append(material)
>>>>>>> 442caa53

        for i,n in enumerate(msg.materials):
            material = msg.materials[i]
            material.material = material.material.replace(".material", ".materialc")
            for i,texture in enumerate(material.textures):
                texture.texture = transform_texture_name(task, texture.texture)
            msg_out.materials.append(material)

        with open(task.outputs[0].abspath(), 'wb') as out_f:
            out_f.write(msg_out.SerializeToString())

        return 0
    except (google.protobuf.text_format.ParseError,) as e:
        print ('%s:%s' % (task.inputs[0].srcpath(), str(e)), file=sys.stderr)
        return 1

waflib.Task.task_factory('model',
                         func    = compile_model,
                         color   = 'PINK')

@extension('.model')
def model_file(self, node):
    obj_ext = '.modelc'
    rig_ext = '.rigscenec'
    task = self.create_task('model')
    task.set_inputs(node)
    out_model    = node.change_ext(obj_ext)
    out_rigscene = node.change_ext(rig_ext)
    task.set_outputs([out_model, out_rigscene])


waflib.Task.task_factory('vertexshader', '${JAVA} -classpath ${CLASSPATH} com.dynamo.bob.pipeline.VertexProgramBuilder ${SRC} ${TGT} --platform ${PLATFORM}',
                      color='PINK',
                      after='proto_gen_py',
                      before='c cxx',
                      shell=False)

@extension('.vp')
def vertexprogram_file(self, node):
    classpath = [self.env['DYNAMO_HOME'] + '/share/java/bob-light.jar'] + self.env['PLATFORM_SHADER_COMPILER_PLUGIN_JAR']
    shader = self.create_task('vertexshader')
    shader.env['CLASSPATH'] = os.pathsep.join(classpath)
    shader.set_inputs(node)
    obj_ext = '.vpc'
    out = node.change_ext(obj_ext)
    shader.set_outputs(out)

waflib.Task.task_factory('fragmentshader', '${JAVA} -classpath ${CLASSPATH} com.dynamo.bob.pipeline.FragmentProgramBuilder ${SRC} ${TGT} --platform ${PLATFORM}',
                      color='PINK',
                      after='proto_gen_py',
                      before='c cxx',
                      shell=False)

@extension('.fp')
def fragmentprogram_file(self, node):
    classpath = [self.env['DYNAMO_HOME'] + '/share/java/bob-light.jar'] + self.env['PLATFORM_SHADER_COMPILER_PLUGIN_JAR']
    shader = self.create_task('fragmentshader')
    shader.env['CLASSPATH'] = os.pathsep.join(classpath)
    shader.set_inputs(node)
    obj_ext = '.fpc'
    out = node.change_ext(obj_ext)
    shader.set_outputs(out)



def compile_animationset(task):
    try:
        import google.protobuf.text_format
        import rig.rig_ddf_pb2
        import dlib
        msg = rig.rig_ddf_pb2.AnimationSetDesc()
        with open(task.inputs[0].srcpath(), 'rb') as in_f:
            google.protobuf.text_format.Merge(in_f.read(), msg)
        msg_animset = rig.rig_ddf_pb2.AnimationSet()
        msg_riganim = msg_animset.animations.add()
        msg_riganim.id = dlib.dmHashBuffer64(os.path.splitext(os.path.basename(msg.animations[0].animation))[0])
        msg_riganim.duration = 0.0
        msg_riganim.sample_rate = 30.0
        with open(task.outputs[0].abspath(), 'wb') as out_f:
            out_f.write(msg_animset.SerializeToString())
        return 0
    except (google.protobuf.text_format.ParseError,) as e:
        print ('%s:%s' % (task.inputs[0].srcpath(), str(e)), file=sys.stderr)
        return 1

waflib.Task.task_factory('animationset',
                         func    = compile_animationset,
                         color   = 'PINK')

@extension('.animationset')
def animationset_file(self, node):
    out_ext = '.animationsetc'
    task = self.create_task('animationset')
    task.set_inputs(node)
    out_animationset  = node.change_ext(out_ext)
    task.set_outputs([out_animationset])

def transform_gui(task, msg):
    msg.script = msg.script.replace('.gui_script', '.gui_scriptc')
    font_names = set()
    texture_names = set()
    msg.material = msg.material.replace(".material", ".materialc")
    for f in msg.fonts:
        font_names.add(f.name)
        f.font = f.font.replace('.font', '.fontc')
    for t in msg.textures:
        texture_names.add(t.name)
        t.texture = transform_tilesource_name(transform_texture_name(task, t.texture))
    for n in msg.nodes:
        if n.texture:
            if not n.texture in texture_names:
                atlas_part = n.texture[:n.texture.index("/")]
                if not atlas_part in texture_names:
                    raise Exception('Texture "%s" not declared in gui-file' % (n.texture))
        if n.font:
            if not n.font in font_names:
                raise Exception('Font "%s" not declared in gui-file' % (n.font))
    return msg

def transform_factory(task, msg):
    msg.prototype = msg.prototype.replace('.go', '.goc')
    return msg

def transform_collectionfactory(task, msg):
    msg.prototype = msg.prototype.replace('.collection', '.collectionc')
    return msg

def transform_render(task, msg):
    msg.script = msg.script.replace('.render_script', '.render_scriptc')
    for m in msg.materials:
        m.material = m.material.replace('.material', '.materialc')
    return msg

def transform_sprite(task, msg):
    msg.tile_set = transform_tilesource_name(msg.tile_set)
    msg.material = msg.material.replace('.material', '.materialc')
    return msg

def transform_tilegrid(task, msg):
    msg.tile_set = transform_tilesource_name(msg.tile_set)
    msg.material = msg.material.replace('.material', '.materialc')
    return msg

def transform_sound(task, msg):
    msg.sound = msg.sound.replace('.wav', '.wavc')
    msg.sound = msg.sound.replace('.ogg', '.oggc')
    return msg

def transform_rig_scene(task, msg):
    msg.skeleton = msg.skeleton.replace('.skeleton', '.skeletonc')
    msg.animation_set = msg.animation_set.replace('.animationset', '.animationsetc')
    msg.mesh_set = msg.mesh_set.replace('.meshset', '.meshsetc')
    msg.texture_set = msg.texture_set.replace('.atlas', '.a.texturesetc')
    return msg

def transform_label(task, msg):
    msg.font = msg.font.replace('.font', '.fontc')
    msg.material = msg.material.replace('.material', '.materialc')
    return msg

def write_embedded(task):
    try:
        import gameobject_ddf_pb2
        import google.protobuf.text_format
        msg = gameobject_ddf_pb2.PrototypeDesc()
        with open(task.inputs[0].srcpath(), 'rb') as in_f:
            google.protobuf.text_format.Merge(in_f.read(), msg)

        msg = transform_gameobject(task, msg)

        for i, c in enumerate(msg.embedded_components):
            with open(task.outputs[i].abspath(), 'wb') as out_f:
                out_f.write(msg.SerializeToString())

        return 0
    except (google.protobuf.text_format.ParseError, google.protobuf.message.EncodeError) as e:
        stderr_lock.acquire()
        try:
            print ('%s: %s' % (task.inputs[0].srcpath(), str(e)), file=sys.stderr)
        finally:
            stderr_lock.release()
        return 1

task = waflib.Task.task_factory('write_embedded',
                                func    = write_embedded,
                                color   = 'RED',
                                after='proto_gen_py',
                                before='c cxx')

def compile_go(task):
    try:
        import gameobject_ddf_pb2
        import google.protobuf.text_format
        msg = gameobject_ddf_pb2.PrototypeDesc()
        with open(task.inputs[0].srcpath(), 'rb') as in_f:
            google.protobuf.text_format.Merge(in_f.read(), msg)

        for i, c in enumerate(msg.embedded_components):
            with open(task.outputs[i+1].abspath(), 'wb') as out_f:
                out_f.write(c.data.encode('ascii'))
            desc = msg.components.add()
            rel_path_dir = os.path.relpath(task.inputs[0].abspath(), task.generator.content_root)
            rel_path_dir = os.path.dirname(rel_path_dir)
            if c.id == '':
                raise Exception('Message is missing required field: id')
            desc.id = c.id
            desc.position.x = c.position.x
            desc.position.y = c.position.y
            desc.position.z = c.position.z
            desc.rotation.x = c.rotation.x
            desc.rotation.y = c.rotation.y
            desc.rotation.z = c.rotation.z
            desc.rotation.w = c.rotation.w

            desc.component = '/' + rel_path_dir + '/' + task.outputs[i+1].name

        msg = transform_gameobject(task, msg)

        while len(msg.embedded_components) > 0:
            del(msg.embedded_components[0])

        with open(task.outputs[0].abspath(), 'wb') as out_f:
            out_f.write(msg.SerializeToString())

        return 0
    except (google.protobuf.text_format.ParseError, google.protobuf.message.EncodeError, Exception) as e:
        stderr_lock.acquire()
        try:
            print ('%s: %s' % (task.inputs[0].srcpath(), str(e)), file=sys.stderr)
        finally:
            stderr_lock.release()
        return 1

task = waflib.Task.task_factory('gameobject',
                                func    = compile_go,
                                color   = 'RED',
                                after='proto_gen_py',
                                before='c cxx')

@extension('.go')
def gofile(self, node):
    try:
        import gameobject_ddf_pb2
        import google.protobuf.text_format
        msg = gameobject_ddf_pb2.PrototypeDesc()
        with open(node.abspath(), 'rb') as in_f:
            google.protobuf.text_format.Merge(in_f.read(), msg)

        task = self.create_task('gameobject')
        task.set_inputs(node)

        embed_output_nodes = []
        for i, c in enumerate(msg.embedded_components):
            name = '%s_generated_%d.%s' % (node.name.split('.')[0], i, c.type)
            embed_node = node.parent.make_node(name) # node.parent.exclusive_build_node(name)
            embed_output_nodes.append(embed_node)

            sub_task = self.create_task(c.type)
            sub_task.set_inputs(embed_node)
            out = embed_node.change_ext('.' + c.type + 'c')
            sub_task.set_outputs(out)
            sub_task.set_run_after(task)
        out = node.change_ext('.goc')
        task.set_outputs([out] + embed_output_nodes)
    except (google.protobuf.text_format.ParseError, google.protobuf.message.EncodeError, Exception) as e:
        stderr_lock.acquire()
        try:
            print ('%s: %s' % (node.srcpath(), str(e)), file=sys.stderr)
        finally:
            stderr_lock.release()
        return 1

proto_compile_task('collection', 'gameobject_ddf_pb2', 'CollectionDesc', '.collection', '.collectionc', transform_collection)
proto_compile_task('collectionproxy', 'gamesys_ddf_pb2', 'CollectionProxyDesc', '.collectionproxy', '.collectionproxyc', transform_collectionproxy)
proto_compile_task('particlefx', 'particle.particle_ddf_pb2', 'particle_ddf_pb2.ParticleFX', '.particlefx', '.particlefxc', transform_particlefx)
proto_compile_task('convexshape',  'physics_ddf_pb2', 'ConvexShape', '.convexshape', '.convexshapec')
proto_compile_task('collisionobject',  'physics_ddf_pb2', 'CollisionObjectDesc', '.collisionobject', '.collisionobjectc', transform_collisionobject)
proto_compile_task('gui',  'gui_ddf_pb2', 'SceneDesc', '.gui', '.guic', transform_gui)
proto_compile_task('camera', 'camera_ddf_pb2', 'CameraDesc', '.camera', '.camerac')
proto_compile_task('input_binding', 'input_ddf_pb2', 'InputBinding', '.input_binding', '.input_bindingc')
proto_compile_task('gamepads', 'input_ddf_pb2', 'GamepadMaps', '.gamepads', '.gamepadsc')
proto_compile_task('script', 'gamesys_ddf_pb2', 'ScriptDesc', '.script', '.scriptc', transform_factory)
proto_compile_task('factory', 'gamesys_ddf_pb2', 'FactoryDesc', '.factory', '.factoryc', transform_factory)
proto_compile_task('collectionfactory', 'gamesys_ddf_pb2', 'CollectionFactoryDesc', '.collectionfactory', '.collectionfactoryc', transform_collectionfactory)
proto_compile_task('light', 'gamesys_ddf_pb2', 'LightDesc', '.light', '.lightc')
proto_compile_task('label', 'label_ddf_pb2', 'LabelDesc', '.label', '.labelc', transform_label)
proto_compile_task('render', 'render.render_ddf_pb2', 'render_ddf_pb2.RenderPrototypeDesc', '.render', '.renderc', transform_render)
proto_compile_task('sprite', 'sprite_ddf_pb2', 'SpriteDesc', '.sprite', '.spritec', transform_sprite)
proto_compile_task('tilegrid', 'tile_ddf_pb2', 'TileGrid', '.tilegrid', '.tilemapc', transform_tilegrid)
proto_compile_task('tilemap', 'tile_ddf_pb2', 'TileGrid', '.tilemap', '.tilemapc', transform_tilegrid)
proto_compile_task('sound', 'sound_ddf_pb2', 'SoundDesc', '.sound', '.soundc', transform_sound)
proto_compile_task('display_profiles', 'render.render_ddf_pb2', 'render_ddf_pb2.DisplayProfiles', '.display_profiles', '.display_profilesc')

new_copy_task('project', '.project', '.projectc')

# Copy prebuilt spine scenes
new_copy_task('copy prebuilt animationsetc', '.prebuilt_animationsetc', '.animationsetc')
new_copy_task('copy prebuilt meshsetc', '.prebuilt_meshsetc', '.meshsetc')
new_copy_task('copy prebuilt rigscenec', '.prebuilt_rigscenec', '.rigscenec')
new_copy_task('copy prebuilt skeletonc', '.prebuilt_skeletonc', '.skeletonc')
new_copy_task('copy prebuilt texturec', '.prebuilt_texturec', '.texturec')
new_copy_task('copy prebuilt texturesetc', '.prebuilt_texturesetc', '.texturesetc')

# Copy prebuilt mesh and buffer resources
new_copy_task('copy prebuilt meshc', '.prebuilt_meshc', '.meshc')
new_copy_task('copy prebuilt bufferc', '.prebuilt_bufferc', '.bufferc')

# Copy raw data
new_copy_task('copy raw data', '.raw', '.rawc')

from io import StringIO
def strip_single_lua_comments(str):
    str = str.decode('utf-8').replace("\r", "");
    sb = StringIO()
    for line in str.split('\n'):
        lineTrimmed = line.strip()
        # Strip single line comments but preserve "pure" multi-line comments
        # Note that ---[[ is a single line comment
        # You can enable a block in Lua by adding a hyphen, e.g.
        #
        # ---[[
        # The block is enabled
        # --]]
        #

        if not lineTrimmed.startswith("--") or lineTrimmed.startswith("--[[") or lineTrimmed.startswith("--]]"):
            sb.write(line)
        sb.write("\n")
    return sb.getvalue()

def scan_lua(str):
    str = strip_single_lua_comments(str)
    ptr = re.compile('--\\[\\[.*?--\\]\\]', re.MULTILINE | re.DOTALL)
    # NOTE: We don't preserve line-numbers
    # '' could be replaced with a function
    str = ptr.sub('', str)

    modules = []
    rp1 = re.compile("require\\s*?\"(.*?)\"$")
    rp2 = re.compile("require\\s*?\\(\\s*?\"(.*?)\"\\s*?\\)$")
    for line in str.split('\n'):
        line = line.strip()
        m1 = rp1.match(line)
        m2 = rp2.match(line)
        if m1:
            modules.append(m1.group(1))
        elif m2:
            modules.append(m2.group(1))
    return modules

def compile_lua(task):
    import lua_ddf_pb2
    with open(task.inputs[0].srcpath(), 'rb') as in_f:
        script = in_f.read()
        modules = scan_lua(script)
        lua_module = lua_ddf_pb2.LuaModule()
        lua_module.source.script = script

        # Making the file name path relative to the source folder
        if hasattr(task.generator, "source_root"):
            base = os.path.abspath(task.generator.source_root)
            p = os.path.abspath(task.outputs[0].abspath())
            p = os.path.relpath(p, base)
            # Keep the suffix
            lua_module.source.filename = os.path.splitext(p)[0] + os.path.splitext(task.inputs[0].srcpath())[1]
        else:
            lua_module.source.filename = task.inputs[0].srcpath()

        for m in modules:
            module_file = "/%s.lua" % m.replace(".", "/")
            lua_module.modules.append(m)
            lua_module.resources.append(module_file + 'c')

        with open(task.outputs[0].abspath(), 'wb') as out_f:
            out_f.write(lua_module.SerializeToString())

    return 0

task = waflib.Task.task_factory('luascript',
                                func    = compile_lua,
                                color   = 'PINK')

@extension('.script')
def script_file(self, node):
    obj_ext = '.scriptc'
    task = self.create_task('luascript')
    task.set_inputs(node)
    out = node.change_ext(obj_ext)
    task.set_outputs(out)

@extension('.lua')
def script_file(self, node):
    obj_ext = '.luac'
    task = self.create_task('luascript')
    task.set_inputs(node)
    out = node.change_ext(obj_ext)
    task.set_outputs(out)

new_copy_task('wav', '.wav', '.wavc')
new_copy_task('ogg', '.ogg', '.oggc')

def compile_mesh(task):
    try:
        import google.protobuf.text_format
        import rig.rig_ddf_pb2

        # write skeleton, mesh set and animation set files
        with open(task.outputs[0].abspath(), 'wb') as out_f:
            out_f.write(rig.rig_ddf_pb2.Skeleton().SerializeToString())
        with open(task.outputs[1].abspath(), 'wb') as out_f:
            out_f.write(rig.rig_ddf_pb2.MeshSet().SerializeToString())
        with open(task.outputs[2].abspath(), 'wb') as out_f:
            out_f.write(rig.rig_ddf_pb2.AnimationSet().SerializeToString())

        return 0
    except (google.protobuf.text_format.ParseError,) as e:
        print ('%s:%s' % (task.inputs[0].srcpath(), str(e)), file=sys.stderr)
        return 1

waflib.Task.task_factory('mesh',
                         func    = compile_mesh,
                         color   = 'PINK')

@extension('.dae')
def dae_file(self, node):
    mesh = self.create_task('mesh')
    mesh.set_inputs(node)
    ext_skeleton      = '.skeletonc'
    ext_mesh_set      = '.meshsetc'
    ext_animation_set = '.animationsetc'
    out_skeleton      = node.change_ext(ext_skeleton)
    out_mesh_set      = node.change_ext(ext_mesh_set)
    out_animation_set = node.change_ext(ext_animation_set)
    mesh.set_outputs([out_skeleton, out_mesh_set, out_animation_set])

@extension('.gltf')
def gltf_file(self, node):
    mesh = self.create_task('mesh')
    mesh.set_inputs(node)
    ext_skeleton      = '.skeletonc'
    ext_mesh_set      = '.meshsetc'
    ext_animation_set = '.animationsetc'
    out_skeleton      = node.change_ext(ext_skeleton)
    out_mesh_set      = node.change_ext(ext_mesh_set)
    out_animation_set = node.change_ext(ext_animation_set)
    mesh.set_outputs([out_skeleton, out_mesh_set, out_animation_set])

@extension('.gui_script')
def script_file(self, node):
    obj_ext = '.gui_scriptc'
    task = self.create_task('luascript')
    task.set_inputs(node)
    out = node.change_ext(obj_ext)
    task.set_outputs(out)

@extension('.render_script')
def render_script_file(self, node):
    obj_ext = '.render_scriptc'
    task = self.create_task('luascript')
    task.set_inputs(node)
    out = node.change_ext(obj_ext)
    task.set_outputs(out)

waflib.Task.task_factory('tileset', '${JAVA} -classpath ${CLASSPATH} com.dynamo.bob.tile.TileSetc ${SRC} ${TGT}',
                      color='PINK',
                      after='proto_gen_py',
                      before='c cxx',
                      shell=False)

@extension('.tileset', '.tilesource')
def tileset_file(self, node):
    classpath = [self.env['DYNAMO_HOME'] + '/share/java/bob-light.jar']
    tileset = self.create_task('tileset')
    tileset.env['CLASSPATH'] = os.pathsep.join(classpath)
    tileset.set_inputs(node)
    obj_ext = '.t.texturesetc'
    out = node.change_ext(obj_ext)
    tileset.set_outputs(out)<|MERGE_RESOLUTION|>--- conflicted
+++ resolved
@@ -175,19 +175,6 @@
         msg_out = model_ddf_pb2.Model()
         msg_out.rig_scene = "/" + os.path.relpath(task.outputs[1].bldpath(), task.generator.content_root)
 
-<<<<<<< HEAD
-        if msg.material:
-            material = model_ddf_pb2.Material()
-            material.name = "unknown"
-            material.material = msg.material.replace(".material", ".materialc")
-            msg_out.materials.append(material)
-
-        for i,n in enumerate(msg.textures):
-            texture = model_ddf_pb2.Texture()
-            texture.sampler = ""
-            texture.texture = transform_texture_name(task, msg.textures[i])
-            msg_out.textures.append(texture)
-=======
         if msg.material or msg.textures:
             material = model_ddf_pb2.Material()
             material.name = "unknown"
@@ -202,7 +189,6 @@
                 material.textures.append(texture)
 
             msg_out.materials.append(material)
->>>>>>> 442caa53
 
         for i,n in enumerate(msg.materials):
             material = msg.materials[i]
