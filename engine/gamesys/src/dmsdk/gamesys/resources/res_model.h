--- conflicted
+++ resolved
@@ -57,26 +57,19 @@
         dmRigDDF::Mesh*         m_Mesh;
     };
 
-<<<<<<< HEAD
-    // pod type, for easier hashing in comp_model.cpp: ReHash
-=======
     struct MaterialTextureInfo
     {
         dmhash_t                m_SamplerNameHash;
         TextureResource*        m_Texture;
     };
 
->>>>>>> 442caa53
     struct MaterialInfo
     {
         const char*             m_Name;
         MaterialResource*       m_Material;
-<<<<<<< HEAD
-=======
 
         MaterialTextureInfo*    m_Textures;
         uint32_t                m_TexturesCount;
->>>>>>> 442caa53
     };
 
     struct ModelResource
@@ -87,14 +80,6 @@
 
         dmArray<MeshInfo>        m_Meshes;
         dmArray<MaterialInfo>    m_Materials;    // List matches the list of material names in the dmRigDDF::Model
-<<<<<<< HEAD
-
-        // Deprecated: Currently, the overrides are the same on all materials
-        TextureResource*         m_Textures[dmRender::RenderObject::MAX_TEXTURE_COUNT];
-        dmhash_t                 m_TextureSamplerNames[dmRender::RenderObject::MAX_TEXTURE_COUNT];
-        dmhash_t                 m_TexturePaths[dmRender::RenderObject::MAX_TEXTURE_COUNT];
-=======
->>>>>>> 442caa53
     };
 }
 
