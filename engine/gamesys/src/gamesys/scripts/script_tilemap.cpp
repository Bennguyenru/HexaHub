#include <dlib/log.h>
#include <ddf/ddf.h>
#include "tile_ddf.h"
#include "../components/comp_tilegrid.h"
#include "../proto/physics_ddf.h"
#include "gamesys.h"
#include "../gamesys_private.h"
#include "script_tilemap.h"

extern "C"
{
#include <lua/lauxlib.h>
#include <lua/lualib.h>
}

namespace dmGameSystem
{
    /*# set a shader constant for a tile map
     * The constant must be defined in the material assigned to the tile map.
     * Setting a constant through this function will override the value set for that constant in the material.
     * The value will be overridden until tilemap.reset_constant is called.
     * Which tile map to set a constant for is identified by the URL.
     *
     * @name tilemap.set_constant
     * @param url the tile map that should have a constant set (url)
     * @param name of the constant (string|hash)
     * @param value of the constant (vec4)
     * @examples
     * <p>
     * The following examples assumes that the tile map has id "tile map" and that the default-material in builtins is used.
     * If you assign a custom material to the tile map, you can set the constants defined there in the same manner.
     * </p>
     * <p>
     * How to tint a tile map to red:
     * </p>
     * <pre>
     * function init(self)
     *     tilemap.set_constant("#tilemap", "tint", vmath.vector4(1, 0, 0, 1))
     * end
     * </pre>
     */
    int TileMap_SetConstant(lua_State* L)
    {
        int top = lua_gettop(L);

        dmGameObject::HInstance instance = CheckGoInstance(L);

        dmhash_t name_hash;
        if (lua_isstring(L, 2))
        {
            name_hash = dmHashString64(lua_tostring(L, 2));
        }
        else if (dmScript::IsHash(L, 2))
        {
            name_hash = dmScript::CheckHash(L, 2);
        }
        else
        {
            return luaL_error(L, "name must be either a hash or a string");
        }
        Vectormath::Aos::Vector4* value = dmScript::CheckVector4(L, 3);

        const uint32_t buffer_size = 256;
        uint8_t buffer[buffer_size];
        dmGameSystemDDF::SetConstantTileMap* request = (dmGameSystemDDF::SetConstantTileMap*)buffer;

        uint32_t msg_size = sizeof(dmGameSystemDDF::SetConstantTileMap);

        request->m_NameHash = name_hash;
        request->m_Value = *value;

        dmMessage::URL receiver;
        dmMessage::URL sender;
        dmScript::ResolveURL(L, 1, &receiver, &sender);

        dmMessage::Post(&sender, &receiver, dmGameSystemDDF::SetConstantTileMap::m_DDFDescriptor->m_NameHash, (uintptr_t)instance, (uintptr_t)dmGameSystemDDF::SetConstantTileMap::m_DDFDescriptor, buffer, msg_size);
        assert(top == lua_gettop(L));
        return 0;
    }

    /*# reset a shader constant for a tile map
     * The constant must be defined in the material assigned to the tile map.
     * Resetting a constant through this function implies that the value defined in the material will be used.
     * Which tile map to reset a constant for is identified by the URL.
     *
     * @name tilemap.reset_constant
     * @param url the tile map that should have a constant reset (url)
     * @param name of the constant (string|hash)
     * @examples
     * <p>
     * The following examples assumes that the tile map has id "tilemap" and that the default-material in builtins is used.
     * If you assign a custom material to the tile map, you can reset the constants defined there in the same manner.
     * </p>
     * <p>
     * How to reset the tinting of a tile map:
     * </p>
     * <pre>
     * function init(self)
     *     tilemap.reset_constant("#tilemap", "tint")
     * end
     * </pre>
     */
    int TileMap_ResetConstant(lua_State* L)
    {
        int top = lua_gettop(L);

        dmGameObject::HInstance instance = CheckGoInstance(L);

        dmhash_t name_hash;
        if (lua_isstring(L, 2))
        {
            name_hash = dmHashString64(lua_tostring(L, 2));
        }
        else if (dmScript::IsHash(L, 2))
        {
            name_hash = dmScript::CheckHash(L, 2);
        }
        else
        {
            return luaL_error(L, "name must be either a hash or a string");
        }

        // TODO: Why is a separate buffer used here and not a stack-allocated dmGameSystemDDF::ResetConstantTileMap?
        // dmGameSystemDDF::ResetConstantTileMap contains no members that require "dynamic" memory, i.e. strings
        // See also TileMap_SetConstant
        const uint32_t buffer_size = 256;
        uint8_t buffer[buffer_size];
        dmGameSystemDDF::ResetConstantTileMap* request = (dmGameSystemDDF::ResetConstantTileMap*)buffer;

        uint32_t msg_size = sizeof(dmGameSystemDDF::ResetConstantTileMap);

        request->m_NameHash = name_hash;

        dmMessage::URL receiver;
        dmMessage::URL sender;
        dmScript::ResolveURL(L, 1, &receiver, &sender);

        dmMessage::Post(&sender, &receiver, dmGameSystemDDF::ResetConstantTileMap::m_DDFDescriptor->m_NameHash, (uintptr_t)instance, (uintptr_t)dmGameSystemDDF::ResetConstantTileMap::m_DDFDescriptor, buffer, msg_size);
        assert(top == lua_gettop(L));
        return 0;
    }

    /*# set a tile in a tile map
     * Replace a tile in a tile map with a new tile. The coordinates of the tile is 1-indexed so a 4 by 4
     * tile map has the following x,y coordinates:
     * <pre>
     * +-------+-------+------+------+
     * | -2,1  | -1,1  | 0,1  | 1,1  |
     * +-------+-------+------+------+
     * | -2,0  | -1,0  | 0,0  | 1,0  |
     * +-------+-------O------+------+
     * | -2,-1 | -1,-1 | 0,-1 | 1,-1 |
     * +-------+-------+------+------+
     * | -2,-2 | -1,-2 | 0,-2 | 1,-2 |
     * +-------+-------+------+------+
     * </pre>
     * The coordinates must be within the bounds of the tile map as it were created. That is, it is not
     * possible to extend the size of a tile map by setting tiles outside the edges.
     * The tile to set is identified by its index starting with 1 in the top left corner of the tile set.
     * To clear a tile, set the tile to number 0. Which tile map and layer to manipulate is identified by
     * the URL and the layer name parameters.
     *
     * @name tilemap.set_tile
     * @param url the tile map (url)
     * @param name of the layer (string|hash)
     * @param x-coordinate of the tile (number)
     * @param y-coordinate of the tile (number)
     * @param new tile to set (number)
     * @param optional if the tile should be horizontally flipped (boolean)
     * @param optional i the tile should be vertically flipped (boolean)
     * @examples
     * <pre>
     * -- Clear the tile under the player.
     * tilemap.set_tile("/level#tilemap", "foreground", self.player_x, self.player_y, 0)
     * </pre>
     */
    int TileMap_SetTile(lua_State* L)
    {
        int top = lua_gettop(L);

        dmGameObject::HInstance sender_instance = CheckGoInstance(L);
        dmGameObject::HCollection collection = dmGameObject::GetCollection(sender_instance);

        uintptr_t user_data;
        dmMessage::URL receiver;
<<<<<<< HEAD
        dmGameObject::GetComponentUserDataFromLua(L, 1, collection, TILE_MAP_EXT, &user_data, &receiver);
=======
        dmGameObject::GetComponentUserDataFromLua(L, 1, TILE_MAP_EXT, &user_data, &receiver, 0);
>>>>>>> 7169eca8
        TileGridComponent* component = (TileGridComponent*) user_data;
        TileGridResource* resource = component->m_TileGridResource;

        const char* layer = luaL_checkstring(L, 2);
        dmhash_t layer_id = dmHashString64(layer);
        uint32_t layer_index = GetLayerIndex(component, layer_id);
        if (layer_index == ~0u)
        {
            dmLogError("Could not find layer %s.", (char*)dmHashReverse64(layer_id, 0x0));
            lua_pushboolean(L, 0);
            assert(top + 1 == lua_gettop(L));
            return 1;
        }

        int x = luaL_checkinteger(L, 3) - 1;
        int y = luaL_checkinteger(L, 4) - 1;
        /*
         * NOTE AND BEWARE: Empty tile is encoded as 0xffffffff
         * That's why tile-index is subtracted by 1
         * See B2GRIDSHAPE_EMPTY_CELL in b2GridShape.h
         */
        uint32_t tile = ((uint16_t) luaL_checkinteger(L, 5)) - 1;
        int32_t cell_x = x - resource->m_MinCellX, cell_y = y - resource->m_MinCellY;
        if (cell_x < 0 || cell_x >= (int32_t)resource->m_ColumnCount || cell_y < 0 || cell_y >= (int32_t)resource->m_RowCount)
        {
            dmLogError("Could not set the tile since the supplied tile was out of range.");
            lua_pushboolean(L, 0);
            assert(top + 1 == lua_gettop(L));
            return 1;
        }
        uint32_t cell_index = CalculateCellIndex(layer_index, cell_x, cell_y, resource->m_ColumnCount, resource->m_RowCount);
        uint32_t region_x = cell_x / TILEGRID_REGION_WIDTH;
        uint32_t region_y = cell_y / TILEGRID_REGION_HEIGHT;
        uint32_t region_index = region_y * component->m_RegionsX + region_x;
        TileGridRegion* region = &component->m_Regions[region_index];
        region->m_Dirty = true;
        component->m_Cells[cell_index] = tile;
        TileGridComponent::Flags* flags = &component->m_CellFlags[cell_index];
        flags->m_FlipHorizontal = lua_toboolean(L, 6);
        flags->m_FlipVertical = lua_toboolean(L, 7);

        dmMessage::URL sender;
        if (dmScript::GetURL(L, &sender))
        {
            // Broadcast to any collision object components
            // TODO Filter broadcast to only collision objects
            dmPhysicsDDF::SetGridShapeHull set_hull_ddf;
            set_hull_ddf.m_Shape = layer_index;
            set_hull_ddf.m_Column = cell_x;
            set_hull_ddf.m_Row = cell_y;
            set_hull_ddf.m_Hull = tile;
            set_hull_ddf.m_FlipHorizontal = flags->m_FlipHorizontal;
            set_hull_ddf.m_FlipVertical = flags->m_FlipVertical;
            dmhash_t message_id = dmPhysicsDDF::SetGridShapeHull::m_DDFDescriptor->m_NameHash;
            uintptr_t descriptor = (uintptr_t)dmPhysicsDDF::SetGridShapeHull::m_DDFDescriptor;
            uint32_t data_size = sizeof(dmPhysicsDDF::SetGridShapeHull);
            receiver.m_Fragment = 0;
            dmMessage::Result result = dmMessage::Post(&sender, &receiver, message_id, 0, descriptor, &set_hull_ddf, data_size);
            if (result != dmMessage::RESULT_OK)
            {
                dmLogError("Could not send %s to components, result: %d.", dmPhysicsDDF::SetGridShapeHull::m_DDFDescriptor->m_Name, result);
            }
        }
        else
        {
            return luaL_error(L, "tilemap.set_tile is not available from this script-type.");
        }

        lua_pushboolean(L, 1);
        assert(top + 1 == lua_gettop(L));
        return 1;
    }

    /*# get a tile from a tile map
     * Get the tile set at the specified position in the tilemap. The returned tile to set is identified
     * by its index starting with 1 in the top left corner of the tile set, or 0 if the tile is blank.
     * The coordinates of the tile is 1-indexed (see <code>tilemap.set_tile()</code>)
     * Which tile map and layer to query is identified by the URL and the layer name parameters.
     *
     * @name tilemap.get_tile
     * @param url the tile map (url)
     * @param name of the layer (string|hash)
     * @param x-coordinate of the tile (number)
     * @param y-coordinate of the tile (number)
     * @return index of the tile (number)
     * @examples
     * <pre>
     * -- get the tile under the player.
     * local tileno = tilemap.get_tile("/level#tilemap", "foreground", self.player_x, self.player_y)
     * </pre>
     */
    int TileMap_GetTile(lua_State* L)
    {
        int top = lua_gettop(L);

        dmGameObject::HInstance sender_instance = CheckGoInstance(L);
        dmGameObject::HCollection collection = dmGameObject::GetCollection(sender_instance);

        uintptr_t user_data;
<<<<<<< HEAD
        dmGameObject::GetComponentUserDataFromLua(L, 1, collection, TILE_MAP_EXT, &user_data, 0);
=======
        dmGameObject::GetComponentUserDataFromLua(L, 1, TILE_MAP_EXT, &user_data, 0, 0);
>>>>>>> 7169eca8
        TileGridComponent* component = (TileGridComponent*) user_data;
        TileGridResource* resource = component->m_TileGridResource;

        const char* layer = luaL_checkstring(L, 2);
        dmhash_t layer_id = dmHashString64(layer);
        uint32_t layer_index = GetLayerIndex(component, layer_id);
        if (layer_index == ~0u)
        {
            dmLogError("Could not find layer %s.", (char*)dmHashReverse64(layer_id, 0x0));
            lua_pushnil(L);
            assert(top + 1 == lua_gettop(L));
            return 1;
        }

        int x = luaL_checkinteger(L, 3) - 1;
        int y = luaL_checkinteger(L, 4) - 1;
        int32_t cell_x = x - resource->m_MinCellX, cell_y = y - resource->m_MinCellY;
        if (cell_x < 0 || cell_x >= (int32_t)resource->m_ColumnCount || cell_y < 0 || cell_y >= (int32_t)resource->m_RowCount)
        {
            dmLogError("Could not get the tile since the supplied tile was out of range.");
            lua_pushnil(L);
            assert(top + 1 == lua_gettop(L));
            return 1;
        }
        uint32_t cell_index = CalculateCellIndex(layer_index, cell_x, cell_y, resource->m_ColumnCount, resource->m_RowCount);
        uint16_t cell = (component->m_Cells[cell_index] + 1);
        lua_pushinteger(L,  cell);
        assert(top + 1 == lua_gettop(L));
        return 1;
    }

    /*# get the bounds of a tile map
     * Get the tile set at the specified position in the tilemap. The returned tile to set is identified
     * by its index starting with 1 in the top left corner of the tile set. The coordinates of the tile is
     * 1-indexed (see <code>tilemap.set_tile()</code>) Which tile map and layer to query is identified by
     * the URL and the layer name parameters.
     *
     * @name tilemap.get_bounds
     * @param url the tile map (url)
     * @return x coordinate of the bottom left corner (number)
     * @return y coordinate of the bottom left corner (number)
     * @return number of columns in the tile map (number)
     * @return number of rows in the tile map (number)
     * @examples
     * <pre>
     * -- get the level bounds.
     * local x, y, w, h = tilemap.get_bounds("/level#tilemap")
     * </pre>
     */
    int TileMap_GetBounds(lua_State* L)
    {
        int top = lua_gettop(L);

        dmGameObject::HInstance sender_instance = CheckGoInstance(L);
        dmGameObject::HCollection collection = dmGameObject::GetCollection(sender_instance);

        uintptr_t user_data;
<<<<<<< HEAD
        dmGameObject::GetComponentUserDataFromLua(L, 1, collection, TILE_MAP_EXT, &user_data, 0);
=======
        dmGameObject::GetComponentUserDataFromLua(L, 1, TILE_MAP_EXT, &user_data, 0, 0);
>>>>>>> 7169eca8
        TileGridComponent* component = (TileGridComponent*) user_data;
        TileGridResource* resource = component->m_TileGridResource;

        int x = resource->m_MinCellX + 1;
        int y = resource->m_MinCellY + 1;
        int w = resource->m_ColumnCount;
        int h = resource->m_RowCount;

        lua_pushinteger(L, x);
        lua_pushinteger(L, y);
        lua_pushinteger(L, w);
        lua_pushinteger(L, h);

        assert(top + 4 == lua_gettop(L));
        return 4;
    }

    static const luaL_reg TILEMAP_FUNCTIONS[] =
    {
        {"set_constant",    TileMap_SetConstant},
        {"reset_constant",  TileMap_ResetConstant},
        {"set_tile",        TileMap_SetTile},
        {"get_tile",        TileMap_GetTile},
        {"get_bounds",      TileMap_GetBounds},
        {0, 0}
    };

    void ScriptTileMapRegister(const ScriptLibContext& context)
    {
        lua_State* L = context.m_LuaState;
        luaL_register(L, "tilemap", TILEMAP_FUNCTIONS);
        lua_pop(L, 1);
    }
}<|MERGE_RESOLUTION|>--- conflicted
+++ resolved
@@ -183,11 +183,7 @@
 
         uintptr_t user_data;
         dmMessage::URL receiver;
-<<<<<<< HEAD
-        dmGameObject::GetComponentUserDataFromLua(L, 1, collection, TILE_MAP_EXT, &user_data, &receiver);
-=======
-        dmGameObject::GetComponentUserDataFromLua(L, 1, TILE_MAP_EXT, &user_data, &receiver, 0);
->>>>>>> 7169eca8
+        dmGameObject::GetComponentUserDataFromLua(L, 1, collection, TILE_MAP_EXT, &user_data, &receiver, 0);
         TileGridComponent* component = (TileGridComponent*) user_data;
         TileGridResource* resource = component->m_TileGridResource;
 
@@ -287,11 +283,7 @@
         dmGameObject::HCollection collection = dmGameObject::GetCollection(sender_instance);
 
         uintptr_t user_data;
-<<<<<<< HEAD
-        dmGameObject::GetComponentUserDataFromLua(L, 1, collection, TILE_MAP_EXT, &user_data, 0);
-=======
-        dmGameObject::GetComponentUserDataFromLua(L, 1, TILE_MAP_EXT, &user_data, 0, 0);
->>>>>>> 7169eca8
+        dmGameObject::GetComponentUserDataFromLua(L, 1, collection, TILE_MAP_EXT, &user_data, 0, 0);
         TileGridComponent* component = (TileGridComponent*) user_data;
         TileGridResource* resource = component->m_TileGridResource;
 
@@ -349,11 +341,7 @@
         dmGameObject::HCollection collection = dmGameObject::GetCollection(sender_instance);
 
         uintptr_t user_data;
-<<<<<<< HEAD
-        dmGameObject::GetComponentUserDataFromLua(L, 1, collection, TILE_MAP_EXT, &user_data, 0);
-=======
-        dmGameObject::GetComponentUserDataFromLua(L, 1, TILE_MAP_EXT, &user_data, 0, 0);
->>>>>>> 7169eca8
+        dmGameObject::GetComponentUserDataFromLua(L, 1, collection, TILE_MAP_EXT, &user_data, 0, 0);
         TileGridComponent* component = (TileGridComponent*) user_data;
         TileGridResource* resource = component->m_TileGridResource;
 
