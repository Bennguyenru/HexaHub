#include <float.h>
#include <stdio.h>
#include <assert.h>

#include <dlib/hash.h>
#include <dlib/log.h>
#include <dlib/math.h>

#include <sound/sound.h>

#include "gamesys.h"
#include "gamesys_ddf.h"
#include "../gamesys_private.h"

#include "script_sound.h"

extern "C"
{
#include <lua/lauxlib.h>
#include <lua/lualib.h>
}

namespace dmGameSystem
{
    /*# Sound API documentation
     *
     * Functions and messages for controlling sound components and
     * mixer groups.
     *
     * @document
     * @name Sound
     * @namespace sound
     */

    /*# check if background music is playing
     * Checks if background music is playing, e.g. from iTunes.
     *
     * [icon:macOS][icon:windows][icon:linux][icon:html5] On non mobile platforms,
     * this function always return `false`.
     *
     * [icon:attention][icon:android] On Android you can only get a correct reading
     * of this state if your game is not playing any sounds itself. This is a limitation
     * in the Android SDK. If your game is playing any sounds, *even with a gain of zero*, this
     * function will return `false`.
     *
     * The best time to call this function is:
     *
     * - In the `init` function of your main collection script before any sounds are triggered
     * - In a window listener callback when the window.WINDOW_EVENT_FOCUS_GAINED event is received
     *
     * Both those times will give you a correct reading of the state even when your application is
     * swapped out and in while playing sounds and it works equally well on Android and iOS.
     *
     * @name sound.is_music_playing
     * @return playing [type:boolean] `true` if music is playing, otherwise `false`.
     * @examples
     *
     * If music is playing, mute "master":
     *
     * ```lua
     * if sound.is_music_playing() then
     *     -- mute "master"
     *     sound.set_group_gain("master", 0)
     * end
     * ```
     */
    static int Sound_IsMusicPlaying(lua_State* L)
    {
        lua_pushboolean(L, (int) dmSound::IsMusicPlaying());
        return 1;
    }

    static dmhash_t CheckGroupName(lua_State* L, int index) {
        if (lua_isstring(L, index)) {
            return dmHashString64(lua_tostring(L, index));
        } else if (dmScript::IsHash(L, index)) {
            return dmScript::CheckHash(L, index);
        }
        luaL_argerror(L, index, "hash or string expected");
        return (dmhash_t) 0;
    }

    /*# get RMS value from mixer group
     * Get RMS (Root Mean Square) value from mixer group. This value is the
     * square root of the mean (average) value of the squared function of
     * the instantaneous values.
     *
     * For instance: for a sinewave signal with a peak gain of -1.94 dB (0.8 linear),
     * the RMS is <code>0.8 &times; 1/sqrt(2)</code> which is about 0.566.
     *
     * [icon:attention] Note the returned value might be an approximation and in particular
     * the effective window might be larger than specified.
     *
     * @param group [type:string|hash] group name
     * @param window [type:number] window length in seconds
     * @name sound.get_rms
     * @return rms_l [type:number] RMS value for left channel
     * @return rms_r [type:number] RMS value for right channel
     * @examples
     *
     * Get the RMS from the "master" group where a mono -1.94 dB sinewave is playing:
     *
     * ```lua
     * local rms = sound.get_rms("master", 0.1) -- throw away right channel.
     * print(rms) --> 0.56555819511414
     * ```
     */
    static int Sound_GetRMS(lua_State* L)
    {
        int top = lua_gettop(L);

        dmhash_t group_hash = CheckGroupName(L, 1);
        float window = luaL_checknumber(L, 2);
        float left = 0, right = 0;
        dmSound::Result r = dmSound::GetGroupRMS(group_hash, window, &left, &right);
        if (r != dmSound::RESULT_OK) {
            dmLogWarning("Failed to get RMS (%d)", r);
        }

        lua_pushnumber(L, left);
        lua_pushnumber(L, right);

        assert(top + 2 == lua_gettop(L));
        return 2;
    }

    /*# get peak gain value from mixer group
     * Get peak value from mixer group.
     *
     * [icon:attention] Note that gain is in linear scale, between 0 and 1.
     * To get the dB value from the gain, use the formula `20 * log(gain)`.
     * Inversely, to find the linear value from a dB value, use the formula
     * <code>10<sup>db/20</sup></code>.
     * Also note that the returned value might be an approximation and in particular
     * the effective window might be larger than specified.
     *
     * @param group [type:string|hash] group name
     * @param window [type:number] window length in seconds
     * @name sound.get_peak
     * @return peak_l [type:number] peak value for left channel
     * @return peak_r [type:number] peak value for right channel
     * @examples
     *
     * Get the peak gain from the "master" group and convert to dB for displaying:
     *
     * ```lua
     * local left_p, right_p = sound.get_peak("master", 0.1)
     * left_p_db = 20 * log(left_p)
     * right_p_db = 20 * log(right_p)
     * ```
     */
    static int Sound_GetPeak(lua_State* L)
    {
        int top = lua_gettop(L);

        dmhash_t group_hash = CheckGroupName(L, 1);
        float window = luaL_checknumber(L, 2);
        float left = 0, right = 0;
        dmSound::Result r = dmSound::GetGroupPeak(group_hash, window, &left, &right);
        if (r != dmSound::RESULT_OK) {
            dmLogWarning("Failed to get peak (%d)", r);
        }

        lua_pushnumber(L, left);
        lua_pushnumber(L, right);

        assert(top + 2 == lua_gettop(L));
        return 2;
    }

    /*# set mixer group gain
     * Set mixer group gain
     *
     * [icon:attention] Note that gain is in linear scale, between 0 and 1.
     * To get the dB value from the gain, use the formula `20 * log(gain)`.
     * Inversely, to find the linear value from a dB value, use the formula
     * <code>10<sup>db/20</sup></code>.
     *
     * @param group [type:string|hash] group name
     * @param gain [type:number] gain in linear scale
     * @name sound.set_group_gain
     * @examples
     *
     * Set mixer group gain on the "soundfx" group to -4 dB:
     *
     * ```lua
     * local gain_db = -4
     * local gain = 10^gain_db/20 -- 0.63095734448019
     * sound.set_group_gain("soundfx", gain)
     * ```
     */
    static int Sound_SetGroupGain(lua_State* L)
    {
        int top = lua_gettop(L);
        dmhash_t group_hash = CheckGroupName(L, 1);
        float gain = luaL_checknumber(L, 2);

        dmSound::Result r = dmSound::SetGroupGain(group_hash, gain);
        if (r != dmSound::RESULT_OK) {
            dmLogWarning("Failed to set group gain (%d)", r);
        }

        assert(top == lua_gettop(L));
        return 0;
    }

    /*# get mixer group gain
     * Get mixer group gain
     *
     * [icon:attention] Note that gain is in linear scale, between 0 and 1.
     * To get the dB value from the gain, use the formula `20 * log(gain)`.
     * Inversely, to find the linear value from a dB value, use the formula
     * <code>10<sup>db/20</sup></code>.
     *
     * @param group [type:string|hash] group name
     * @name sound.get_group_gain
     * @return gain [type:number] gain in linear scale
     * @examples
     *
     * Get the mixer group gain for the "soundfx" and convert to dB:
     *
     * ```lua
     * local gain = sound.get_group_gain("soundfx")
     * local gain_db = 20 * log(gain)
     * ```
     */
    static int Sound_GetGroupGain(lua_State* L)
    {
        int top = lua_gettop(L);
        dmhash_t group_hash = CheckGroupName(L, 1);
        float gain = 0;

        dmSound::Result r = dmSound::GetGroupGain(group_hash, &gain);
        if (r != dmSound::RESULT_OK) {
            dmLogWarning("Failed to get group gain (%d)", r);
        }
        lua_pushnumber(L, gain);
        assert(top + 1 == lua_gettop(L));
        return 1;
    }

    /*# get all mixer group names
     * Get a table of all mixer group names (hashes).
     *
     * @name sound.get_groups
     * @return groups [type:table] table of mixer group names
     * @examples
     *
     * Get the mixer groups, set all gains to 0 except for "master" and "soundfx"
     * where gain is set to 1:
     *
     * ```lua
     * local groups = sound.get_groups()
     * for _,group in ipairs(groups) do
     *     if group == hash("master") or group == hash("soundfx") then
     *         sound.set_group_gain(group, 1)
     *     else
     *         sound.set_group_gain(group, 0)
     *     end
     * end
     * ```
     */
    static int Sound_GetGroups(lua_State* L)
    {
        int top = lua_gettop(L);

        uint32_t count = dmSound::GetGroupCount();
        lua_createtable(L, count, 0);
        for (uint32_t i = 0; i < count; i++) {
            dmhash_t group_hash;
            dmSound::GetGroupHash(i, &group_hash);
            dmScript::PushHash(L, group_hash);
            lua_rawseti(L, -2, i + 1);
        }

        assert(top + 1 == lua_gettop(L));

        return 1;
    }

    /*# get mixer group name string
     * Get a mixer group name as a string.
     *
     * [icon:attention] This function is to be used for debugging and
     * development tooling only. The function does a reverse hash lookup, which does not
     * return a proper string value when the game is built in release mode.
     *
     * @name sound.get_group_name
     * @param group [type:string|hash] group name
     * @return name [type:string] group name
     * @examples
     *
     * Get the mixer group string names so we can show them as labels on a dev mixer overlay:
     *
     * ```lua
     * local groups = sound.get_groups()
     * for _,group in ipairs(groups) do
     *     local name = sound.get_group_name(group)
     *     msg.post("/mixer_overlay#gui", "set_mixer_label", { group = group, label = name})
     * end
     * ```
     */
    static int Sound_GetGroupName(lua_State* L)
    {
        int top = lua_gettop(L);

        dmhash_t group_hash = dmScript::CheckHash(L, 1);
        const char* name = (const char*) dmHashReverse64(group_hash, 0);
        if (name) {
            lua_pushstring(L, name);
        } else {
            lua_pushfstring(L, "unknown_%llu", (unsigned long long)group_hash);
        }

        assert(top + 1 == lua_gettop(L));
        return 1;
    }

    /*# check if a phone call is active
     * Checks if a phone call is active. If there is an active phone call all
     * other sounds will be muted until the phone call is finished.
     *
     * [icon:macOS][icon:windows][icon:linux][icon:html5] On non mobile platforms,
     * this function always return `false`.
     *
     * @name sound.is_phone_call_active
     * @return call_active [type:boolean] `true` if there is an active phone call, `false` otherwise.
     * @examples
     *
     * Test if a phone call is on-going:
     *
     * ```lua
     * if sound.is_phone_call_active() then
     *     -- do something sensible.
     * end
     * ```
     */
    static int Sound_IsPhoneCallActive(lua_State* L)
    {
        int top = lua_gettop(L);
        lua_pushboolean(L, (int) dmSound::IsPhoneCallActive());
        assert(top + 1 == lua_gettop(L));
        return 1;
    }

    /*# plays a sound
     * Make the sound component play its sound. Multiple voices are supported. The limit is set to 32 voices per sound component.
     *
     * [icon:attention] Note that gain is in linear scale, between 0 and 1.
     * To get the dB value from the gain, use the formula `20 * log(gain)`.
     * Inversely, to find the linear value from a dB value, use the formula
     * <code>10<sup>db/20</sup></code>.
     *
     * [icon:attention] A sound will continue to play even if the game object the sound component belonged to is deleted. You can call `sound.stop()` to stop the sound.
     *
     * @note Sounds are panned using a constant power panning (non linear fade). 0 means left/right channels are balanced at 71%/71% each.
     * At -1 (full left) the channels are at 100%/0%, and 1 they're at 0%/100%.
     *
     * @name sound.play
     * @param url [type:string|hash|url] the sound that should play
     * @param [play_properties] [type:table] optional table with properties:
     * `delay`
     * : [type:number] delay in seconds before the sound starts playing, default is 0.
     *
     * `gain`
     * : [type:number] sound gain between 0 and 1, default is 1. The final gain of the sound will be a combination of this gain, the group gain and the master gain.
     *
     * `pan`
     * : [type:number] sound pan between -1 and 1, default is 0. The final gain of the sound will be an addition of this pan and the sound pan.
     *
     * @examples
     *
     * Assuming the script belongs to an instance with a sound-component with id "sound", this will make the component play its sound after 1 second:
     *
     * ```lua
<<<<<<< HEAD
     * sound.play("#sound", { delay = 1, gain = 0.5, pan = 0.0 } )
=======
     * sound.play("#sound", { delay = 1, gain = 0.5, pan = -1.0 } )
>>>>>>> 15f7bb19
     * ```
     */
    static int Sound_Play(lua_State* L)
    {
        DM_LUA_STACK_CHECK(L, 0);
        int top = lua_gettop(L);

        dmGameObject::HInstance instance = CheckGoInstance(L);

        float delay = 0.0f, gain = 1.0f, pan = 0.0f, speed = 1.0f;

        if (top > 1) // table with args
        {
            luaL_checktype(L, 2, LUA_TTABLE);
            lua_pushvalue(L, 2);

            lua_getfield(L, -1, "delay");
            delay = lua_isnil(L, -1) ? 0.0 : luaL_checknumber(L, -1);
            lua_pop(L, 1);

            lua_getfield(L, -1, "gain");
            gain = lua_isnil(L, -1) ? 1.0 : luaL_checknumber(L, -1);
            lua_pop(L, 1);

            lua_getfield(L, -1, "pan");
            pan = lua_isnil(L, -1) ? 0.0 : luaL_checknumber(L, -1);
            lua_pop(L, 1);

            lua_getfield(L, -1, "speed");
            speed = lua_isnil(L, -1) ? 1.0 : luaL_checknumber(L, -1);
            lua_pop(L, 1);

            lua_pop(L, 1);
        }

        dmGameSystemDDF::PlaySound msg;
        msg.m_Delay = delay;
        msg.m_Gain = gain;
        msg.m_Pan = pan;
        msg.m_Speed = speed;

        dmMessage::URL receiver;
        dmMessage::URL sender;
        dmScript::ResolveURL(L, 1, &receiver, &sender);

        dmMessage::Post(&sender, &receiver, dmGameSystemDDF::PlaySound::m_DDFDescriptor->m_NameHash, (uintptr_t)instance, (uintptr_t)dmGameSystemDDF::PlaySound::m_DDFDescriptor, &msg, sizeof(msg), 0);
        return 0;
    }

    /*# stop a playing a sound(s)
     * Stop playing all active voices
     *
     * @name sound.stop
     * @param url [type:string|hash|url] the sound that should stop
     *
     * @examples
     *
     * Assuming the script belongs to an instance with a sound-component with id "sound", this will make the component stop all playing voices:
     *
     * ```lua
     * sound.stop("#sound")
     * ```
     */
    static int Sound_Stop(lua_State* L)
    {
        DM_LUA_STACK_CHECK(L, 0);
        dmGameObject::HInstance instance = CheckGoInstance(L);

        dmGameSystemDDF::StopSound msg;

        dmMessage::URL receiver;
        dmMessage::URL sender;
        dmScript::ResolveURL(L, 1, &receiver, &sender);

        dmMessage::Post(&sender, &receiver, dmGameSystemDDF::StopSound::m_DDFDescriptor->m_NameHash, (uintptr_t)instance, (uintptr_t)dmGameSystemDDF::StopSound::m_DDFDescriptor, &msg, sizeof(msg), 0);
        return 0;
    }

    /*# set sound gain
     * Set gain on all active playing voices of a sound.
     *
     * [icon:attention] Note that gain is in linear scale, between 0 and 1.
     * To get the dB value from the gain, use the formula `20 * log(gain)`.
     * Inversely, to find the linear value from a dB value, use the formula
     * <code>10<sup>db/20</sup></code>.
     *
     * @name sound.set_gain
     * @param url [type:string|hash|url] the sound to set the gain of
     * @param [gain] [type:number] sound gain between 0 and 1. The final gain of the sound will be a combination of this gain, the group gain and the master gain.
     * @examples
     *
     * Assuming the script belongs to an instance with a sound-component with id "sound", this will set the gain to 0.5
     *
     * ```lua
     * sound.set_gain("#sound", 0.5)
     * ```
     */
    static int Sound_SetGain(lua_State* L)
    {
        DM_LUA_STACK_CHECK(L, 0);

        dmGameObject::HInstance instance = CheckGoInstance(L);

        dmMessage::URL receiver;
        dmMessage::URL sender;
        dmScript::ResolveURL(L, 1, &receiver, &sender);

        float gain = luaL_checknumber(L, 2);

        dmGameSystemDDF::SetGain msg;
        msg.m_Gain = gain;

        dmMessage::Post(&sender, &receiver, dmGameSystemDDF::SetGain::m_DDFDescriptor->m_NameHash, (uintptr_t)instance, (uintptr_t)dmGameSystemDDF::SetGain::m_DDFDescriptor, &msg, sizeof(msg), 0);
        return 0;
    }

    /*# set sound pan
     * Set panning on all active playing voices of a sound.
     *
     * The valid range is from -1.0 to 1.0, representing -45 degrees left, to +45 degrees right.
     *
     * @note Sounds are panned using a constant power panning (non linear fade). 0 means left/right channels are balanced at 71%/71% each.
     * At -1 (full left) the channels are at 100%/0%, and 1 they're at 0%/100%.
     *
     * @name sound.set_pan
     * @param url [type:string|hash|url] the sound to set the panning value to
     * @param [pan] [type:number] sound panning between -1.0 and 1.0
     * @examples
     *
     * Assuming the script belongs to an instance with a sound-component with id "sound", this will set the gain to 0.5
     *
     * ```lua
     * sound.set_pan("#sound", 0.5) -- pan to the right
     * ```
     */
    static int Sound_SetPan(lua_State* L)
    {
        DM_LUA_STACK_CHECK(L, 0);

        dmGameObject::HInstance instance = CheckGoInstance(L);

        dmMessage::URL receiver;
        dmMessage::URL sender;
        dmScript::ResolveURL(L, 1, &receiver, &sender);

        float pan = luaL_checknumber(L, 2);

        dmGameSystemDDF::SetPan msg;
        msg.m_Pan = pan;

        dmMessage::Post(&sender, &receiver, dmGameSystemDDF::SetPan::m_DDFDescriptor->m_NameHash, (uintptr_t)instance, (uintptr_t)dmGameSystemDDF::SetPan::m_DDFDescriptor, &msg, sizeof(msg), 0);
        return 0;
    }

    static const luaL_reg SOUND_FUNCTIONS[] =
    {
        {"is_music_playing", Sound_IsMusicPlaying},
        {"get_rms", Sound_GetRMS},
        {"get_peak", Sound_GetPeak},
        {"set_group_gain", Sound_SetGroupGain},
        {"get_group_gain", Sound_GetGroupGain},
        {"get_groups", Sound_GetGroups},
        {"get_group_name", Sound_GetGroupName},
        {"is_phone_call_active", Sound_IsPhoneCallActive},
        {"play", Sound_Play},
        {"stop", Sound_Stop},
        {"set_gain", Sound_SetGain},
        {"set_pan", Sound_SetPan},
        {0, 0}
    };

    void ScriptSoundRegister(const ScriptLibContext& context)
    {
        lua_State* L = context.m_LuaState;
        int top = lua_gettop(L);
        (void)top;
        luaL_register(L, "sound", SOUND_FUNCTIONS);
        lua_pop(L, 1);
        assert(top == lua_gettop(L));
    }

    void ScriptSoundOnWindowFocus(bool focus)
    {
        dmSound::OnWindowFocus(focus);
    }
}<|MERGE_RESOLUTION|>--- conflicted
+++ resolved
@@ -373,11 +373,7 @@
      * Assuming the script belongs to an instance with a sound-component with id "sound", this will make the component play its sound after 1 second:
      *
      * ```lua
-<<<<<<< HEAD
-     * sound.play("#sound", { delay = 1, gain = 0.5, pan = 0.0 } )
-=======
      * sound.play("#sound", { delay = 1, gain = 0.5, pan = -1.0 } )
->>>>>>> 15f7bb19
      * ```
      */
     static int Sound_Play(lua_State* L)
