--- conflicted
+++ resolved
@@ -277,11 +277,7 @@
         dmScript::ResolveURL(L, 3, &target, &sender);
         if (target.m_Socket != dmGameObject::GetMessageSocket(collection))
         {
-<<<<<<< HEAD
-            luaL_error(L, "spine.set_ik_target can only use instances within the same collection.");
-=======
             return luaL_error(L, "spine.set_ik_target can only use instances within the same collection.");
->>>>>>> 4f3e3b45
         }
         dmGameObject::HInstance target_instance = dmGameObject::GetInstanceFromIdentifier(collection, target.m_Path);
         if (target_instance == 0)
