--- conflicted
+++ resolved
@@ -139,15 +139,10 @@
 
     /*# checks whether a resource matches the expected resource hash or not
      *
-<<<<<<< HEAD
      * checks whether a resource matches the expected resource hash or not. This
      * function can be used before storing a resource using the
      * function store_resource to ensure that the resource was not corrupted,
-=======
-     * Checks whether a resource matches the expected resource hash or not. This
-     * function should always be used before storing a resource using the
-     * function `store_resource` to ensure that the resource was not corrupted,
->>>>>>> a0b3304c
+
      * or modified by a third party, during transfer.
      *
      * @name resource.verify_resource
@@ -176,30 +171,19 @@
 
     /*# add a resource to the data archive and runtime index
      *
-<<<<<<< HEAD
      * add a resource to the data archive and runtime index. The resource that
      * is added must already exist in the manifest, and can be verified using
      * verify_resource. The resource will also be verified internally before being
      * added to the data archive.
-=======
-     * Add a resource to the data archive and runtime index. The resource that
-     * is added must already exist in the manifest, and should be verified using
-     * `verify_resource`. Adding corrupted content or resources that doesn't exist
-     * in the manifest will increase the size of the data archive, but the
-     * resources will not be accessible.
->>>>>>> a0b3304c
+
      *
      * @name resource.store_resource
-<<<<<<< HEAD
      * @param manifest_reference (int) The manifest to check against.
      * @param expected_hash (string) The expected hash for the resource,
      * retrieved through collectionproxy.missing_resources.
      * @param buffer (string) The resource data to store.
      * @return (bool) True if the resource could be stored, False otherwise.
-=======
-     * @param buffer [type:string) the resource data to store.
-     * @return stored [type:boolean] `true` if the resource could be stored, `false` otherwise.
->>>>>>> a0b3304c
+
      */
     int Resource_StoreResource(lua_State* L);
 
