#include <float.h>
#include <stdio.h>
#include <assert.h>

#include <dlib/hash.h>
#include <dlib/log.h>
#include <dlib/math.h>
#include <particle/particle.h>
#include <graphics/graphics.h>
#include <render/render.h>

#include "../gamesys.h"
#include "gamesys_ddf.h"
#include "../gamesys_private.h"

#include "resources/res_particlefx.h"

#include "script_particlefx.h"

extern "C"
{
#include <lua/lauxlib.h>
#include <lua/lualib.h>
}

namespace dmGameSystem
{
    /*# Particle effects API documentation
     *
     * Functions for controlling particle effect component playback and
     * shader constants.
     *
     * @name Particle effects
     * @namespace particlefx
     */

    /*# sleeping state
     *
     * @name particlefx.EMITTER_STATE_SLEEPING
     * @variable
     */

    /*# prespawn state
     *
     * @name particlefx.EMITTER_STATE_PRESPAWN
     * @variable
     */

    /*# spawning state
     *
     * @name particlefx.EMITTER_STATE_SPAWNING
     * @variable
     */

    /*# postspawn state
     *
     * @name particlefx.EMITTER_STATE_POSTSPAWN
     * @variable
     */

    void EmitterStateChangedCallback(uint32_t num_awake_emitters, dmhash_t emitter_id, dmParticle::EmitterState emitter_state, void* user_data)
    {
        EmitterStateChangedScriptData data = *(EmitterStateChangedScriptData*)(user_data);

        if (data.m_LuaCallbackRef != LUA_NOREF)
        {
            int top = lua_gettop(data.m_L);

            lua_rawgeti(data.m_L, LUA_REGISTRYINDEX, data.m_LuaCallbackRef);
            lua_rawgeti(data.m_L, LUA_REGISTRYINDEX, data.m_LuaSelfRef);
            lua_pushvalue(data.m_L, -1); // SetInstance [-1, +0, e]
            dmScript::SetInstance(data.m_L);

            if (!dmScript::IsInstanceValid(data.m_L))
            {
                dmLogError("Could not run particlefx callback because the instance has been deleted.");
                lua_pop(data.m_L, 2);
                assert(top == lua_gettop(data.m_L));
                return;
            }

            dmScript::PushHash(data.m_L, data.m_ComponentId);
            dmScript::PushHash(data.m_L, emitter_id);
            lua_pushnumber(data.m_L, emitter_state);

            (void) dmScript::PCall(data.m_L, 4, 0);

            // The last emitter belonging to this particlefx har gone to sleep, release lua reference.
            if(num_awake_emitters == 0 && emitter_state == dmParticle::EMITTER_STATE_SLEEPING)
            {
                lua_unref(data.m_L, data.m_LuaCallbackRef);
                data.m_LuaCallbackRef = LUA_NOREF;
                data.m_LuaSelfRef = LUA_NOREF;
            }

            assert(top == lua_gettop(data.m_L));
        }
        else
        {
            dmLogError("No callback set for particlefx.");
        }
    }

    /*# start playing a particle FX
     * Particle FX started this way need to be manually stopped through particlefx.stop.
     * Which particle FX to play is identified by the URL.
     *
     * @name particlefx.play
     * @param url the particle fx that should start playing (url)
     * @param [emitter_state_cb] optional callback that will be called when an emitter attached to this particlefx changes state.
     * @examples
     * <p>
     * How to play a particle fx when a game object is created.
     * The callback receives the hash of the path to the particlefx, the hash of the id
     * of the emitter, and the new state of the emitter as particlefx.EMITTER_STATE_<STATE>.
     * </p>
     * <pre>
     * local function emitter_state_cb(self, particlefx_url, emitter_id, state)
     *    print(particlefx_url)
     *    print(emitter_id)
     *    print(state)
     * end
     * function init(self)
     *     particlefx.play("#particlefx", emitter_state_cb)
     * end
     * </pre>
     */
    int ParticleFX_Play(lua_State* L)
    {
        dmGameObject::HInstance instance = CheckGoInstance(L);

        int top = lua_gettop(L);

        if (top < 1)
        {
            return luaL_error(L, "particlefx.play expects atleast URL as parameter");
        }

        EmitterStateChangedScriptData data;
        char msg_buf[sizeof(dmParticle::EmitterStateChanged) + sizeof(EmitterStateChangedScriptData)];
        uint32_t msg_size = 0;

        dmMessage::URL receiver;
        dmMessage::URL sender;
        dmScript::ResolveURL(L, 1, &receiver, &sender);

        sender.m_Function = 0;
        receiver.m_Function = 0;

        if (top > 1 && !lua_isnil(L, 2))
        {
            int callback = luaL_ref(L, LUA_REGISTRYINDEX); // pops value from lua stack
            lua_pushnil(L); // push nil to lua stack to restore stack size (necessary? or just ditch the assert below?)

            dmScript::GetInstance(L);
            int self = luaL_ref(L, LUA_REGISTRYINDEX);

            // path-only url (e.g. "/level/particlefx") has empty fragment, and relative path (e.g. "#particlefx") has non-empty fragment.
            if(receiver.m_Fragment == 0)
            {
                data.m_ComponentId = receiver.m_Path;
            }
            else
            {
                data.m_ComponentId = receiver.m_Fragment;
            }

            data.m_LuaCallbackRef = callback;
            data.m_LuaSelfRef = self;
            data.m_L = L;

            dmParticle::EmitterStateChanged fun;
            fun = EmitterStateChangedCallback;

            msg_size = sizeof(dmParticle::EmitterStateChanged) + sizeof(EmitterStateChangedScriptData);

            memcpy(msg_buf, &fun, sizeof(dmParticle::EmitterStateChanged));
            memcpy(msg_buf + sizeof(dmParticle::EmitterStateChanged), &data, sizeof(EmitterStateChangedScriptData));
        }

        dmMessage::Post(
<<<<<<< HEAD
            &sender, 
            &receiver, 
            dmGameSystemDDF::PlayParticleFX::m_DDFDescriptor->m_NameHash, 
            (uintptr_t)instance, 
            (uintptr_t)dmGameSystemDDF::PlayParticleFX::m_DDFDescriptor, 
            (void*)msg_buf, 
            msg_size,
            0);
=======
            &sender,
            &receiver,
            dmGameSystemDDF::PlayParticleFX::m_DDFDescriptor->m_NameHash,
            (uintptr_t)instance,
            (uintptr_t)dmGameSystemDDF::PlayParticleFX::m_DDFDescriptor,
            (void*)msg_buf,
            msg_size);
>>>>>>> d52805eb

        assert(top == lua_gettop(L));
        return 0;
    }

    /*# stop playing a particle fx
     * Stopping a particle FX does not remove the already spawned particles.
     * Which particle fx to stop is identified by the URL.
     *
     * @name particlefx.stop
     * @param url the particle fx that should stop playing (url)
     * @examples
     * <p>
     * How to stop a particle fx when a game object is deleted:
     * </p>
     * <pre>
     * function final(self)
     *     particlefx.stop("#particlefx")
     * end
     * </pre>
     */
    int ParticleFX_Stop(lua_State* L)
    {
        int top = lua_gettop(L);

        dmGameObject::HInstance instance = CheckGoInstance(L);

        if (top != 1)
        {
            return luaL_error(L, "particlefx.stop only takes a URL as parameter");
        }
        dmGameSystemDDF::StopParticleFX msg;
        uint32_t msg_size = sizeof(dmGameSystemDDF::StopParticleFX);

        dmMessage::URL receiver;
        dmMessage::URL sender;
        dmScript::ResolveURL(L, 1, &receiver, &sender);

        dmMessage::Post(&sender, &receiver, dmGameSystemDDF::StopParticleFX::m_DDFDescriptor->m_NameHash, (uintptr_t)instance, (uintptr_t)dmGameSystemDDF::StopParticleFX::m_DDFDescriptor, (void*)&msg, msg_size, 0);
        assert(top == lua_gettop(L));
        return 0;
    }

    /*# set a shader constant for a particle FX emitter
     * The constant must be defined in the material assigned to the emitter.
     * Setting a constant through this function will override the value set for that constant in the material.
     * The value will be overridden until particlefx.reset_constant is called.
     * Which particle FX to set a constant for is identified by the URL.
     *
     * @name particlefx.set_constant
     * @param url the particle FX that should have a constant set (url)
     * @param emitter_id the id of the emitter (string|hash)
     * @param name the name of the constant (string|hash)
     * @param value the value of the constant (vec4)
     * @examples
     * <p>
     * The following examples assumes that the particle FX has id "particlefx", contains an emitter with id "emitter" and that the default-material in builtins is used.
     * If you assign a custom material to the emitter, you can set the constants defined there in the same manner.
     * </p>
     * <p>
     * How to tint particles from an emitter red:
     * </p>
     * <pre>
     * function init(self)
     *     particlefx.set_constant("#particlefx", "emitter", "tint", vmath.vector4(1, 0, 0, 1))
     * end
     * </pre>
     */
    int ParticleFX_SetConstant(lua_State* L)
    {
        int top = lua_gettop(L);

        dmGameObject::HInstance instance = CheckGoInstance(L);

        dmhash_t emitter_id = dmScript::CheckHashOrString(L, 2);
        dmhash_t name_hash = dmScript::CheckHashOrString(L, 3);
        Vectormath::Aos::Vector4* value = dmScript::CheckVector4(L, 4);

        dmGameSystemDDF::SetConstantParticleFX msg;
        msg.m_EmitterId = emitter_id;
        msg.m_NameHash = name_hash;
        msg.m_Value = *value;

        dmMessage::URL receiver;
        dmMessage::URL sender;
        dmScript::ResolveURL(L, 1, &receiver, &sender);

        dmMessage::Post(&sender, &receiver, dmGameSystemDDF::SetConstantParticleFX::m_DDFDescriptor->m_NameHash, (uintptr_t)instance, (uintptr_t)dmGameSystemDDF::SetConstantParticleFX::m_DDFDescriptor, &msg, sizeof(msg), 0);
        assert(top == lua_gettop(L));
        return 0;
    }

    /*# reset a shader constant for a particle FX emitter
     * The constant must be defined in the material assigned to the emitter.
     * Resetting a constant through this function implies that the value defined in the material will be used.
     * Which particle FX to reset a constant for is identified by the URL.
     *
     * @name particlefx.reset_constant
     * @param url the particle FX that should have a constant reset (url)
     * @param emitter_id the id of the emitter (string|hash)
     * @param name the name of the constant (string|hash)
     * @examples
     * <p>
     * The following examples assumes that the particle FX has id "particlefx", contains an emitter with id "emitter" and that the default-material in builtins is used.
     * If you assign a custom material to the emitter, you can reset the constants defined there in the same manner.
     * </p>
     * <p>
     * How to reset the tinting of particles from an emitter:
     * </p>
     * <pre>
     * function init(self)
     *     particlefx.reset_constant("#particlefx", "emitter", "tint")
     * end
     * </pre>
     */
    int ParticleFX_ResetConstant(lua_State* L)
    {
        int top = lua_gettop(L);

        dmGameObject::HInstance instance = CheckGoInstance(L);
        dmhash_t emitter_id = dmScript::CheckHashOrString(L, 2);
        dmhash_t name_hash = dmScript::CheckHashOrString(L, 3);

        dmGameSystemDDF::ResetConstantParticleFX msg;
        msg.m_EmitterId = emitter_id;
        msg.m_NameHash = name_hash;

        dmMessage::URL receiver;
        dmMessage::URL sender;
        dmScript::ResolveURL(L, 1, &receiver, &sender);

        dmMessage::Post(&sender, &receiver, dmGameSystemDDF::ResetConstantParticleFX::m_DDFDescriptor->m_NameHash, (uintptr_t)instance, (uintptr_t)dmGameSystemDDF::ResetConstantParticleFX::m_DDFDescriptor, &msg, sizeof(msg), 0);
        assert(top == lua_gettop(L));
        return 0;
    }

    static const luaL_reg PARTICLEFX_FUNCTIONS[] =
    {
        {"play",            ParticleFX_Play},
        {"stop",            ParticleFX_Stop},
        {"set_constant",    ParticleFX_SetConstant},
        {"reset_constant",  ParticleFX_ResetConstant},
        {0, 0}
    };

    void ScriptParticleFXRegister(const ScriptLibContext& context)
    {
        lua_State* L = context.m_LuaState;
        int top = lua_gettop(L);
        luaL_register(L, "particlefx", PARTICLEFX_FUNCTIONS);

        #define SETCONSTANT(name, val) \
            lua_pushnumber(L, (lua_Number) val); \
            lua_setfield(L, -2, #name);\

        SETCONSTANT(EMITTER_STATE_SLEEPING, dmParticle::EMITTER_STATE_SLEEPING);
        SETCONSTANT(EMITTER_STATE_PRESPAWN, dmParticle::EMITTER_STATE_PRESPAWN);
        SETCONSTANT(EMITTER_STATE_SPAWNING, dmParticle::EMITTER_STATE_SPAWNING);
        SETCONSTANT(EMITTER_STATE_POSTSPAWN, dmParticle::EMITTER_STATE_POSTSPAWN);

        #undef SETCONSTANT

        // pop table "particle_fx"
        lua_pop(L, 1);
        assert(top == lua_gettop(L));
    }
}<|MERGE_RESOLUTION|>--- conflicted
+++ resolved
@@ -179,24 +179,14 @@
         }
 
         dmMessage::Post(
-<<<<<<< HEAD
-            &sender, 
-            &receiver, 
-            dmGameSystemDDF::PlayParticleFX::m_DDFDescriptor->m_NameHash, 
-            (uintptr_t)instance, 
-            (uintptr_t)dmGameSystemDDF::PlayParticleFX::m_DDFDescriptor, 
-            (void*)msg_buf, 
-            msg_size,
-            0);
-=======
             &sender,
             &receiver,
             dmGameSystemDDF::PlayParticleFX::m_DDFDescriptor->m_NameHash,
             (uintptr_t)instance,
             (uintptr_t)dmGameSystemDDF::PlayParticleFX::m_DDFDescriptor,
             (void*)msg_buf,
-            msg_size);
->>>>>>> d52805eb
+            msg_size,
+            0);
 
         assert(top == lua_gettop(L));
         return 0;
