--- conflicted
+++ resolved
@@ -583,21 +583,6 @@
     delete[] texture_image.m_Alternatives.m_Data;
 }
 
-<<<<<<< HEAD
-static void CheckTextureResource(lua_State* L, int i, const char* field_name, const char** texture_path_out, dmGraphics::HTexture* texture_out)
-{
-    lua_getfield(L, i, field_name);
-    if (!lua_isstring(L, -1))
-    {
-        luaL_error(L, "Unable to get texture resource from field '%s', string expected", field_name);
-    }
-
-    const char* texture_path         = luaL_checkstring(L, -1);
-    dmhash_t tex_canonical_path_hash = GetCanonicalPathHash(texture_path);
-    void* texture_res                = CheckResource(L, g_ResourceModule.m_Factory, tex_canonical_path_hash, "texturec");
-    *texture_path_out = texture_path;
-    *texture_out = (dmGraphics::HTexture) texture_res;
-=======
 static void CheckTextureResource(lua_State* L, int i, const char* field_name, dmhash_t* texture_path_out, dmGraphics::HTexture* texture_out)
 {
     lua_getfield(L, i, field_name);
@@ -605,7 +590,6 @@
     void* texture_res  = CheckResource(L, g_ResourceModule.m_Factory, path_hash, "texturec");
     *texture_out       = (dmGraphics::HTexture) texture_res;
     *texture_path_out  = path_hash;
->>>>>>> b6d930c0
     lua_pop(L, 1); // "texture"
 }
 
@@ -1036,52 +1020,6 @@
         {
             luaL_checktype(L, -1, LUA_TTABLE);
             int animation_index = luaL_checkinteger(L, -2);
-<<<<<<< HEAD
-
-            // Note: checkstring can change the lua stack, so we use isstring instead
-            lua_getfield(L, -1, "id");
-            if (!lua_isstring(L, -1))
-            {
-                luaL_error(L, "Invalid 'id' in animations table at index [%d], either missing or wrong type", num_animations + 1);
-            }
-            lua_pop(L, 1);
-
-            // Required fields
-            CheckFieldValue<int>(L, -1, "width");
-            CheckFieldValue<int>(L, -1, "height");
-            int frame_start = CheckFieldValue<int>(L, -1, "frame_start");
-            int frame_end   = CheckFieldValue<int>(L, -1, "frame_end");
-
-            // Non-required fields
-            CheckFieldValue<int>(L,  -1, "playback", 0);
-            CheckFieldValue<int>(L,  -1, "fps", 0);
-            CheckFieldValue<bool>(L, -1, "flip_vertical", false );
-            CheckFieldValue<bool>(L, -1, "flip_horizontal", false );
-
-            // Validate frame indices
-            int frame_interval = frame_end - frame_start;
-            if (frame_start < 1 || frame_start > (num_geometries+1)) // +1 for lua indexing
-            {
-                luaL_error(L, "Invalid frame_start in animation [%d], index %d is outside of geometry bounds 0..%d",
-                        animation_index, frame_start, num_geometries);
-            }
-
-            if (frame_end < 1 || frame_end > (num_geometries+1)) // +1 for lua indexing
-            {
-                luaL_error(L, "Invalid frame_end in animation [%d], index %d is outside of geometry bounds 0..%d",
-                    animation_index, frame_end, num_geometries);
-            }
-
-            if (frame_interval <= 0)
-            {
-                luaL_error(L, "Invalid frame interval in animation [%d], start - end = %d", animation_index, frame_interval);
-            }
-
-            lua_pop(L, 1);
-
-            num_animations++;
-        }
-=======
 
             // Note: checkstring can change the lua stack, so we use isstring instead
             lua_getfield(L, -1, "id");
@@ -1469,7 +1407,6 @@
         MakeTextureSetFromLua(L, texture_path, texture, num_geometries, num_animations, &texture_set_ddf);
 
         lua_pop(L, 1); // args table
->>>>>>> b6d930c0
     }
 
     dmGameObject::HInstance sender_instance = dmScript::CheckGOInstance(L);
@@ -1479,22 +1416,12 @@
     dmDDF::Result ddf_result = dmDDF::SaveMessageToArray(&texture_set_ddf, dmGameSystemDDF::TextureSet::m_DDFDescriptor, ddf_buffer);
     assert(ddf_result == dmDDF::RESULT_OK);
 
-<<<<<<< HEAD
-    if (num_geometries == 0)
-    {
-        luaL_error(L, "Atlas requires at least one entry in the 'geometries' table");
-    }
-    if (num_animations == 0)
-    {
-        luaL_error(L, "Atlas requires at least one entry in the 'animations' table");
-=======
     void* resource = 0x0;
     dmResource::Result res = dmResource::CreateResource(g_ResourceModule.m_Factory, path_str, ddf_buffer.Begin(), ddf_buffer.Size(), &resource);
 
     if (res != dmResource::RESULT_OK)
     {
         return ReportPathError(L, res, canonical_path_hash);
->>>>>>> b6d930c0
     }
 
     dmGameObject::AddDynamicResourceHash(collection, canonical_path_hash);
@@ -1503,178 +1430,6 @@
     return 1;
 }
 
-<<<<<<< HEAD
-// Creates a texture set from the lua stack, it is expected that the argument
-// table is on top of the stack and that all fields have valid data
-static void MakeTextureSetFromLua(lua_State* L, const char* texture_path, dmGraphics::HTexture texture, uint32_t num_geometries, uint8_t num_animations, dmGameSystemDDF::TextureSet* texture_set_ddf)
-{
-    int top = lua_gettop(L);
-
-    texture_set_ddf->m_Texture = texture_path;
-    float tex_width            = dmGraphics::GetTextureWidth(texture);
-    float tex_height           = dmGraphics::GetTextureHeight(texture);
-    uint32_t frame_index_count = 0;
-
-    texture_set_ddf->m_Geometries.m_Data  = new dmGameSystemDDF::SpriteGeometry[num_geometries];
-    texture_set_ddf->m_Geometries.m_Count = num_geometries;
-    memset(texture_set_ddf->m_Geometries.m_Data, 0, sizeof(dmGameSystemDDF::SpriteGeometry) * num_geometries);
-
-    texture_set_ddf->m_Animations.m_Data  = new dmGameSystemDDF::TextureSetAnimation[num_animations];
-    texture_set_ddf->m_Animations.m_Count = num_animations;
-    memset(texture_set_ddf->m_Animations.m_Data, 0, sizeof(dmGameSystemDDF::TextureSetAnimation) * num_animations);
-
-    if (num_geometries > 0)
-    {
-        float inv_tex_width  = 1.0f / tex_width;
-        float inv_tex_height = 1.0f / tex_height;
-
-        lua_getfield(L, -1, "geometries");
-        for (int i = 0; i < num_geometries; ++i)
-        {
-            lua_pushnumber(L, i+1);
-            lua_gettable(L, -2);
-
-            dmGameSystemDDF::SpriteGeometry& geometry = texture_set_ddf->m_Geometries[i];
-            MakeNumberArrayFromLuaTable<float>(L, "vertices", (void**) &geometry.m_Vertices.m_Data, &geometry.m_Vertices.m_Count);
-            MakeNumberArrayFromLuaTable<float>(L, "uvs", (void**) &geometry.m_Uvs.m_Data, &geometry.m_Uvs.m_Count);
-            MakeNumberArrayFromLuaTable<int>(L, "indices", (void**) &geometry.m_Indices.m_Data, &geometry.m_Indices.m_Count);
-
-            lua_pop(L, 1);
-
-            // Calculate extents so that we can transform to -0.5 .. 0.5 based
-            // on the middle of the sprite
-            float geo_width = 0.0f;
-            float geo_height = 0.0f;
-            for (int j = 0; j < geometry.m_Vertices.m_Count; j += 2)
-            {
-                geo_width  = dmMath::Max(geo_width, geometry.m_Vertices.m_Data[j]);
-                geo_height = dmMath::Max(geo_height, geometry.m_Vertices.m_Data[j+1]);
-            }
-
-            geometry.m_Width  = geo_width;
-            geometry.m_Height = geo_height;
-
-            // Transform from texel to local space for position and uvs
-            // Position and texcoords are flipped on y/t axis so that coordinates are
-            // 0,0 in the top left corner, which is the same as the pipeline
-            for (int j = 0; j < geometry.m_Vertices.m_Count; j += 2)
-            {
-                geometry.m_Vertices[j]     = geometry.m_Vertices[j] / geo_width - 0.5;
-                geometry.m_Vertices[j + 1] = 1.0 - (geometry.m_Vertices[j + 1] / geo_height) - 0.5;
-            }
-
-            for (int j = 0; j < geometry.m_Uvs.m_Count; j += 2)
-            {
-                geometry.m_Uvs[j]     = geometry.m_Uvs[j] * inv_tex_width;
-                geometry.m_Uvs[j + 1] = 1.0 - geometry.m_Uvs[j + 1] * inv_tex_height;
-            }
-
-            frame_index_count++;
-        }
-        lua_pop(L, 1); // geometries
-    }
-
-    if (num_animations > 0)
-    {
-        lua_getfield(L, -1, "animations");
-        for (int i = 0; i < num_animations; ++i)
-        {
-            lua_pushnumber(L, i+1);
-            lua_gettable(L, -2);
-
-            dmGameSystemDDF::TextureSetAnimation& animation = texture_set_ddf->m_Animations[i];
-
-            // Default values taken from texture_set_ddf->proto
-            animation.m_Fps      = 30;
-            animation.m_Playback = dmGameSystemDDF::PLAYBACK_ONCE_FORWARD;
-
-            lua_getfield(L, -1, "id");
-            animation.m_Id = lua_tostring(L, -1);
-            lua_pop(L, 1);
-
-            lua_getfield(L, -1, "width");
-            animation.m_Width = lua_tointeger(L, -1);
-            lua_pop(L, 1);
-
-            lua_getfield(L, -1, "height");
-            animation.m_Height = lua_tointeger(L, -1);
-            lua_pop(L, 1);
-
-            lua_getfield(L, -1, "frame_start");
-            int frame_start = lua_tointeger(L, -1);
-            lua_pop(L, 1);
-
-            lua_getfield(L, -1, "frame_end");
-            int frame_end = lua_tointeger(L, -1);
-            lua_pop(L, 1);
-
-            // Get optional arguments
-            lua_getfield(L, -1, "playback");
-            if (lua_isnumber(L, -1))
-            {
-                animation.m_Playback = GameObjectPlaybackToDDFPlayback((dmGameObject::Playback) lua_tointeger(L,-1));
-            }
-            lua_pop(L, 1);
-
-            lua_getfield(L, -1, "fps");
-            if (lua_isnumber(L, -1))
-            {
-                animation.m_Fps = lua_tointeger(L, -1);
-            }
-            lua_pop(L, 1);
-
-            lua_getfield(L, -1, "flip_vertical");
-            if (lua_isboolean(L, -1))
-            {
-                animation.m_FlipVertical = lua_toboolean(L, -1);
-            }
-            lua_pop(L, 1);
-
-            lua_getfield(L, -1, "flip_horizontal");
-            if (lua_isboolean(L, -1))
-            {
-                animation.m_FlipHorizontal = lua_toboolean(L, -1);
-            }
-            lua_pop(L, 1);
-
-            lua_pop(L, 1);
-
-            // Correct frame start/end
-            animation.m_Start  = frame_start + num_geometries - 1;
-            animation.m_End    = frame_end + num_geometries - 1;
-            frame_index_count += frame_end - frame_start;
-        }
-        lua_pop(L, 1); // animations
-    }
-
-    texture_set_ddf->m_UseGeometries        = 1;
-    texture_set_ddf->m_FrameIndices.m_Data  = new uint32_t[frame_index_count];
-    texture_set_ddf->m_FrameIndices.m_Count = frame_index_count;
-    memset(texture_set_ddf->m_FrameIndices.m_Data, 0, sizeof(uint32_t) * frame_index_count);
-
-    uint32_t frame_index = 0;
-    for (int i = 0; i < num_geometries; ++i)
-    {
-        texture_set_ddf->m_FrameIndices[frame_index++] = i;
-    }
-
-    for (int i = 0; i < texture_set_ddf->m_Animations.m_Count; ++i)
-    {
-        uint32_t frame_start = texture_set_ddf->m_Animations[i].m_Start;
-        uint32_t frame_count = texture_set_ddf->m_Animations[i].m_End - frame_start;
-
-        // Values stored in the frame indices table refer to entries in the
-        // m_Geometry table of the DDF, so we need to adjust the values so
-        // that the start and end values are based from zero because that is how
-        // the indirection works when getting animations in e.g comp_sprite
-        for (int j = 0; j < frame_count; ++j)
-        {
-            texture_set_ddf->m_FrameIndices[frame_index++] = frame_start + j - num_geometries;
-        }
-    }
-
-    assert(top == lua_gettop(L));
-=======
 /*# set atlas data
  * Sets the data for a specific atlas resource. Setting new atlas data is specified by passing in
  * a texture path for the backing texture of the atlas, a list of geometries and a list of animations
@@ -1843,351 +1598,6 @@
     }
 
     return 0;
->>>>>>> b6d930c0
-}
-
-/*# create an atlas resource
- * This function creates a new atlas resource that can be used in the same way as any atlas created during build time.
- * The path used for creating the atlas must be unique, trying to create a resource at a path that is already
- * registered will trigger an error. If the intention is to instead modify an existing atlas, use the [ref:resource.set_atlas]
- * function. Also note that the path to the new atlas resource must have a '.texturesetc' extension,
- * meaning "/path/my_atlas" is not a valid path but "/path/my_atlas.texturesetc" is.
- *
- * When creating the atlas, at least one geometry and one animation is required, and an error will be
- * raised if these requierments are not met. A reference to the resource will be held by the collection
- * that created the resource and will automatically be released when that collection is destroyed.
- * Note that releasing a resource essentially means decreasing the reference count of that resource,
- * and not necessarily that it will be deleted.
- *
- * @name resource.create_atlas
- *
- * @param path [type:string] The path to the resource.
- * @param table [type:table] A table containing info about how to create the texture. Supported entries:
- *
- * * `texture`
- * : [type:string] the path to the texture resource, e.g "/main/my_texture.texturec"
- *
- * * `animations`
- * : [type:table] a list of the animations in the atlas. Supports the following fields:
- *
- * * `id`
- * : [type:string] the id of the animation, used in e.g sprite.play_animation
- *
- * * `width`
- * : [type:integer] the width of the animation
- *
- * * `height`
- * : [type:integer] the height of the animation
- *
- * * `frame_start`
- * : [type:integer] index to the first geometry of the animation. Indices are lua based and must be in the range of 1 .. <number-of-geometries> in atlas.
- *
- * * `frame_end`
- * : [type:integer] index to the last geometry of the animation (non-inclusive). Indices are lua based and must be in the range of 1 .. <number-of-geometries> in atlas.
- *
- * * `playback`
- * : [type:constant] optional playback mode of the animation, the default value is [ref:go.PLAYBACK_ONCE_FORWARD]
- *
- * * `fps`
- * : [type:integer] optional fps of the animation, the default value is 30
- *
- * * `flip_vertical`
- * : [type:boolean] optional flip the animation vertically, the default value is false
- *
- * * `flip_horizontal`
- * : [type:boolean] optional flip the animation horizontally, the default value is false
- *
- * * `geometries`
- * : [type:table] A list of the geometries that should map to the texture data. Supports the following fields:
- *
- * * `vertices`
- * : [type:table] a list of the vertices in texture space of the geometry in the form {px0, py0, px1, py1, ..., pxn, pyn}
- *
- * * `uvs`
- * : [type:table] a list of the uv coordinates in texture space of the geometry in the form of {u0, v0, u1, v1, ..., un, vn}
- *
- * * `indices`
- * : [type:table] a list of the indices of the geometry in the form {i0, i1, i2, ..., in}. Each tripe in the list represents a triangle.
- *
- * @note The index values are zero based where zero refers to the first entry of the vertex and uv lists
- *
- * @return path [type:hash] Returns the atlas resource path
- *
- * @examples
- * Create a backing texture and an atlas
- *
- * ```lua
- * function init(self)
- *     -- create an empty texture
- *     local my_texture_id = resource.create_texture("/my_texture.texturec", {
- *         width          = 128,
- *         height         = 128,
- *         type           = resource.TEXTURE_TYPE_2D,
- *         format         = resource.TEXTURE_FORMAT_RGBA,
- *     })
- *
- *     -- optionally use resource.set_texture to upload data to texture
- *
- *     -- create an atlas with one animation and one square geometry
- *     -- note that the function doesn't support hashes for the texture,
- *     -- you need to use a string for the texture path here aswell
- *     local my_atlas_id = resource.create_atlas("/my_atlas.texturesetc", {
- *         texture = "/my_texture.texturec",
- *         animations = {
- *             {
- *                 id          = "my_animation",
- *                 width       = 128,
- *                 height      = 128,
- *                 frame_start = 1,
- *                 frame_end   = 2,
- *             }
- *         },
- *         geometries = {
- *             {
- *                 vertices  = {
- *                     0,   0,
- *                     0,   128,
- *                     128, 128,
- *                     128, 0
- *                 },
- *                 uvs = {
- *                     0, 0,
- *                     0, 256,
- *                     256, 256,
- *                     256, 0
- *                 },
- *                 indices = {0,1,2,0,2,3}
- *             }
- *         }
- *     })
- *
- *     -- assign the atlas to the 'sprite' component on the same go
- *     go.set("#sprite", "image", my_atlas_id)
- * end
- * ```
- */
-static int CreateAtlas(lua_State* L)
-{
-    DM_LUA_STACK_CHECK(L, 1);
-
-    const char* path_str           = luaL_checkstring(L, 1);
-    const char* texturec_ext       = ".texturesetc";
-    const char* texture_field_name = "texture";
-
-    dmhash_t canonical_path_hash = 0;
-    PreCreateResource(L, path_str, texturec_ext, &canonical_path_hash);
-
-    dmGameSystemDDF::TextureSet texture_set_ddf = {};
-
-    // Validate arguments and get atlas data
-    {
-        luaL_checktype(L, 2, LUA_TTABLE);
-        lua_pushvalue(L, 2);
-        dmGraphics::HTexture texture;
-        const char* texture_path;
-        CheckTextureResource(L, -1, texture_field_name, &texture_path, &texture);
-
-        uint32_t num_geometries = 0;
-        uint32_t num_animations = 0;
-        // Note: We do a separate pass over the lua state to validate the data in the args table,
-        //       this is because we need to allocate dynamic memory and can't use luaL_check** functions
-        //       since they longjmp away so we can't release the memory..
-        ValidateAtlasArgumentsFromLua(L, &num_geometries, &num_animations);
-
-        MakeTextureSetFromLua(L, texture_path, texture, num_geometries, num_animations, &texture_set_ddf);
-
-        lua_pop(L, 1); // args table
-    }
-
-    dmGameObject::HInstance sender_instance = dmScript::CheckGOInstance(L);
-    dmGameObject::HCollection collection    = dmGameObject::GetCollection(sender_instance);
-
-    dmArray<uint8_t> ddf_buffer;
-    dmDDF::Result ddf_result = dmDDF::SaveMessageToArray(&texture_set_ddf, dmGameSystemDDF::TextureSet::m_DDFDescriptor, ddf_buffer);
-    assert(ddf_result == dmDDF::RESULT_OK);
-
-    void* resource = 0x0;
-    dmResource::Result res = dmResource::CreateResource(g_ResourceModule.m_Factory, path_str, ddf_buffer.Begin(), ddf_buffer.Size(), &resource);
-
-    if (res != dmResource::RESULT_OK)
-    {
-        return ReportPathError(L, res, canonical_path_hash);
-    }
-
-    dmGameObject::AddDynamicResourceHash(collection, canonical_path_hash);
-    dmScript::PushHash(L, canonical_path_hash);
-
-    return 1;
-}
-
-/*# set atlas data
- * Sets the data for a specific atlas resource. Setting new atlas data is specified by passing in
- * a texture path for the backing texture of the atlas, a list of geometries and a list of animations
- * that map to the entries in the geometry list. The geometry entries are represented by three lists:
- * vertices, uvs and indices that together represent triangles that are used in other parts of the
- * engine to produce render objects from.
- *
- * Vertex and uv coordinates for the geometries are expected to be
- * in pixel coordinates where 0,0 is the top left corner of the texture.
- *
- * There is no automatic padding or margin support when setting custom data,
- * which could potentially cause filtering artifacts if used with a material sampler that has linear filtering.
- * If that is an issue, you need to calculate padding and margins manually before passing in the geometry data to
- * this function.
- *
- * @note Custom atlas data is not compatible with slice-9 for sprites
- *
- * @name resource.set_atlas
- *
- * @param path [type:hash|string] The path to the atlas resource
- * @param table [type:table] A table containing info about the atlas. Supported entries:
- *
- * * `texture`
- * : [type:string] the path to the texture resource, e.g "/main/my_texture.texturec"
- *
- * * `animations`
- * : [type:table] a list of the animations in the atlas. Supports the following fields:
- *
- * * `id`
- * : [type:string] the id of the animation, used in e.g sprite.play_animation
- *
- * * `width`
- * : [type:integer] the width of the animation
- *
- * * `height`
- * : [type:integer] the height of the animation
- *
- * * `frame_start`
- * : [type:integer] index to the first geometry of the animation. Indices are lua based and must be in the range of 1 .. <number-of-geometries> in atlas.
- *
- * * `frame_end`
- * : [type:integer] index to the last geometry of the animation (non-inclusive). Indices are lua based and must be in the range of 1 .. <number-of-geometries> in atlas.
- *
- * * `playback`
- * : [type:constant] optional playback mode of the animation, the default value is [ref:go.PLAYBACK_ONCE_FORWARD]
- *
- * * `fps`
- * : [type:integer] optional fps of the animation, the default value is 30
- *
- * * `flip_vertical`
- * : [type:boolean] optional flip the animation vertically, the default value is false
- *
- * * `flip_horizontal`
- * : [type:boolean] optional flip the animation horizontally, the default value is false
- *
- * * `geometries`
- * : [type:table] A list of the geometries that should map to the texture data. Supports the following fields:
- *
- * * `vertices`
- * : [type:table] a list of the vertices in texture space of the geometry in the form {px0, py0, px1, py1, ..., pxn, pyn}
- *
- * * `uvs`
- * : [type:table] a list of the uv coordinates in texture space of the geometry in the form of {u0, v0, u1, v1, ..., un, vn}
- *
- * * `indices`
- * : [type:table] a list of the indices of the geometry in the form {i0, i1, i2, ..., in}. Each tripe in the list represents a triangle.
- *
- * @note The index values are zero based where zero refers to the first entry of the vertex and uv lists
- *
- * @examples
- * Add a new animation to an existing atlas
- *
- * ```lua
- * function init(self)
- *     local data = resource.get_atlas("/main/my_atlas.a.texturesetc")
- *     local my_animation = {
- *         id          = "my_new_animation",
- *         width       = 128,
- *         height      = 128,
- *         frame_start = 1,
- *         frame_end   = 6,
- *         playback    = go.PLAYBACK_LOOP_PINGPONG,
- *         fps         = 8
- *     }
- *     table.insert(data.animations, my_animation)
- *     resource.set_atlas("/main/my_atlas.a.texturesetc", data)
- * end
- * ```
- *
- * @examples
- * Sets atlas data for a 256x256 texture with a single animation being rendered as a quad
- *
- * ```lua
- * function init(self)
- *     local params = {
- *         texture = "/main/my_256x256_texture.texturec",
- *         animations = {
- *             {
- *                 id          = "my_animation",
- *                 width       = 256,
- *                 height      = 256,
- *                 frame_start = 1,
- *                 frame_end   = 2,
- *             }
- *         },
- *         geometries = {
- *             {
- *                 vertices = {
- *                     0,   0,
- *                     0,   256,
- *                     256, 256,
- *                     256, 0
- *                 },
- *                 uvs = {
- *                     0, 0,
- *                     0, 256,
- *                     256, 256,
- *                     256, 0
- *                 },
- *                 indices = { 0,1,2,0,2,3 }
- *             }
- *         }
- *     }
- *     resource.set_atlas("/main/test.a.texturesetc", params)
- * end
- * ```
- */
-
-static int SetAtlas(lua_State* L)
-{
-    DM_LUA_STACK_CHECK(L, 0);
-
-    dmhash_t path_hash = dmScript::CheckHashOrString(L, 1);
-    CheckResource(L, g_ResourceModule.m_Factory, path_hash, "texturesetc");
-
-    dmGameSystemDDF::TextureSet texture_set_ddf = {};
-    uint32_t num_geometries                     = 0;
-    uint32_t num_animations                     = 0;
-
-    luaL_checktype(L, 2, LUA_TTABLE);
-    lua_pushvalue(L, 2);
-
-    dmGraphics::HTexture texture;
-    const char* texture_path;
-    CheckTextureResource(L, -1, "texture", &texture_path, &texture);
-
-    // Note: We do a separate pass over the lua state to validate the data in the args table,
-    //       this is because we need to allocate dynamic memory and can't use luaL_check** functions
-    //       since they longjmp away so we can't release the memory..
-    ValidateAtlasArgumentsFromLua(L, &num_geometries, &num_animations);
-
-    MakeTextureSetFromLua(L, texture_path, texture, num_geometries, num_animations, &texture_set_ddf);
-    lua_pop(L, 1); // args table
-
-    dmArray<uint8_t> ddf_buffer;
-    dmDDF::Result ddf_result = dmDDF::SaveMessageToArray(&texture_set_ddf, dmGameSystemDDF::TextureSet::m_DDFDescriptor, ddf_buffer);
-    assert(ddf_result == dmDDF::RESULT_OK);
-
-    dmResource::Result r = dmResource::SetResource(g_ResourceModule.m_Factory, path_hash, ddf_buffer.Begin(), ddf_buffer.Size());
-
-    DestroyTextureSet(texture_set_ddf);
-
-    if(r != dmResource::RESULT_OK)
-    {
-        return ReportPathError(L, r, path_hash);
-    }
-
-    return 0;
 }
 
 /*# Get atlas data
@@ -2361,119 +1771,6 @@
     }
 
     return 0;
-}
-
-static dmBufferDDF::ValueType GetBufferDDFTypeFromBufferValueType(dmBuffer::ValueType value_type)
-{
-    switch (value_type)
-    {
-        case dmBuffer::ValueType::VALUE_TYPE_UINT8:   return dmBufferDDF::ValueType::VALUE_TYPE_UINT8;
-        case dmBuffer::ValueType::VALUE_TYPE_UINT16:  return dmBufferDDF::ValueType::VALUE_TYPE_UINT16;
-        case dmBuffer::ValueType::VALUE_TYPE_UINT32:  return dmBufferDDF::ValueType::VALUE_TYPE_UINT32;
-        case dmBuffer::ValueType::VALUE_TYPE_UINT64:  return dmBufferDDF::ValueType::VALUE_TYPE_UINT64;
-        case dmBuffer::ValueType::VALUE_TYPE_INT8:    return dmBufferDDF::ValueType::VALUE_TYPE_INT8;
-        case dmBuffer::ValueType::VALUE_TYPE_INT16:   return dmBufferDDF::ValueType::VALUE_TYPE_INT16;
-        case dmBuffer::ValueType::VALUE_TYPE_INT32:   return dmBufferDDF::ValueType::VALUE_TYPE_INT32;
-        case dmBuffer::ValueType::VALUE_TYPE_INT64:   return dmBufferDDF::ValueType::VALUE_TYPE_INT64;
-        case dmBuffer::ValueType::VALUE_TYPE_FLOAT32: return dmBufferDDF::ValueType::VALUE_TYPE_FLOAT32;
-        default:break;
-    }
-    assert(0);
-    return (dmBufferDDF::ValueType) -1;
-}
-
-static int CreateBuffer(lua_State* L)
-{
-    DM_LUA_STACK_CHECK(L, 1);
-
-    const char* path_str     = luaL_checkstring(L, 1);
-    const char* resource_ext = ".bufferc";
-
-    dmhash_t canonical_path_hash = 0;
-    PreCreateResource(L, path_str, resource_ext, &canonical_path_hash);
-
-    dmScript::LuaHBuffer* buffer = dmScript::CheckBuffer(L, 2);
-
-    dmGameObject::HInstance sender_instance = dmScript::CheckGOInstance(L);
-    dmGameObject::HCollection collection    = dmGameObject::GetCollection(sender_instance);
-
-    dmBufferDDF::BufferDesc buffer_desc_ddf = {};
-
-    uint32_t num_streams;
-    dmBuffer::Result buffer_res = dmBuffer::GetNumStreams(buffer->m_Buffer, &num_streams);
-
-    dmArray<dmBufferDDF::StreamDesc> buffer_streams;
-    buffer_streams.SetCapacity(num_streams);
-    buffer_streams.SetSize(num_streams);
-    memset(buffer_streams.Begin(), 0, sizeof(dmBufferDDF::StreamDesc) * num_streams);
-
-    buffer_desc_ddf.m_Streams.m_Count = num_streams;
-    buffer_desc_ddf.m_Streams.m_Data  = buffer_streams.Begin();
-
-    for (int i = 0; i < num_streams; ++i)
-    {
-        dmhash_t stream_name;
-        buffer_res = dmBuffer::GetStreamName(buffer->m_Buffer, i, &stream_name);
-        assert(buffer_res == dmBuffer::RESULT_OK);
-
-        dmBuffer::ValueType stream_value_type;
-        uint32_t stream_type_count;
-
-        buffer_res = dmBuffer::GetStreamType(buffer->m_Buffer, stream_name, &stream_value_type, &stream_type_count);
-        assert(buffer_res == dmBuffer::RESULT_OK);
-
-        dmBufferDDF::StreamDesc& stream_ddf = buffer_streams[i];
-        stream_ddf.m_Name = ""; // gah..
-        stream_ddf.m_ValueType = GetBufferDDFTypeFromBufferValueType(stream_value_type);
-        stream_ddf.m_ValueCount = stream_type_count;
-    }
-
-    dmArray<uint8_t> ddf_buffer;
-    dmDDF::Result ddf_result = dmDDF::SaveMessageToArray(&buffer_desc_ddf, dmBufferDDF::BufferDesc::m_DDFDescriptor, ddf_buffer);
-    assert(ddf_result == dmDDF::RESULT_OK);
-
-    void* resource = 0x0;
-    dmResource::Result resource_res = dmResource::CreateResource(g_ResourceModule.m_Factory, path_str, ddf_buffer.Begin(), ddf_buffer.Size(), &resource);
-
-    if (resource_res != dmResource::RESULT_OK)
-    {
-        return ReportPathError(L, resource_res, canonical_path_hash);
-    }
-
-    ResBufferReCreateParams recreate_params;
-    recreate_params.m_Buffer      = buffer->m_Buffer;
-    recreate_params.m_DDFData     = ddf_buffer.Begin();
-    recreate_params.m_DDFDataSize = ddf_buffer.Size();
-
-    // Update the resource with the buffer handle
-    resource_res = dmResource::SetResource(g_ResourceModule.m_Factory, canonical_path_hash, (void*) &recreate_params);
-
-    if (resource_res != dmResource::RESULT_OK)
-    {
-        return ReportPathError(L, resource_res, canonical_path_hash);
-    }
-
-    // Transfer ownership to the resource for the buffer
-    buffer->m_BufferRes = resource;
-    buffer->m_Owner = dmScript::OWNER_RES;
-
-    // We need to add a reference here for the collection manually,
-    // since the buffer GC could potentially decref (and delete the res)
-    // before it can be used anywhere.
-    //
-    // For example, if we do:
-    //   local buffer_handle = buffer.create(...)
-    //   self.my_buffer = resource.create_buffer(path, buffer_handle) -- this creates a resource with ref 1
-    //   ~~ moments later ~~
-    //   -> Now a GC has happened and since the ownership is now RES and not LUA, the GC function will release the resource
-    //   -> The ref is now zero and the resource is destroyed, even though one ref should be owned by the collection
-    dmResource::IncRef(g_ResourceModule.m_Factory, resource);
-
-    dmGameObject::AddDynamicResourceHash(collection, canonical_path_hash);
-
-    dmScript::PushHash(L, canonical_path_hash);
-
-    return 1;
 }
 
 /*# get resource buffer
@@ -2740,10 +2037,6 @@
 {
     {"set", Set},
     {"load", Load},
-<<<<<<< HEAD
-    {"create_buffer", CreateBuffer},
-=======
->>>>>>> b6d930c0
     {"create_atlas", CreateAtlas},
     {"create_texture", CreateTexture},
     {"release", ReleaseResource},
