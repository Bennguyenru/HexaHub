// Copyright 2020 The Defold Foundation
// Licensed under the Defold License version 1.0 (the "License"); you may not use
// this file except in compliance with the License.
//
// You may obtain a copy of the License, together with FAQs at
// https://www.defold.com/license
//
// Unless required by applicable law or agreed to in writing, software distributed
// under the License is distributed on an "AS IS" BASIS, WITHOUT WARRANTIES OR
// CONDITIONS OF ANY KIND, either express or implied. See the License for the
// specific language governing permissions and limitations under the License.

#ifndef DM_GAMESYS_COMP_SPINE_MODEL_H
#define DM_GAMESYS_COMP_SPINE_MODEL_H

#include <gameobject/component.h>

// for scripting
#include <dlib/array.h>
#include <dlib/hash.h>
#include <dlib/object_pool.h>
#include <graphics/graphics.h>
#include <render/render.h>
#include <rig/rig.h>
#include <rig/rig.h>
#include "comp_private.h"

namespace dmGameSystem
{
<<<<<<< HEAD
    using namespace Vectormath::Aos;
=======
    dmGameObject::CreateResult CompSpineModelNewWorld(const dmGameObject::ComponentNewWorldParams& params);

    dmGameObject::CreateResult CompSpineModelDeleteWorld(const dmGameObject::ComponentDeleteWorldParams& params);

    dmGameObject::CreateResult CompSpineModelCreate(const dmGameObject::ComponentCreateParams& params);

    dmGameObject::CreateResult CompSpineModelDestroy(const dmGameObject::ComponentDestroyParams& params);

    dmGameObject::CreateResult CompSpineModelAddToUpdate(const dmGameObject::ComponentAddToUpdateParams& params);

    dmGameObject::UpdateResult CompSpineModelUpdate(const dmGameObject::ComponentsUpdateParams& params, dmGameObject::ComponentsUpdateResult& update_result);

    dmGameObject::UpdateResult CompSpineModelRender(const dmGameObject::ComponentsRenderParams& params);

    dmGameObject::UpdateResult CompSpineModelOnMessage(const dmGameObject::ComponentOnMessageParams& params);

    void CompSpineModelOnReload(const dmGameObject::ComponentOnReloadParams& params);

    dmGameObject::PropertyResult CompSpineModelGetProperty(const dmGameObject::ComponentGetPropertyParams& params, dmGameObject::PropertyDesc& out_value);

    dmGameObject::PropertyResult CompSpineModelSetProperty(const dmGameObject::ComponentSetPropertyParams& params);

    // for scripting
    struct SpineModelResource;
>>>>>>> e8c753ec

    struct SpineModelComponent
    {
        dmGameObject::HInstance     m_Instance;
        dmTransform::Transform      m_Transform;
        Matrix4                     m_World;
        SpineModelResource*         m_Resource;
        dmRig::HRigInstance         m_RigInstance;
        uint32_t                    m_MixedHash;
        dmMessage::URL              m_Listener;
        CompRenderConstants         m_RenderConstants;
        dmRender::HMaterial         m_Material;
        /// Node instances corresponding to the bones
        dmArray<dmGameObject::HInstance> m_NodeInstances;
        uint16_t                    m_ComponentIndex;
        /// Component enablement
        uint8_t                     m_Enabled : 1;
        uint8_t                     m_DoRender : 1;
        /// Added to update or not
        uint8_t                     m_AddedToUpdate : 1;
        uint8_t                     m_ReHash : 1;
    };

    struct SpineModelWorld
    {
        dmObjectPool<SpineModelComponent*>  m_Components;
        dmArray<dmRender::RenderObject>     m_RenderObjects;
        dmGraphics::HVertexDeclaration      m_VertexDeclaration;
        dmGraphics::HVertexBuffer           m_VertexBuffer;
        dmArray<dmRig::RigSpineModelVertex> m_VertexBufferData;
        // Temporary scratch array for instances, only used during the creation phase of components
        dmArray<dmGameObject::HInstance>    m_ScratchInstances;
        dmRig::HRigContext                  m_RigContext;
    };

    bool CompSpineModelSetIKTargetInstance(SpineModelComponent* component, dmhash_t constraint_id, float mix, dmhash_t instance_id);
    bool CompSpineModelSetIKTargetPosition(SpineModelComponent* component, dmhash_t constraint_id, float mix, Vectormath::Aos::Point3 position);
    bool CompSpineModelResetIKTarget(SpineModelComponent* component, dmhash_t constraint_id);

    bool CompSpineModelSetSkin(SpineModelComponent* component, dmhash_t skin_id);
    bool CompSpineModelSetSkinSlot(SpineModelComponent* component, dmhash_t skin_id, dmhash_t slot_id);

}

#endif // DM_GAMESYS_COMP_SPINE_MODEL_H<|MERGE_RESOLUTION|>--- conflicted
+++ resolved
@@ -27,9 +27,8 @@
 
 namespace dmGameSystem
 {
-<<<<<<< HEAD
     using namespace Vectormath::Aos;
-=======
+
     dmGameObject::CreateResult CompSpineModelNewWorld(const dmGameObject::ComponentNewWorldParams& params);
 
     dmGameObject::CreateResult CompSpineModelDeleteWorld(const dmGameObject::ComponentDeleteWorldParams& params);
@@ -54,7 +53,6 @@
 
     // for scripting
     struct SpineModelResource;
->>>>>>> e8c753ec
 
     struct SpineModelComponent
     {
