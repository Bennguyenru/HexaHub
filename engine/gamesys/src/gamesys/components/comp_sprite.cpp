--- conflicted
+++ resolved
@@ -73,12 +73,8 @@
         SpriteResource*             m_Resource;
         HComponentRenderConstants   m_RenderConstants;
         TextureSetResource*         m_TextureSet;
-<<<<<<< HEAD
-        dmRender::HMaterial         m_Material;
+        MaterialResource*           m_Material;
         dmGraphics::HVertexDeclaration m_VertexDeclaration;
-=======
-        MaterialResource*           m_Material;
->>>>>>> bd014553
         /// Currently playing animation
         dmhash_t                    m_CurrentAnimation;
         uint32_t                    m_CurrentAnimationFrame;
@@ -594,30 +590,19 @@
         {
             for (int x=0; x<4; x++)
             {
-<<<<<<< HEAD
-                Point3 p         = Point3(xs[x] - 0.5, ys[y] - 0.5, 0);
-                const float uv[] = {us[x], vs[y]};
+                Point3 p = Point3(xs[x] - 0.5, ys[y] - 0.5, 0);
+                float uv[2];
+
+                if (uv_rotated) {
+                    uv[0] = us[y];
+                    uv[1] = vs[x];
+                } else {
+                    uv[0] = us[x];
+                    uv[1] = vs[y];
+                }
+
                 WriteSpriteVertex(material, vertices + vertex_stride * vx_index, p, transform, uv, page_index, material_infos, sprite_infos);
                 vx_index++;
-=======
-                Vector4 p   = transform * Point3(xs[x] - 0.5, ys[y] - 0.5, 0);
-                vertices->x = p.getX();
-                vertices->y = p.getY();
-                vertices->z = p.getZ();
-
-                if (uv_rotated)
-                {
-                    vertices->u = us[y];
-                    vertices->v = vs[x];
-                }
-                else
-                {
-                    vertices->u = us[x];
-                    vertices->v = vs[y];
-                }
-                vertices->p = (float) page_index;
-                vertices++;
->>>>>>> bd014553
             }
         }
 
@@ -685,12 +670,8 @@
         {
             uint32_t component_index                            = (uint32_t)buf[*i].m_UserData;
             const SpriteComponent* component                    = (const SpriteComponent*) &components[component_index];
-<<<<<<< HEAD
             dmRender::HMaterial material                        = GetMaterial(component, component->m_Resource);
-            TextureSetResource* texture_set                     = GetTextureSet(component, component->m_Resource);
-=======
             TextureSetResource* texture_set                     = GetTextureSet(component);
->>>>>>> bd014553
             dmGameSystemDDF::TextureSet* texture_set_ddf        = texture_set->m_TextureSet;
             dmGameSystemDDF::TextureSetAnimation* animations    = texture_set_ddf->m_Animations.m_Data;
             dmGameSystemDDF::TextureSetAnimation* animation_ddf = &animations[component->m_AnimationID];
@@ -913,25 +894,15 @@
         sprite_world->m_IndexBufferWritePtr = ib_iter;
 
         ro.Init();
-<<<<<<< HEAD
         ro.m_VertexDeclaration = first->m_VertexDeclaration;
-        ro.m_VertexBuffer      = sprite_world->m_VertexBuffer;
-        ro.m_IndexBuffer       = sprite_world->m_IndexBuffer;
-        ro.m_Material          = material;
-        ro.m_Textures[0]       = texture_set->m_Texture->m_Texture;
-        ro.m_PrimitiveType     = dmGraphics::PRIMITIVE_TRIANGLES;
-        ro.m_IndexType         = sprite_world->m_Is16BitIndex ? dmGraphics::TYPE_UNSIGNED_SHORT : dmGraphics::TYPE_UNSIGNED_INT;
-=======
-        ro.m_VertexDeclaration = sprite_world->m_VertexDeclaration;
         ro.m_VertexBuffer = sprite_world->m_VertexBuffer;
         ro.m_IndexBuffer = sprite_world->m_IndexBuffer;
-        ro.m_Material = GetMaterial(first, resource);
+        ro.m_Material = material;
         // TODO: set all textures from the materials
         // See comp_model.cpp
         ro.m_Textures[0] = texture_set->m_Texture->m_Texture;
         ro.m_PrimitiveType = dmGraphics::PRIMITIVE_TRIANGLES;
         ro.m_IndexType = sprite_world->m_Is16BitIndex ? dmGraphics::TYPE_UNSIGNED_SHORT : dmGraphics::TYPE_UNSIGNED_INT;
->>>>>>> bd014553
 
         // offset in bytes into element buffer
         uint32_t index_offset = ib_begin - sprite_world->m_IndexBufferData;
@@ -1175,16 +1146,12 @@
                 continue;
             }
 
-<<<<<<< HEAD
-            TextureSetResource* texture_set = GetTextureSet(component, component->m_Resource);
+            TextureSetResource* texture_set = GetTextureSet(component);
 
             // We need to pad the buffer if the vertex stride doesn't start at an even byte offset from the start
             uint32_t vertex_stride = component->m_VertexStride;
             vertex_memsize        += vertex_stride - vertex_memsize % vertex_stride;
 
-=======
-            TextureSetResource* texture_set = GetTextureSet(component);
->>>>>>> bd014553
             if (texture_set->m_TextureSet->m_UseGeometries != 0)
             {
                 dmGameSystemDDF::TextureSet* texture_set_ddf        = texture_set->m_TextureSet;
