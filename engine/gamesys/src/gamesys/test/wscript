--- conflicted
+++ resolved
@@ -59,23 +59,10 @@
                         'ResourceTypeAnimationSet',
                         'ComponentTypeGui',
                         'ResourceTypeGui','ResourceTypeGuiScript']
-<<<<<<< HEAD
-=======
-    test_task_gen = bld.new_task_gen(features = 'cxx cprogram test',
-                                     includes = '../../../src ../../../proto %s' % (dir),
-                                     uselib = 'TESTMAIN DMGLFW GAMEOBJECT DDF RESOURCE PHYSICS RENDER GRAPHICS_NULL PLATFORM_SOCKET PROFILE_NULL SCRIPT LUA EXTENSION INPUT HID_NULL PARTICLE RIG GUI SOUND_NULL LIVEUPDATE DLIB',
-                                     uselib_local = 'gamesys',
-                                     exported_symbols = exported_symbols,
-                                     web_libs = ['library_sys.js', 'library_script.js'],
-                                     proto_gen_py = True,
-                                     content_root='.',
-                                     target = 'test_gamesys')
-    test_task_gen.find_sources_in_dirs('. ' + ' '.join(dirs), exts)
->>>>>>> 0775868d
 
     test_task_gen = bld.program(features = 'cxx cprogram test',
                                 includes = '../../../src ../../../proto',
-                                use = 'TESTMAIN DMGLFW GAMEOBJECT DDF RESOURCE PHYSICS RENDER GRAPHICS_NULL PLATFORM_SOCKET SCRIPT LUA EXTENSION INPUT HID_NULL PARTICLE RIG GUI SOUND_NULL LIVEUPDATE DLIB CARES gamesys',
+                                use = 'TESTMAIN DMGLFW GAMEOBJECT DDF RESOURCE PHYSICS RENDER GRAPHICS_NULL PLATFORM_SOCKET PROFILE_NULL SCRIPT LUA EXTENSION INPUT HID_NULL PARTICLE RIG GUI SOUND_NULL LIVEUPDATE DLIB CARES gamesys',
                                 exported_symbols = exported_symbols,
                                 web_libs = ['library_sys.js', 'library_script.js'],
                                 proto_gen_py = True,
