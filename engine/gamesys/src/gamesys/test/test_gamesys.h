// Copyright 2020 The Defold Foundation
// Licensed under the Defold License version 1.0 (the "License"); you may not use
// this file except in compliance with the License.
//
// You may obtain a copy of the License, together with FAQs at
// https://www.defold.com/license
//
// Unless required by applicable law or agreed to in writing, software distributed
// under the License is distributed on an "AS IS" BASIS, WITHOUT WARRANTIES OR
// CONDITIONS OF ANY KIND, either express or implied. See the License for the
// specific language governing permissions and limitations under the License.

#include <resource/resource.h>

#include <dlib/buffer.h>
#include <hid/hid.h>

#include <sound/sound.h>
#include <gameobject/component.h>
#include <physics/physics.h>
#include <rig/rig.h>

#include "gamesys/gamesys.h"
#include "gamesys/scripts/script_buffer.h"
#include "../components/comp_gui_private.h" // BoxVertex

#include <dmsdk/script/script.h>
#include <dmsdk/gamesys/script.h>

#define JC_TEST_IMPLEMENTATION
#include <jc_test/jc_test.h>

struct Params
{
    const char* m_ValidResource;
    const char* m_InvalidResource;
    const char* m_TempResource;
};

struct ProjectOptions {
  uint32_t m_MaxCollisionCount;
  uint32_t m_MaxContactPointCount;
  bool m_3D;
  float m_Scale;
  float m_VelocityThreshold;
};

template<typename T>
class CustomizableGamesysTest : public jc_test_params_class<T>
{
public:
    CustomizableGamesysTest() {
      memset(&m_projectOptions, 0, sizeof(m_projectOptions));
    }

    ProjectOptions m_projectOptions;
protected:
    void SetUp(ProjectOptions& options) {
      m_projectOptions = options;
    }

    virtual void SetUp() = 0;
};

template<typename T>
class GamesysTest : public CustomizableGamesysTest<T>
{
public:
    GamesysTest() {
        // Default configuration values for the engine. Subclass GamesysTest and ovewrite in constructor.
        this->m_projectOptions.m_MaxCollisionCount = 0;
        this->m_projectOptions.m_MaxContactPointCount = 0;
        this->m_projectOptions.m_3D = false;
        this->m_projectOptions.m_Scale = 1.0f;
        this->m_projectOptions.m_VelocityThreshold = 1.0f;
    }
protected:
    virtual void SetUp();
    virtual void TearDown();

    dmGameObject::UpdateContext m_UpdateContext;
    dmGameObject::HRegister m_Register;
    dmGameObject::HCollection m_Collection;
    dmResource::HFactory m_Factory;
    dmConfigFile::HConfig m_Config;

    dmScript::HContext m_ScriptContext;
    dmGraphics::HContext m_GraphicsContext;
    dmRender::HRenderContext m_RenderContext;
    dmGameSystem::PhysicsContext m_PhysicsContext;
    dmGameSystem::ParticleFXContext m_ParticleFXContext;
    dmGameSystem::GuiContext m_GuiContext;
    dmHID::HContext m_HidContext;
    dmInput::HContext m_InputContext;
    dmInputDDF::GamepadMaps* m_GamepadMapsDDF;
    dmGameSystem::SpriteContext m_SpriteContext;
    dmGameSystem::CollectionProxyContext m_CollectionProxyContext;
    dmGameSystem::FactoryContext m_FactoryContext;
    dmGameSystem::CollectionFactoryContext m_CollectionFactoryContext;
    dmGameSystem::ModelContext m_ModelContext;
    dmGameSystem::MeshContext m_MeshContext;
    dmGameSystem::LabelContext m_LabelContext;
    dmGameSystem::TilemapContext m_TilemapContext;
    dmGameSystem::SoundContext m_SoundContext;
    dmRig::HRigContext m_RigContext;
    dmGameObject::ModuleContext m_ModuleContext;
    dmHashTable64<void*> m_Contexts;
};

// sets up test context for various 2D physics/collision-object tests
class CollisionObject2DTest : public GamesysTest<const char*>
{
public:
    CollisionObject2DTest() {
      // override configuration values specified in GamesysTest()
      m_projectOptions.m_MaxCollisionCount = 32;
      m_projectOptions.m_MaxContactPointCount = 64;
      m_projectOptions.m_3D = false;
    }
};

<<<<<<< HEAD
struct GroupAndMaskParams {
    const char* m_Actions;
    const bool m_CollisionExpected;
};

class GroupAndMask2DTest : public GamesysTest<GroupAndMaskParams>
{
public:
    GroupAndMask2DTest() {
      // override configuration values specified in GamesysTest()
      m_projectOptions.m_MaxCollisionCount = 32;
      m_projectOptions.m_MaxContactPointCount = 64;
      m_projectOptions.m_3D = false;
    }
};

class GroupAndMask3DTest : public GamesysTest<GroupAndMaskParams>
{
public:
    GroupAndMask3DTest() {
      // override configuration values specified in GamesysTest()
      m_projectOptions.m_MaxCollisionCount = 32;
      m_projectOptions.m_MaxContactPointCount = 64;
      m_projectOptions.m_3D = true;
    }
};


=======
class VelocityThreshold2DTest : public CollisionObject2DTest
{
public:
	VelocityThreshold2DTest() {
		m_projectOptions.m_Scale = 0.1;
		m_projectOptions.m_VelocityThreshold = 20;
	}
};

>>>>>>> 9c0f633f
class ResourceTest : public GamesysTest<const char*>
{
public:
    virtual ~ResourceTest() {}
};

struct ResourceReloadParams
{
    const char* m_FilenameEnding;
    const char* m_InitialResource;
    const char* m_SecondResource;
};

class ResourceReloadTest : public GamesysTest<ResourceReloadParams>
{
public:
    virtual ~ResourceReloadTest() {}
};

struct ResourceFailParams
{
    const char* m_ValidResource;
    const char* m_InvalidResource;
};

class ResourceFailTest : public GamesysTest<ResourceFailParams>
{
public:
    virtual ~ResourceFailTest() {}
};

class InvalidVertexSpaceTest : public GamesysTest<const char*>
{
public:
    virtual ~InvalidVertexSpaceTest() {}
};

class ComponentTest : public GamesysTest<const char*>
{
public:
    virtual ~ComponentTest() {}
};

class ComponentFailTest : public GamesysTest<const char*>
{
public:
    virtual ~ComponentFailTest() {}
};

struct FactoryTestParams
{
    const char* m_GOPath;
    bool m_IsDynamic;
    bool m_IsPreloaded;
};

class FactoryTest : public GamesysTest<FactoryTestParams>
{
public:
    virtual ~FactoryTest() {}
};

struct CollectionFactoryTestParams
{
    const char* m_GOPath;
    bool m_IsDynamic;
    bool m_IsPreloaded;
};

class CollectionFactoryTest : public GamesysTest<CollectionFactoryTestParams>
{
public:
    virtual ~CollectionFactoryTest() {}
};

class SpriteAnimTest : public GamesysTest<const char*>
{
public:
    virtual ~SpriteAnimTest() {}
};

class ParticleFxTest : public GamesysTest<const char*>
{
public:
    virtual ~ParticleFxTest() {}
};


class WindowEventTest : public GamesysTest<const char*>
{
public:
    virtual ~WindowEventTest() {}
};

struct DrawCountParams
{
    const char* m_GOPath;
    uint64_t m_ExpectedDrawCount;
};

class DrawCountTest : public GamesysTest<DrawCountParams>
{
public:
    virtual ~DrawCountTest() {}
};

struct BoxRenderParams
{
    const static uint8_t MAX_VERTICES_IN_9_SLICED_QUAD = 16;
    const static uint8_t MAX_INDICES_IN_9_SLICED_QUAD = 3 * 2 * 9;

    const char* m_GOPath;
    dmGameSystem::BoxVertex m_ExpectedVertices[MAX_VERTICES_IN_9_SLICED_QUAD];
    uint8_t m_ExpectedVerticesCount;
    int m_ExpectedIndices[MAX_INDICES_IN_9_SLICED_QUAD];
};

class BoxRenderTest : public GamesysTest<BoxRenderParams>
{
public:
    virtual ~BoxRenderTest() {}
};

class GamepadConnectedTest : public GamesysTest<const char*>
{
public:
    virtual ~GamepadConnectedTest() {}
};

struct ResourcePropParams {
    const char* m_PropertyName;
    const char* m_ResourcePath;
    const char* m_ResourcePathNotFound;
    const char* m_ResourcePathInvExt;
    const char* m_Component0;
    const char* m_Component1;
    const char* m_Component2;
    const char* m_Component3;
    const char* m_Component4;
    const char* m_Component5;
};

class ResourcePropTest : public GamesysTest<ResourcePropParams>
{
protected:
    void SetUp()
    {
        GamesysTest::SetUp();
    }
public:
    virtual ~ResourcePropTest() {}
};

class FlipbookTest : public GamesysTest<const char*>
{
public:
    virtual ~FlipbookTest() {}
};

struct CursorTestParams
{
    const char* m_AnimationId;
    float m_CursorStart;
    float m_PlaybackRate;
    float m_Expected[16];
    uint8_t m_ExpectedCount;
};

class CursorTest : public GamesysTest<CursorTestParams>
{
public:
    virtual ~CursorTest() {}
};

class GuiTest : public GamesysTest<const char*>
{
public:
    virtual ~GuiTest() {}
};

class SoundTest : public GamesysTest<const char*>
{
public:
    virtual ~SoundTest() {}
};

class RenderConstantsTest : public GamesysTest<const char*>
{
public:
    virtual ~RenderConstantsTest() {}
};

bool CopyResource(const char* src, const char* dst);
bool UnlinkResource(const char* name);

template<typename T>
void GamesysTest<T>::SetUp()
{
    dmSound::Initialize(0x0, 0x0);

    m_UpdateContext.m_DT = 1.0f / 60.0f;

    dmResource::NewFactoryParams params;
    params.m_MaxResources = 64;
    params.m_Flags = RESOURCE_FACTORY_FLAGS_RELOAD_SUPPORT;
    m_Factory = dmResource::NewFactory(&params, "build/default/src/gamesys/test");
    m_ScriptContext = dmScript::NewContext(0, m_Factory, true);
    dmScript::Initialize(m_ScriptContext);
    m_Register = dmGameObject::NewRegister();
    dmGameObject::Initialize(m_Register, m_ScriptContext);

    m_Contexts.SetCapacity(7,16);
    m_Contexts.Put(dmHashString64("goc"), m_Register);
    m_Contexts.Put(dmHashString64("collectionc"), m_Register);
    m_Contexts.Put(dmHashString64("scriptc"), m_ScriptContext);
    m_Contexts.Put(dmHashString64("luac"), &m_ModuleContext);
    dmResource::RegisterTypes(m_Factory, &m_Contexts);

    dmGraphics::Initialize();
    m_GraphicsContext = dmGraphics::NewContext(dmGraphics::ContextParams());
    dmRender::RenderContextParams render_params;
    render_params.m_MaxRenderTypes = 10;
    render_params.m_MaxInstances = 1000;
    render_params.m_MaxRenderTargets = 10;
    render_params.m_ScriptContext = m_ScriptContext;
    render_params.m_MaxCharacters = 256;
    m_RenderContext = dmRender::NewRenderContext(m_GraphicsContext, render_params);
    m_GuiContext.m_RenderContext = m_RenderContext;
    m_GuiContext.m_ScriptContext = m_ScriptContext;
    dmGui::NewContextParams gui_params;
    gui_params.m_ScriptContext = m_ScriptContext;
    gui_params.m_GetURLCallback = dmGameSystem::GuiGetURLCallback;
    gui_params.m_GetUserDataCallback = dmGameSystem::GuiGetUserDataCallback;
    gui_params.m_ResolvePathCallback = dmGameSystem::GuiResolvePathCallback;
    m_GuiContext.m_GuiContext = dmGui::NewContext(&gui_params);
    m_GuiContext.m_MaxParticleFXCount = 64;
    m_GuiContext.m_MaxParticleCount = 1024;
    m_GuiContext.m_MaxSpineCount = 8;

    m_HidContext = dmHID::NewContext(dmHID::NewContextParams());
    dmHID::Init(m_HidContext);
    dmInput::NewContextParams input_params;
    input_params.m_HidContext = m_HidContext;
    input_params.m_RepeatDelay = 0.3f;
    input_params.m_RepeatInterval = 0.1f;
    m_InputContext = dmInput::NewContext(input_params);

    memset(&m_PhysicsContext, 0, sizeof(m_PhysicsContext));
    m_PhysicsContext.m_MaxCollisionCount = this->m_projectOptions.m_MaxCollisionCount;
    m_PhysicsContext.m_MaxContactPointCount = this->m_projectOptions.m_MaxContactPointCount;
    m_PhysicsContext.m_3D = this->m_projectOptions.m_3D;
<<<<<<< HEAD
    if (m_PhysicsContext.m_3D) {
        m_PhysicsContext.m_Context3D = dmPhysics::NewContext3D(dmPhysics::NewContextParams());
    } else {
        m_PhysicsContext.m_Context2D = dmPhysics::NewContext2D(dmPhysics::NewContextParams());
    }
=======
    dmPhysics::NewContextParams context2DParams = dmPhysics::NewContextParams();
    context2DParams.m_Scale = this->m_projectOptions.m_Scale;
    context2DParams.m_VelocityThreshold = this->m_projectOptions.m_VelocityThreshold;
    m_PhysicsContext.m_Context2D = dmPhysics::NewContext2D(context2DParams);
>>>>>>> 9c0f633f

    m_ParticleFXContext.m_Factory = m_Factory;
    m_ParticleFXContext.m_RenderContext = m_RenderContext;
    m_ParticleFXContext.m_MaxParticleFXCount = 64;
    m_ParticleFXContext.m_MaxParticleCount = 256;

    m_SpriteContext.m_RenderContext = m_RenderContext;
    m_SpriteContext.m_MaxSpriteCount = 32;

    m_CollectionProxyContext.m_Factory = m_Factory;
    m_CollectionProxyContext.m_MaxCollectionProxyCount = 8;

    m_FactoryContext.m_MaxFactoryCount = 128;
    m_FactoryContext.m_ScriptContext = m_ScriptContext;
    m_CollectionFactoryContext.m_MaxCollectionFactoryCount = 128;
    m_CollectionFactoryContext.m_ScriptContext = m_ScriptContext;

    m_LabelContext.m_RenderContext = m_RenderContext;
    m_LabelContext.m_MaxLabelCount = 32;
    m_LabelContext.m_Subpixels     = 0;

    m_TilemapContext.m_RenderContext = m_RenderContext;
    m_TilemapContext.m_MaxTilemapCount = 16;
    m_TilemapContext.m_MaxTileCount = 512;

    m_ModelContext.m_RenderContext = m_RenderContext;
    m_ModelContext.m_Factory = m_Factory;
    m_ModelContext.m_MaxModelCount = 128;

    m_MeshContext.m_RenderContext = m_RenderContext;
    m_MeshContext.m_Factory       = m_Factory;
    m_MeshContext.m_MaxMeshCount  = 128;

    dmBuffer::NewContext();

    m_SoundContext.m_MaxComponentCount = 32;

    dmResource::Result r = dmGameSystem::RegisterResourceTypes(m_Factory, m_RenderContext, &m_GuiContext, m_InputContext, &m_PhysicsContext);
    assert(dmResource::RESULT_OK == r);

    dmResource::Get(m_Factory, "/input/valid.gamepadsc", (void**)&m_GamepadMapsDDF);
    assert(m_GamepadMapsDDF);
    dmInput::RegisterGamepads(m_InputContext, m_GamepadMapsDDF);


    dmConfigFile::LoadFromBuffer(0, 0, 0, 0, &m_Config);

    dmGameObject::ComponentTypeCreateCtx component_create_ctx = {};
    component_create_ctx.m_Script = m_ScriptContext;
    component_create_ctx.m_Register = m_Register;
    component_create_ctx.m_Factory = m_Factory;
    component_create_ctx.m_Config = m_Config;
    component_create_ctx.m_Contexts.SetCapacity(3, 8);
    component_create_ctx.m_Contexts.Put(dmHashString64("graphics"), m_GraphicsContext);
    component_create_ctx.m_Contexts.Put(dmHashString64("render"), m_RenderContext);

    dmGameObject::CreateRegisteredComponentTypes(&component_create_ctx);

    assert(dmGameObject::RESULT_OK == dmGameSystem::RegisterComponentTypes(m_Factory, m_Register, m_RenderContext, &m_PhysicsContext, &m_ParticleFXContext, &m_GuiContext, &m_SpriteContext,
                                                                                                    &m_CollectionProxyContext, &m_FactoryContext, &m_CollectionFactoryContext,
                                                                                                    &m_ModelContext, &m_MeshContext, &m_LabelContext, &m_TilemapContext, &m_SoundContext));

    // TODO: Investigate why the ConsumeInputInCollectionProxy test fails if the components are actually sorted (the way they're supposed to)
    //dmGameObject::SortComponentTypes(m_Register);

    m_Collection = dmGameObject::NewCollection("collection", m_Factory, m_Register, 1024, 0x0);
}

template<typename T>
void GamesysTest<T>::TearDown()
{
    dmGameObject::DeleteCollection(m_Collection);
    dmGameObject::PostUpdate(m_Register);
    dmResource::Release(m_Factory, m_GamepadMapsDDF);
    dmGui::DeleteContext(m_GuiContext.m_GuiContext, m_ScriptContext);
    dmRender::DeleteRenderContext(m_RenderContext, m_ScriptContext);
    dmGraphics::DeleteContext(m_GraphicsContext);
    dmScript::Finalize(m_ScriptContext);
    dmScript::DeleteContext(m_ScriptContext);
    dmResource::DeleteFactory(m_Factory);
    dmGameObject::DeleteRegister(m_Register);
    dmSound::Finalize();
    dmInput::DeleteContext(m_InputContext);
    dmHID::Final(m_HidContext);
    dmHID::DeleteContext(m_HidContext);
    if (m_PhysicsContext.m_3D) {
        dmPhysics::DeleteContext3D(m_PhysicsContext.m_Context3D);
    } else {
        dmPhysics::DeleteContext2D(m_PhysicsContext.m_Context2D);
    }
    dmBuffer::DeleteContext();
    dmConfigFile::Delete(m_Config);
}

// Specific test class for testing dmBuffers in scripts
class ScriptBufferTest : public jc_test_base_class
{
protected:
    virtual void SetUp()
    {
        dmBuffer::NewContext();
        m_Context = dmScript::NewContext(0, 0, true);
        dmScript::Initialize(m_Context);

        m_ScriptLibContext.m_Factory = 0x0;
        m_ScriptLibContext.m_Register = 0x0;
        m_ScriptLibContext.m_LuaState = dmScript::GetLuaState(m_Context);
        dmGameSystem::InitializeScriptLibs(m_ScriptLibContext);

        L = dmScript::GetLuaState(m_Context);

        const dmBuffer::StreamDeclaration streams_decl[] = {
            {dmHashString64("rgb"), dmBuffer::VALUE_TYPE_UINT16, 3},
            {dmHashString64("a"), dmBuffer::VALUE_TYPE_FLOAT32, 1},
        };

        m_Count = 256;
        dmBuffer::Create(m_Count, streams_decl, 2, &m_Buffer);
    }

    virtual void TearDown()
    {
        if( m_Buffer )
            dmBuffer::Destroy(m_Buffer);

        dmGameSystem::FinalizeScriptLibs(m_ScriptLibContext);
        dmScript::Finalize(m_Context);
        dmScript::DeleteContext(m_Context);

        dmBuffer::DeleteContext();
    }

    dmGameSystem::ScriptLibContext m_ScriptLibContext;
    dmScript::HContext m_Context;
    lua_State* L;
    dmBuffer::HBuffer m_Buffer;
    uint32_t m_Count;
};

struct CopyBufferTestParams
{
    uint32_t m_Count;
    uint32_t m_DstOffset;
    uint32_t m_SrcOffset;
    uint32_t m_CopyCount;
    bool m_ExpectedOk;
};

class ScriptBufferCopyTest : public jc_test_params_class<CopyBufferTestParams>
{
protected:
    virtual void SetUp()
    {
        dmBuffer::NewContext();
        m_Context = dmScript::NewContext(0, 0, true);

        m_ScriptLibContext.m_Factory = 0x0;
        m_ScriptLibContext.m_Register = 0x0;
        m_ScriptLibContext.m_LuaState = dmScript::GetLuaState(m_Context);
        dmGameSystem::InitializeScriptLibs(m_ScriptLibContext);

        dmScript::Initialize(m_Context);
        L = dmScript::GetLuaState(m_Context);


        const dmBuffer::StreamDeclaration streams_decl[] = {
            {dmHashString64("rgb"), dmBuffer::VALUE_TYPE_UINT16, 3},
            {dmHashString64("a"), dmBuffer::VALUE_TYPE_FLOAT32, 1},
        };

        const CopyBufferTestParams& p = GetParam();
        dmBuffer::Create(p.m_Count, streams_decl, 2, &m_Buffer);
    }

    virtual void TearDown()
    {
        dmBuffer::Destroy(m_Buffer);

        dmGameSystem::FinalizeScriptLibs(m_ScriptLibContext);

        dmScript::Finalize(m_Context);
        dmScript::DeleteContext(m_Context);

        dmBuffer::DeleteContext();
    }

    dmGameSystem::ScriptLibContext m_ScriptLibContext;
    dmScript::HContext m_Context;
    lua_State* L;
    dmBuffer::HBuffer m_Buffer;
};

class LabelTest : public jc_test_base_class
{
protected:
    virtual void SetUp()
    {
        m_Position = Vectormath::Aos::Point3(0.0);
        m_Size = Vectormath::Aos::Vector3(2.0, 2.0, 0.0);
        m_Scale = Vectormath::Aos::Vector3(1.0, 1.0, 0.0);

        m_BottomLeft = Vectormath::Aos::Point3(0.0, 0.0, 0.0);
        m_TopLeft = Vectormath::Aos::Point3(0.0, m_Size.getY(), 0.0);
        m_TopRight = Vectormath::Aos::Point3(m_Size.getX(), m_Size.getY(), 0.0);
        m_BottomRight = Vectormath::Aos::Point3(m_Size.getX(), 0.0, 0.0);

        m_Rotation = dmVMath::EulerToQuat(Vectormath::Aos::Vector3(0, 0, -180));
        m_Rotation = normalize(m_Rotation);
    }

    Vectormath::Aos::Quat m_Rotation;
    Vectormath::Aos::Point3 m_Position;
    Vectormath::Aos::Point3 m_BottomLeft;
    Vectormath::Aos::Point3 m_TopLeft;
    Vectormath::Aos::Point3 m_TopRight;
    Vectormath::Aos::Point3 m_BottomRight;
    Vectormath::Aos::Vector3 m_Size;
    Vectormath::Aos::Vector3 m_Scale;
};<|MERGE_RESOLUTION|>--- conflicted
+++ resolved
@@ -119,7 +119,6 @@
     }
 };
 
-<<<<<<< HEAD
 struct GroupAndMaskParams {
     const char* m_Actions;
     const bool m_CollisionExpected;
@@ -148,7 +147,6 @@
 };
 
 
-=======
 class VelocityThreshold2DTest : public CollisionObject2DTest
 {
 public:
@@ -158,7 +156,6 @@
 	}
 };
 
->>>>>>> 9c0f633f
 class ResourceTest : public GamesysTest<const char*>
 {
 public:
@@ -410,18 +407,14 @@
     m_PhysicsContext.m_MaxCollisionCount = this->m_projectOptions.m_MaxCollisionCount;
     m_PhysicsContext.m_MaxContactPointCount = this->m_projectOptions.m_MaxContactPointCount;
     m_PhysicsContext.m_3D = this->m_projectOptions.m_3D;
-<<<<<<< HEAD
     if (m_PhysicsContext.m_3D) {
         m_PhysicsContext.m_Context3D = dmPhysics::NewContext3D(dmPhysics::NewContextParams());
     } else {
-        m_PhysicsContext.m_Context2D = dmPhysics::NewContext2D(dmPhysics::NewContextParams());
-    }
-=======
-    dmPhysics::NewContextParams context2DParams = dmPhysics::NewContextParams();
-    context2DParams.m_Scale = this->m_projectOptions.m_Scale;
-    context2DParams.m_VelocityThreshold = this->m_projectOptions.m_VelocityThreshold;
-    m_PhysicsContext.m_Context2D = dmPhysics::NewContext2D(context2DParams);
->>>>>>> 9c0f633f
+        dmPhysics::NewContextParams context2DParams = dmPhysics::NewContextParams();
+        context2DParams.m_Scale = this->m_projectOptions.m_Scale;
+        context2DParams.m_VelocityThreshold = this->m_projectOptions.m_VelocityThreshold;
+        m_PhysicsContext.m_Context2D = dmPhysics::NewContext2D(context2DParams);    
+    }
 
     m_ParticleFXContext.m_Factory = m_Factory;
     m_ParticleFXContext.m_RenderContext = m_RenderContext;
