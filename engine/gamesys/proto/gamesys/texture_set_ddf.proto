syntax = "proto2";
package dmGameSystemDDF;

import "ddf/ddf_extensions.proto";
import "ddf/ddf_math.proto";
import "gamesys/tile_ddf.proto";

option java_package = "com.dynamo.gamesys.proto";
option java_outer_classname = "TextureSetProto";

message TextureSetAnimation
{
    required string id              = 1;
    required uint32 width           = 2;
    required uint32 height          = 3;
    required uint32 start           = 4;
    required uint32 end             = 5;
    optional uint32 fps             = 6 [default = 30];
    optional Playback playback      = 7 [default = PLAYBACK_ONCE_FORWARD];
    optional uint32 flip_horizontal = 8 [default = 0];
    optional uint32 flip_vertical   = 9 [default = 0];
    optional uint32 is_animation    = 10 [default = 0]; // Deprecated
}

// * Vertices are relative to the center of the sprite
// * Polygon may be concave
// * Indices for a triangle list (i.e. 3 indices per triangle)
message SpriteGeometry
{
    // The width and height of the image this geometry was generated from
    required uint32 width   = 1;
    required uint32 height  = 2;
    // A list of 2-tuples, each making up a point in a hull: [p0.x, p0.y, p1.x, p1.y, ... pN.x, pN.y] where N is (convex_hull_size-1)
    // Each point is relative to the sprite center
    repeated float  vertices= 3;
    // A list of 2-tuples, corresponding directly to the vertices
    repeated float  uvs     = 4;
    // list of 3-tuples, each defining a triangle in the vertex/uv list
    repeated uint32 indices = 5;
}

message TextureSet
{
    required string texture                 = 1 [(resource)=true];
    repeated TextureSetAnimation animations = 2;
    repeated ConvexHull convex_hulls        = 3;

    // Only used when the source is a tile-source
    // tile_width and tile_height should only be used in tilemap
    optional uint32 tile_width              = 4;
    optional uint32 tile_height             = 5;
    // This is the number of rects stored before the animation frames (atlas and tile source)
    optional uint32 tile_count              = 6;

    repeated float collision_hull_points    = 16;
    repeated string collision_groups        = 17;

    // A series of four float pairs of UV coords, representing quad texture coordinates and
    // allowing for rotation on texture atlases.
    // For unrotated quads, the order is: [(minU,maxV),(minU,minV),(maxU,minV),(maxU,maxV)]
    // For rotated quads, the order is: [(minU,minV),(maxU,minV),(maxU,maxV),(minU,maxV)]
    // (See TextureSetGenerator.java)
    // Only used in the editor now.
    required bytes tex_coords               = 18;

    // A series of two float pairs of dimensions representing quad texture width and height in texels.
    optional bytes tex_dims                 = 19;

    // One geometry struct per image
    repeated SpriteGeometry geometries      = 20;

    // If false, uses the legacy code path
    optional uint32 use_geometries          = 21;

    // Maps animation frames to geometry index
    repeated uint32 frame_indices           = 22;

<<<<<<< HEAD
    // Maps animation frames to atlas page index
    repeated uint32 page_indices            = 23;

    // Max number of pages this texture set was generated with
    optional uint32 max_page_count          = 24;
=======
    // A hash of the texture name/path
    optional uint64 texture_hash            = 23;
>>>>>>> b6d930c0
}<|MERGE_RESOLUTION|>--- conflicted
+++ resolved
@@ -75,14 +75,12 @@
     // Maps animation frames to geometry index
     repeated uint32 frame_indices           = 22;
 
-<<<<<<< HEAD
+    // A hash of the texture name/path
+    optional uint64 texture_hash            = 23;
+
     // Maps animation frames to atlas page index
-    repeated uint32 page_indices            = 23;
+    repeated uint32 page_indices            = 24;
 
     // Max number of pages this texture set was generated with
-    optional uint32 max_page_count          = 24;
-=======
-    // A hash of the texture name/path
-    optional uint64 texture_hash            = 23;
->>>>>>> b6d930c0
+    optional uint32 max_page_count          = 25;
 }