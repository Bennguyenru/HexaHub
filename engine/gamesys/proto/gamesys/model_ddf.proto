syntax = "proto2";
package dmModelDDF;

import "ddf/ddf_extensions.proto";
import "ddf/ddf_math.proto";

option java_package = "com.dynamo.gamesys.proto";
option java_outer_classname = "ModelProto";

// TODO: Add documentation for messages, see https://github.com/defold/extension-spine/blob/main/defold-spine/commonsrc/spine_ddf.proto

message Texture
{
    required string sampler     = 1; // the name of the sampler
    required string texture     = 2 [(resource)=true];
}

message Material
{
    required string name        = 1; // the name of the material in the model file
    required string material    = 2 [(resource)=true];
    repeated Texture textures   = 3;
}

// The source format (.model)
message ModelDesc
{
    required string mesh        = 2 [(resource)=true];
<<<<<<< HEAD
    required string material    = 3 [(resource)=true]; // Deprecated
=======
    optional string material    = 3 [(resource)=true]; // Deprecated
>>>>>>> 442caa53
    repeated string textures    = 4 [(resource)=true]; // Deprecated
    optional string skeleton    = 5 [(resource)=true];
    optional string animations  = 6 [(resource)=true];
    optional string default_animation  = 7;

    optional string name        = 10; // Deprecated
    repeated Material materials = 11;
}

// The engine format (.modelc)
message Model
{
    required string rig_scene   = 1;
    optional string default_animation  = 2;
    repeated Material materials = 3;
<<<<<<< HEAD
    repeated Texture textures   = 4;
=======
>>>>>>> 442caa53
}

message ResetConstant
{
    required uint64         name_hash   = 1;
}

message SetTexture
{
    required uint64 texture_hash = 1;
    required uint32 texture_unit = 2;
}

message ModelPlayAnimation
{
    required uint64 animation_id = 1;
    // matches dmGameObject::Playback in gameobject.h
    required uint32 playback = 2;
    optional float blend_duration = 3 [default = 0.0];
    optional float offset = 4 [default = 0.0];
    optional float playback_rate = 5 [default = 1.0];
}

message ModelCancelAnimation
{
}

/*# Model API documentation
 *
 * @document
 * @name Model
 * @namespace model
 */

/*# reports the completion of a Model animation
 *
 * This message is sent when a Model animation has finished playing back to the script
 * that started the animation.
 *
 * [icon:attention] No message is sent if a completion callback function was supplied
 * when the animation was started. No message is sent if the animation is cancelled with
 * model.cancel(). This message is sent only for animations that play with
 * the following playback modes:
 *
 * - `go.PLAYBACK_ONCE_FORWARD`
 * - `go.PLAYBACK_ONCE_BACKWARD`
 * - `go.PLAYBACK_ONCE_PINGPONG`
 *
 * @message
 * @name model_animation_done
 * @param animation_id [type:hash] the id of the completed animation
 * @param playback [type:constant] the playback mode of the completed animation
 * @examples
 *
 * ```lua
 * function on_message(self, message_id, message, sender)
 *   if message_id == hash("model_animation_done") then
 *     if message.animation_id == hash("run") and message.playback == go.PLAYBACK_ONCE_FORWARD then
 *       -- The animation "run" has finished running forward.
 *     end
 *   end
 * end
 * ```
 */

message ModelAnimationDone
{
    required uint64 animation_id = 1;
    // matches dmGameObject::Playback in gameobject.h
    required uint32 playback = 2;
}<|MERGE_RESOLUTION|>--- conflicted
+++ resolved
@@ -26,11 +26,7 @@
 message ModelDesc
 {
     required string mesh        = 2 [(resource)=true];
-<<<<<<< HEAD
-    required string material    = 3 [(resource)=true]; // Deprecated
-=======
     optional string material    = 3 [(resource)=true]; // Deprecated
->>>>>>> 442caa53
     repeated string textures    = 4 [(resource)=true]; // Deprecated
     optional string skeleton    = 5 [(resource)=true];
     optional string animations  = 6 [(resource)=true];
@@ -46,10 +42,6 @@
     required string rig_scene   = 1;
     optional string default_animation  = 2;
     repeated Material materials = 3;
-<<<<<<< HEAD
-    repeated Texture textures   = 4;
-=======
->>>>>>> 442caa53
 }
 
 message ResetConstant
