--- conflicted
+++ resolved
@@ -1793,6 +1793,7 @@
 
         if (status == 0)
         {
+            dmLogError("Unable to link program.");
 #ifndef NDEBUG
             GLint logLength;
             glGetProgramiv(program, GL_INFO_LOG_LENGTH, &logLength);
@@ -1874,21 +1875,6 @@
 
         if (!LinkProgram(p))
         {
-<<<<<<< HEAD
-=======
-            dmLogError("Unable to link program.");
-#ifndef NDEBUG
-            GLint logLength;
-            glGetProgramiv(p, GL_INFO_LOG_LENGTH, &logLength);
-            if (logLength > 0)
-            {
-                GLchar *log = (GLchar *)malloc(logLength);
-                glGetProgramInfoLog(p, logLength, &logLength, log);
-                dmLogError("%s", log);
-                free(log);
-            }
-#endif
->>>>>>> 9e26be08
             delete program;
             glDeleteProgram(p);
             CHECK_GL_ERROR;
