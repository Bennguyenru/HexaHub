--- conflicted
+++ resolved
@@ -1563,13 +1563,8 @@
 
         for (uint32_t i=0; i<stream_declaration->m_StreamCount; i++)
         {
-<<<<<<< HEAD
-            vd->m_Streams[i].m_NameHash = element[i].m_NameHash;
-            vd->m_Streams[i].m_LogicalIndex = i;
-=======
-            vd->m_Streams[i].m_Name          = stream_declaration->m_Streams[i].m_Name;
+            vd->m_Streams[i].m_NameHash      = stream_declaration->m_Streams[i].m_NameHash;
             vd->m_Streams[i].m_LogicalIndex  = i;
->>>>>>> 0b9dfc98
             vd->m_Streams[i].m_PhysicalIndex = -1;
             vd->m_Streams[i].m_Size          = stream_declaration->m_Streams[i].m_Size;
             vd->m_Streams[i].m_Type          = stream_declaration->m_Streams[i].m_Type;
