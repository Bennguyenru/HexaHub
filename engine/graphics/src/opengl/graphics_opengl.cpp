--- conflicted
+++ resolved
@@ -648,13 +648,8 @@
         OpenGLContext* opengl_context = (OpenGLContext*) context;
         switch (feature)
         {
-<<<<<<< HEAD
-            case CONTEXT_FEATURE_MULTI_TARGET_RENDERING: return PFN_glDrawBuffers != 0x0;
-            case CONTEXT_FEATURE_TEXTURE_ARRAY:          return opengl_context->m_TextureArraySupport;
-=======
             case CONTEXT_FEATURE_MULTI_TARGET_RENDERING: return context->m_MultiTargetRenderingSupport;
             case CONTEXT_FEATURE_TEXTURE_ARRAY:          return context->m_TextureArraySupport;
->>>>>>> 9dea2aaf
         }
         return false;
     }
@@ -1276,12 +1271,8 @@
 
         if (opengl_context->m_IsGles3Version || OpenGLIsExtensionSupported(context, "GL_EXT_texture_array"))
         {
-<<<<<<< HEAD
-            opengl_context->m_TextureArraySupport = 1;
-=======
-            context->m_TextureArraySupport         = 1;
-            context->m_MultiTargetRenderingSupport = 1;
->>>>>>> 9dea2aaf
+            opengl_context->m_TextureArraySupport         = 1;
+            opengl_context->m_MultiTargetRenderingSupport = 1;
         #ifdef ANDROID
             opengl_context->m_TextureArraySupport &= PFN_glTexSubImage3D           != 0;
             opengl_context->m_TextureArraySupport &= PFN_glTexImage3D              != 0;
@@ -2323,7 +2314,6 @@
         }
     }
 
-<<<<<<< HEAD
     static HOpaqueHandle StoreAssetInContainer(HContext context, OpenGLSharedAsset* asset)
     {
         OpenGLContext* opengl_context = (OpenGLContext*) context;
@@ -2334,7 +2324,7 @@
 
         return opengl_context->m_AssetHandleContainer.Put(asset);
     }
-=======
+
 #if __EMSCRIPTEN__
     // Only used for webgl currently
     static bool ValidateFramebufferAttachments(uint8_t max_color_attachments, uint32_t buffer_type_flags, BufferType* color_buffer_flags, const TextureCreationParams creation_params[MAX_BUFFER_TYPE_COUNT])
@@ -2403,7 +2393,6 @@
         return true;
     }
 #endif
->>>>>>> 9dea2aaf
 
     static HRenderTarget OpenGLNewRenderTarget(HContext context, uint32_t buffer_type_flags, const TextureCreationParams creation_params[MAX_BUFFER_TYPE_COUNT], const TextureParams params[MAX_BUFFER_TYPE_COUNT])
     {
@@ -2582,17 +2571,13 @@
         glBindFramebuffer(GL_FRAMEBUFFER, rt == NULL ? glfwGetDefaultFramebuffer() : rt->m_Id);
         CHECK_GL_ERROR;
 
-<<<<<<< HEAD
-        if (rt != NULL && PFN_glDrawBuffers != 0x0)
-=======
     #if __EMSCRIPTEN__
         #define DRAW_BUFFERS_FN glDrawBuffers
     #else
         #define DRAW_BUFFERS_FN PFN_glDrawBuffers
     #endif
 
-        if (render_target != NULL && DRAW_BUFFERS_FN != 0x0)
->>>>>>> 9dea2aaf
+        if (render_target != NULL && PFN_glDrawBuffers != 0x0)
         {
             uint32_t num_buffers = 0;
             GLuint buffers[MAX_BUFFER_COLOR_ATTACHMENTS] = {};
