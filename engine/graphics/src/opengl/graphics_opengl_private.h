--- conflicted
+++ resolved
@@ -110,12 +110,7 @@
         uint32_t    m_ModificationVersion;
     };
 
-<<<<<<< HEAD
     struct OpenglVertexAttribute
-=======
-    // TODO: Why this one here!? Not used?
-    struct VertexBuffer
->>>>>>> 0b9dfc98
     {
         dmhash_t m_NameHash;
         int32_t  m_Location;
