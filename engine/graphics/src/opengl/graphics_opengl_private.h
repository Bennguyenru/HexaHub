--- conflicted
+++ resolved
@@ -112,12 +112,7 @@
         uint32_t    m_ModificationVersion;
     };
 
-<<<<<<< HEAD
     struct Program
-=======
-    // TODO: Why this one here!? Not used?
-    struct VertexBuffer
->>>>>>> 4fc88f8e
     {
         GLuint          m_Id;
         dmArray<GLuint> m_VariantIds;
