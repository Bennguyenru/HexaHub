// Copyright 2020-2023 The Defold Foundation
// Copyright 2014-2020 King
// Copyright 2009-2014 Ragnar Svensson, Christian Murray
// Licensed under the Defold License version 1.0 (the "License"); you may not use
// this file except in compliance with the License.
// 
// You may obtain a copy of the License, together with FAQs at
// https://www.defold.com/license
// 
// Unless required by applicable law or agreed to in writing, software distributed
// under the License is distributed on an "AS IS" BASIS, WITHOUT WARRANTIES OR
// CONDITIONS OF ANY KIND, either express or implied. See the License for the
// specific language governing permissions and limitations under the License.

#include <dlib/math.h>
#include <dlib/array.h>
#include <dlib/profile.h>
#include <dlib/dstrings.h>
#include <dlib/log.h>

#include <dmsdk/vectormath/cpp/vectormath_aos.h>

#include "../graphics_private.h"
#include "../graphics_native.h"
#include "../graphics_adapter.h"
#include "graphics_vulkan_defines.h"
#include "graphics_vulkan_private.h"

DM_PROPERTY_EXTERN(rmtp_DrawCalls);

namespace dmGraphics
{
    static GraphicsAdapterFunctionTable VulkanRegisterFunctionTable();
    static bool                         VulkanIsSupported();
    static const int8_t    g_vulkan_adapter_priority = 0;
    static GraphicsAdapter g_vulkan_adapter(ADAPTER_TYPE_VULKAN);

    DM_REGISTER_GRAPHICS_ADAPTER(GraphicsAdapterVulkan, &g_vulkan_adapter, VulkanIsSupported, VulkanRegisterFunctionTable, g_vulkan_adapter_priority);

    static const char* VkResultToStr(VkResult res);
    #define CHECK_VK_ERROR(result) \
    { \
        if(g_VulkanContext->m_VerifyGraphicsCalls && result != VK_SUCCESS) { \
            dmLogError("Vulkan Error (%s:%d) %s", __FILE__, __LINE__, VkResultToStr(result)); \
            assert(0); \
        } \
    }

    VulkanContext* g_VulkanContext = 0;

    static Texture* VulkanNewTextureInternal(const TextureCreationParams& params);
    static void     VulkanDeleteTextureInternal(Texture* texture);
    static void     VulkanSetTextureInternal(Texture* texture, const TextureParams& params);
    static void     VulkanSetTextureParamsInternal(Texture* texture, TextureFilter minfilter, TextureFilter magfilter, TextureWrap uwrap, TextureWrap vwrap, float max_anisotropy);
    static void     CopyToTexture(VulkanContext* context, const TextureParams& params, bool useStageBuffer, uint32_t texDataSize, void* texDataPtr, Texture* textureOut);
    static VkFormat GetVulkanFormatFromTextureFormat(TextureFormat format);

    #define DM_VK_RESULT_TO_STR_CASE(x) case x: return #x
    static const char* VkResultToStr(VkResult res)
    {
        switch(res)
        {
            DM_VK_RESULT_TO_STR_CASE(VK_SUCCESS);
            DM_VK_RESULT_TO_STR_CASE(VK_NOT_READY);
            DM_VK_RESULT_TO_STR_CASE(VK_TIMEOUT);
            DM_VK_RESULT_TO_STR_CASE(VK_EVENT_SET);
            DM_VK_RESULT_TO_STR_CASE(VK_EVENT_RESET);
            DM_VK_RESULT_TO_STR_CASE(VK_INCOMPLETE);
            DM_VK_RESULT_TO_STR_CASE(VK_ERROR_OUT_OF_HOST_MEMORY);
            DM_VK_RESULT_TO_STR_CASE(VK_ERROR_OUT_OF_DEVICE_MEMORY);
            DM_VK_RESULT_TO_STR_CASE(VK_ERROR_INITIALIZATION_FAILED);
            DM_VK_RESULT_TO_STR_CASE(VK_ERROR_DEVICE_LOST);
            DM_VK_RESULT_TO_STR_CASE(VK_ERROR_MEMORY_MAP_FAILED);
            DM_VK_RESULT_TO_STR_CASE(VK_ERROR_LAYER_NOT_PRESENT);
            DM_VK_RESULT_TO_STR_CASE(VK_ERROR_EXTENSION_NOT_PRESENT);
            DM_VK_RESULT_TO_STR_CASE(VK_ERROR_FEATURE_NOT_PRESENT);
            DM_VK_RESULT_TO_STR_CASE(VK_ERROR_INCOMPATIBLE_DRIVER);
            DM_VK_RESULT_TO_STR_CASE(VK_ERROR_TOO_MANY_OBJECTS);
            DM_VK_RESULT_TO_STR_CASE(VK_ERROR_FORMAT_NOT_SUPPORTED);
            DM_VK_RESULT_TO_STR_CASE(VK_ERROR_FRAGMENTED_POOL);
            DM_VK_RESULT_TO_STR_CASE(VK_ERROR_OUT_OF_POOL_MEMORY);
            DM_VK_RESULT_TO_STR_CASE(VK_ERROR_INVALID_EXTERNAL_HANDLE);
            DM_VK_RESULT_TO_STR_CASE(VK_ERROR_SURFACE_LOST_KHR);
            DM_VK_RESULT_TO_STR_CASE(VK_ERROR_NATIVE_WINDOW_IN_USE_KHR);
            DM_VK_RESULT_TO_STR_CASE(VK_SUBOPTIMAL_KHR);
            DM_VK_RESULT_TO_STR_CASE(VK_ERROR_OUT_OF_DATE_KHR);
            DM_VK_RESULT_TO_STR_CASE(VK_ERROR_INCOMPATIBLE_DISPLAY_KHR);
            DM_VK_RESULT_TO_STR_CASE(VK_ERROR_VALIDATION_FAILED_EXT);
            DM_VK_RESULT_TO_STR_CASE(VK_ERROR_INVALID_SHADER_NV);
            DM_VK_RESULT_TO_STR_CASE(VK_ERROR_INVALID_DRM_FORMAT_MODIFIER_PLANE_LAYOUT_EXT);
            DM_VK_RESULT_TO_STR_CASE(VK_ERROR_FRAGMENTATION_EXT);
            DM_VK_RESULT_TO_STR_CASE(VK_ERROR_NOT_PERMITTED_EXT);
            DM_VK_RESULT_TO_STR_CASE(VK_ERROR_INVALID_DEVICE_ADDRESS_EXT);
            DM_VK_RESULT_TO_STR_CASE(VK_ERROR_FULL_SCREEN_EXCLUSIVE_MODE_LOST_EXT);
            DM_VK_RESULT_TO_STR_CASE(VK_RESULT_MAX_ENUM);
            default: break;
        }

        return "UNKNOWN_ERROR";
    }
    #undef DM_VK_RESULT_TO_STR_CASE

    VulkanContext::VulkanContext(const ContextParams& params, const VkInstance vk_instance)
    {
        memset(this, 0, sizeof(*this));
        m_Instance                = vk_instance;
        m_DefaultTextureMinFilter = params.m_DefaultTextureMinFilter;
        m_DefaultTextureMagFilter = params.m_DefaultTextureMagFilter;
        m_VerifyGraphicsCalls     = params.m_VerifyGraphicsCalls;
        m_UseValidationLayers     = params.m_UseValidationLayers;
        m_RenderDocSupport        = params.m_RenderDocSupport;

        DM_STATIC_ASSERT(sizeof(m_TextureFormatSupport)*4 >= TEXTURE_FORMAT_COUNT, Invalid_Struct_Size );
    }

    static inline uint32_t GetNextRenderTargetId()
    {
        static uint32_t next_id = 1;

        // DM_RENDERTARGET_BACKBUFFER_ID is taken for the main framebuffer
        if (next_id == DM_RENDERTARGET_BACKBUFFER_ID)
        {
            next_id = DM_RENDERTARGET_BACKBUFFER_ID + 1;
        }

        return next_id++;
    }

    static VkResult CreateMainFrameSyncObjects(VkDevice vk_device, uint8_t frame_resource_count, FrameResource* frame_resources_out)
    {
        VkSemaphoreCreateInfo vk_create_semaphore_info;
        memset(&vk_create_semaphore_info, 0, sizeof(vk_create_semaphore_info));
        vk_create_semaphore_info.sType = VK_STRUCTURE_TYPE_SEMAPHORE_CREATE_INFO;

        VkFenceCreateInfo vk_create_fence_info;
        memset(&vk_create_fence_info, 0, sizeof(vk_create_fence_info));
        vk_create_fence_info.sType = VK_STRUCTURE_TYPE_FENCE_CREATE_INFO;
        vk_create_fence_info.flags = VK_FENCE_CREATE_SIGNALED_BIT;

        for(uint8_t i=0; i < frame_resource_count; i++)
        {
            if (vkCreateSemaphore(vk_device, &vk_create_semaphore_info, 0, &frame_resources_out[i].m_ImageAvailable) != VK_SUCCESS ||
                vkCreateSemaphore(vk_device, &vk_create_semaphore_info, 0, &frame_resources_out[i].m_RenderFinished) != VK_SUCCESS ||
                vkCreateFence(vk_device, &vk_create_fence_info, 0, &frame_resources_out[i].m_SubmitFence) != VK_SUCCESS)
            {
                return VK_ERROR_INITIALIZATION_FAILED;
            }
        }

        return VK_SUCCESS;
    }

    static VkResult CreateMainScratchBuffers(VkPhysicalDevice vk_physical_device, VkDevice vk_device,
        uint8_t swap_chain_image_count, uint32_t scratch_buffer_size, uint16_t descriptor_count,
        DescriptorAllocator* descriptor_allocators_out, ScratchBuffer* scratch_buffers_out)
    {
        memset(scratch_buffers_out, 0, sizeof(ScratchBuffer) * swap_chain_image_count);
        memset(descriptor_allocators_out, 0, sizeof(DescriptorAllocator) * swap_chain_image_count);
        for(uint8_t i=0; i < swap_chain_image_count; i++)
        {
            VkResult res = CreateDescriptorAllocator(vk_device, descriptor_count, &descriptor_allocators_out[i]);
            if (res != VK_SUCCESS)
            {
                return res;
            }

            res = CreateScratchBuffer(vk_physical_device, vk_device, scratch_buffer_size, true, &descriptor_allocators_out[i], &scratch_buffers_out[i]);
            if (res != VK_SUCCESS)
            {
                return res;
            }
        }

        return VK_SUCCESS;
    }

    static VkSamplerAddressMode GetVulkanSamplerAddressMode(TextureWrap wrap)
    {
        const VkSamplerAddressMode address_mode_lut[] = {
            VK_SAMPLER_ADDRESS_MODE_CLAMP_TO_BORDER,
            VK_SAMPLER_ADDRESS_MODE_CLAMP_TO_EDGE,
            VK_SAMPLER_ADDRESS_MODE_MIRRORED_REPEAT,
            VK_SAMPLER_ADDRESS_MODE_REPEAT,
        };
        return address_mode_lut[wrap];
    }

    static int16_t CreateVulkanTextureSampler(VkDevice vk_device, dmArray<TextureSampler>& texture_samplers,
        TextureFilter minfilter, TextureFilter magfilter, TextureWrap uwrap, TextureWrap vwrap, uint8_t maxLod, float max_anisotropy)
    {
        VkFilter             vk_mag_filter;
        VkFilter             vk_min_filter;
        VkSamplerMipmapMode  vk_mipmap_mode = VK_SAMPLER_MIPMAP_MODE_NEAREST;
        // No conversions needed for wrap modes
        float max_lod                  = (float) maxLod;
        VkSamplerAddressMode vk_wrap_u = GetVulkanSamplerAddressMode(uwrap);
        VkSamplerAddressMode vk_wrap_v = GetVulkanSamplerAddressMode(vwrap);

        // Convert mag filter to Vulkan type
        if (magfilter == TEXTURE_FILTER_NEAREST)
        {
            vk_mag_filter = VK_FILTER_NEAREST;
        }
        else if (magfilter == TEXTURE_FILTER_LINEAR)
        {
            vk_mag_filter = VK_FILTER_LINEAR;
        }
        else
        {
            assert(0 && "Unsupported type for mag filter");
        }

        // Convert minfilter to Vulkan type, the conversions are
        // taken from https://www.khronos.org/registry/vulkan/specs/1.1-extensions/man/html/VkSamplerCreateInfo.html
        // and should match the OpenGL functionality.
        if (minfilter == TEXTURE_FILTER_NEAREST)
        {
            vk_min_filter = VK_FILTER_NEAREST;
            max_lod       = 0.25f;
        }
        else if (minfilter == TEXTURE_FILTER_LINEAR)
        {
            vk_min_filter = VK_FILTER_LINEAR;
            max_lod       = 0.25f;
        }
        else if (minfilter == TEXTURE_FILTER_NEAREST_MIPMAP_NEAREST)
        {
            vk_min_filter  = VK_FILTER_NEAREST;
        }
        else if (minfilter == TEXTURE_FILTER_LINEAR_MIPMAP_NEAREST)
        {
            vk_min_filter  = VK_FILTER_LINEAR;
        }
        else if (minfilter == TEXTURE_FILTER_NEAREST_MIPMAP_LINEAR)
        {
            vk_min_filter  = VK_FILTER_NEAREST;
            vk_mipmap_mode = VK_SAMPLER_MIPMAP_MODE_LINEAR;
        }
        else if (minfilter == TEXTURE_FILTER_LINEAR_MIPMAP_LINEAR)
        {
            vk_min_filter  = VK_FILTER_LINEAR;
            vk_mipmap_mode = VK_SAMPLER_MIPMAP_MODE_LINEAR;
        }
        else
        {
            assert(0 && "Unsupported type for min filter");
        }

        TextureSampler new_sampler  = {};
        new_sampler.m_MinFilter     = minfilter;
        new_sampler.m_MagFilter     = magfilter;
        new_sampler.m_AddressModeU  = uwrap;
        new_sampler.m_AddressModeV  = vwrap;
        new_sampler.m_MaxLod        = maxLod;
        new_sampler.m_MaxAnisotropy = max_anisotropy;

        uint32_t sampler_index = texture_samplers.Size();

        if (texture_samplers.Full())
        {
            texture_samplers.OffsetCapacity(1);
        }

        VkResult res = CreateTextureSampler(vk_device,
            vk_min_filter, vk_mag_filter, vk_mipmap_mode, vk_wrap_u, vk_wrap_v,
            0.0, max_lod, max_anisotropy, &new_sampler.m_Sampler);
        CHECK_VK_ERROR(res);

        texture_samplers.Push(new_sampler);
        return (int16_t) sampler_index;
    }

    static int16_t GetTextureSamplerIndex(dmArray<TextureSampler>& texture_samplers, TextureFilter minfilter, TextureFilter magfilter,
        TextureWrap uwrap, TextureWrap vwrap, uint8_t maxLod, float max_anisotropy)
    {
        for (uint32_t i=0; i < texture_samplers.Size(); i++)
        {
            TextureSampler& sampler = texture_samplers[i];
            if (sampler.m_MagFilter     == magfilter &&
                sampler.m_MinFilter     == minfilter &&
                sampler.m_AddressModeU  == uwrap     &&
                sampler.m_AddressModeV  == vwrap     &&
                sampler.m_MaxLod        == maxLod    &&
                sampler.m_MaxAnisotropy == max_anisotropy)
            {
                return (uint8_t) i;
            }
        }

        return -1;
    }

    static bool EndRenderPass(VulkanContext* context)
    {
        RenderTarget* current_rt = GetAssetFromContainer<RenderTarget>(context->m_AssetHandleContainer, context->m_CurrentRenderTarget);

        if (!current_rt->m_IsBound)
        {
            return false;
        }

        vkCmdEndRenderPass(context->m_MainCommandBuffers[context->m_SwapChain->m_ImageIndex]);
        current_rt->m_IsBound = 0;
        return true;
    }

    static void BeginRenderPass(VulkanContext* context, HRenderTarget render_target)
    {
        RenderTarget* current_rt = GetAssetFromContainer<RenderTarget>(context->m_AssetHandleContainer, context->m_CurrentRenderTarget);
        RenderTarget* rt         = GetAssetFromContainer<RenderTarget>(context->m_AssetHandleContainer, render_target);

        if (current_rt->m_Id == rt->m_Id &&
            current_rt->m_IsBound)
        {
            return;
        }

        // If we bind a render pass without explicitly unbinding
        // the current render pass, we must first unbind it.
        if (current_rt->m_IsBound)
        {
            EndRenderPass(context);
        }

        VkClearValue vk_clear_values[MAX_BUFFER_COLOR_ATTACHMENTS + 1];
        memset(vk_clear_values, 0, sizeof(vk_clear_values));

        // Clear color
        for (int i = 0; i < rt->m_ColorAttachmentCount; ++i)
        {
            vk_clear_values[i].color.float32[3]     = 1.0f;
        }

        // Clear depth
        vk_clear_values[1].depthStencil.depth   = 1.0f;
        vk_clear_values[1].depthStencil.stencil = 0;

        VkRenderPassBeginInfo vk_render_pass_begin_info;
        vk_render_pass_begin_info.sType               = VK_STRUCTURE_TYPE_RENDER_PASS_BEGIN_INFO;
        vk_render_pass_begin_info.renderPass          = rt->m_RenderPass;
        vk_render_pass_begin_info.framebuffer         = rt->m_Framebuffer;
        vk_render_pass_begin_info.pNext               = 0;
        vk_render_pass_begin_info.renderArea.offset.x = 0;
        vk_render_pass_begin_info.renderArea.offset.y = 0;
        vk_render_pass_begin_info.renderArea.extent   = rt->m_Extent;
        vk_render_pass_begin_info.clearValueCount = rt->m_ColorAttachmentCount + 1;
        vk_render_pass_begin_info.pClearValues    = vk_clear_values;

        vkCmdBeginRenderPass(context->m_MainCommandBuffers[context->m_SwapChain->m_ImageIndex], &vk_render_pass_begin_info, VK_SUBPASS_CONTENTS_INLINE);

        rt->m_IsBound = 1;
        context->m_CurrentRenderTarget = render_target;
    }

    static void GetDepthFormatAndTiling(VkPhysicalDevice vk_physical_device, const VkFormat* vk_format_list, uint8_t vk_format_list_size, VkFormat* vk_format_out, VkImageTiling* vk_tiling_out)
    {
        // Depth formats are optional, so we need to query
        // what available formats we have.
        const VkFormat vk_format_list_default[] = {
            VK_FORMAT_D32_SFLOAT_S8_UINT,
            VK_FORMAT_D32_SFLOAT,
            VK_FORMAT_D24_UNORM_S8_UINT,
            VK_FORMAT_D16_UNORM_S8_UINT,
            VK_FORMAT_D16_UNORM
        };

        const VkFormat* vk_formats_to_test = vk_format_list ? vk_format_list : vk_format_list_default;
        uint8_t vk_formats_to_test_size    = vk_format_list ? vk_format_list_size : sizeof(vk_format_list_default) / sizeof(vk_format_list_default[0]);

        // Check if we can use optimal tiling for this format, otherwise
        // we try to find the best format that supports linear
        VkImageTiling vk_image_tiling = VK_IMAGE_TILING_OPTIMAL;
        VkFormat vk_depth_format      = GetSupportedTilingFormat(vk_physical_device, &vk_formats_to_test[0],
            vk_formats_to_test_size, vk_image_tiling, VK_FORMAT_FEATURE_DEPTH_STENCIL_ATTACHMENT_BIT);

        if (vk_depth_format == VK_FORMAT_UNDEFINED)
        {
            vk_image_tiling = VK_IMAGE_TILING_LINEAR;
            vk_depth_format = GetSupportedTilingFormat(vk_physical_device, &vk_formats_to_test[0],
                vk_formats_to_test_size, vk_image_tiling, VK_FORMAT_FEATURE_DEPTH_STENCIL_ATTACHMENT_BIT);
        }

        *vk_format_out = vk_depth_format;
        *vk_tiling_out = vk_image_tiling;
    }

    static VkResult CreateDepthStencilTexture(VulkanContext* context, VkFormat vk_depth_format, VkImageTiling vk_depth_tiling,
        uint32_t width, uint32_t height, VkSampleCountFlagBits vk_sample_count, Texture* depth_stencil_texture_out)
    {
        const VkPhysicalDevice vk_physical_device = context->m_PhysicalDevice.m_Device;
        const VkDevice vk_device                  = context->m_LogicalDevice.m_Device;

        // The aspect flag indicates what the image should be used for,
        // it is usually color or stencil | depth.
        VkImageAspectFlags vk_aspect = VK_IMAGE_ASPECT_DEPTH_BIT;
        if (vk_depth_format == VK_FORMAT_D32_SFLOAT_S8_UINT ||
            vk_depth_format == VK_FORMAT_D24_UNORM_S8_UINT  ||
            vk_depth_format == VK_FORMAT_D16_UNORM_S8_UINT)
        {
            vk_aspect |= VK_IMAGE_ASPECT_STENCIL_BIT;
        }

        VkResult res = CreateTexture2D(vk_physical_device, vk_device, width, height, 1, 1,
            vk_sample_count, vk_depth_format, vk_depth_tiling, VK_IMAGE_USAGE_DEPTH_STENCIL_ATTACHMENT_BIT,
            VK_MEMORY_PROPERTY_DEVICE_LOCAL_BIT, vk_aspect, VK_IMAGE_LAYOUT_UNDEFINED, depth_stencil_texture_out);
        CHECK_VK_ERROR(res);

        if (res == VK_SUCCESS)
        {
            res = TransitionImageLayout(vk_device, context->m_LogicalDevice.m_CommandPool, context->m_LogicalDevice.m_GraphicsQueue, depth_stencil_texture_out->m_Handle.m_Image, vk_aspect,
                VK_IMAGE_LAYOUT_UNDEFINED, VK_IMAGE_LAYOUT_DEPTH_STENCIL_ATTACHMENT_OPTIMAL);
            CHECK_VK_ERROR(res);
        }

        return res;
    }

    VkResult CreateMainFrameBuffers(VulkanContext* context)
    {
        assert(g_VulkanContext->m_SwapChain);

        // We need to create a framebuffer per swap chain image
        // so that they can be used in different states in the rendering pipeline
        context->m_MainFrameBuffers.SetCapacity(context->m_SwapChain->m_Images.Size());
        context->m_MainFrameBuffers.SetSize(context->m_SwapChain->m_Images.Size());

        SwapChain* swapChain = context->m_SwapChain;
        VkResult res;

        Texture* depth_stencil_texture = &context->m_MainTextureDepthStencil;

        for (uint8_t i=0; i < context->m_MainFrameBuffers.Size(); i++)
        {
            // All swap chain images can share the same depth buffer,
            // that's why we create a single depth buffer at the start and reuse it.
            // Same thing goes for the resolve buffer if we are rendering with
            // multisampling enabled.
            VkImageView& vk_image_view_swap      = swapChain->m_ImageViews[i];
            VkImageView& vk_image_view_depth     = depth_stencil_texture->m_Handle.m_ImageView;
            VkImageView& vk_image_view_resolve   = swapChain->m_ResolveTexture->m_Handle.m_ImageView;
            VkImageView  vk_image_attachments[3];
            uint8_t num_attachments;

            if (swapChain->HasMultiSampling())
            {
                vk_image_attachments[0] = vk_image_view_resolve;
                vk_image_attachments[1] = vk_image_view_depth;
                vk_image_attachments[2] = vk_image_view_swap;
                num_attachments = 3;
            }
            else
            {
                vk_image_attachments[0] = vk_image_view_swap;
                vk_image_attachments[1] = vk_image_view_depth;
                num_attachments = 2;
            }

            res = CreateFramebuffer(context->m_LogicalDevice.m_Device, context->m_MainRenderPass,
                swapChain->m_ImageExtent.width, swapChain->m_ImageExtent.height,
                vk_image_attachments, num_attachments, &context->m_MainFrameBuffers[i]);
            CHECK_VK_ERROR(res);
        }

        return res;
    }

    VkResult DestroyMainFrameBuffers(VulkanContext* context)
    {
        for (uint8_t i=0; i < context->m_MainFrameBuffers.Size(); i++)
        {
            DestroyFrameBuffer(context->m_LogicalDevice.m_Device, context->m_MainFrameBuffers[i]);
        }
        context->m_MainFrameBuffers.SetCapacity(0);
        context->m_MainFrameBuffers.SetSize(0);
        return VK_SUCCESS;
    }

    static VkResult SetupMainRenderTarget(VulkanContext* context)
    {
        // Initialize the dummy rendertarget for the main framebuffer
        // The m_Framebuffer construct will be rotated sequentially
        // with the framebuffer objects created per swap chain.
        RenderTarget* rt           = new RenderTarget(DM_RENDERTARGET_BACKBUFFER_ID);
        rt->m_RenderPass           = context->m_MainRenderPass;
        rt->m_Framebuffer          = context->m_MainFrameBuffers[0];
        rt->m_Extent               = context->m_SwapChain->m_ImageExtent;
        rt->m_ColorAttachmentCount = 1;

        context->m_MainRenderTarget = StoreAssetInContainer(context->m_AssetHandleContainer, rt, ASSET_TYPE_RENDER_TARGET);

        return VK_SUCCESS;
    }

    static VkResult CreateMainRenderingResources(VulkanContext* context)
    {
        VkDevice vk_device = context->m_LogicalDevice.m_Device;

        // Create depth/stencil buffer
        VkFormat vk_depth_format;
        VkImageTiling vk_depth_tiling;
        GetDepthFormatAndTiling(context->m_PhysicalDevice.m_Device, 0, 0, &vk_depth_format, &vk_depth_tiling);

        Texture* depth_stencil_texture = &context->m_MainTextureDepthStencil;

        VkResult res = CreateDepthStencilTexture(context,
            vk_depth_format, vk_depth_tiling,
            context->m_SwapChain->m_ImageExtent.width,
            context->m_SwapChain->m_ImageExtent.height,
            context->m_SwapChain->m_SampleCountFlag,
            depth_stencil_texture);
        CHECK_VK_ERROR(res);

        // Create main render pass with two attachments
        RenderPassAttachment  attachments[3];
        RenderPassAttachment* attachment_resolve = 0;
        attachments[0].m_Format      = context->m_SwapChain->m_SurfaceFormat.format;
        attachments[0].m_ImageLayout = context->m_SwapChain->HasMultiSampling() ? VK_IMAGE_LAYOUT_COLOR_ATTACHMENT_OPTIMAL : VK_IMAGE_LAYOUT_PRESENT_SRC_KHR;
        attachments[1].m_Format      = depth_stencil_texture->m_Format;
        attachments[1].m_ImageLayout = VK_IMAGE_LAYOUT_DEPTH_STENCIL_ATTACHMENT_OPTIMAL;

        // Set third attachment as framebuffer resolve attachment
        if (context->m_SwapChain->HasMultiSampling())
        {
            attachments[2].m_Format      = context->m_SwapChain->m_SurfaceFormat.format;
            attachments[2].m_ImageLayout = VK_IMAGE_LAYOUT_PRESENT_SRC_KHR;
            attachment_resolve = &attachments[2];
        }

        res = CreateRenderPass(vk_device, context->m_SwapChain->m_SampleCountFlag, attachments, 1, &attachments[1], attachment_resolve, &context->m_MainRenderPass);
        CHECK_VK_ERROR(res);

        res = CreateMainFrameBuffers(context);
        CHECK_VK_ERROR(res);

        res = SetupMainRenderTarget(context);
        CHECK_VK_ERROR(res);
        context->m_CurrentRenderTarget = context->m_MainRenderTarget;

        // Create main command buffers, one for each swap chain image
        const uint32_t num_swap_chain_images = context->m_SwapChain->m_Images.Size();
        context->m_MainCommandBuffers.SetCapacity(num_swap_chain_images);
        context->m_MainCommandBuffers.SetSize(num_swap_chain_images);

        res = CreateCommandBuffers(vk_device,
            context->m_LogicalDevice.m_CommandPool,
            context->m_MainCommandBuffers.Size(),
            context->m_MainCommandBuffers.Begin());
        CHECK_VK_ERROR(res);

        // Create an additional single-time buffer for device uploading
        CreateCommandBuffers(vk_device, context->m_LogicalDevice.m_CommandPool, 1, &context->m_MainCommandBufferUploadHelper);

        // Create main resources-to-destroy lists, one for each command buffer
        for (uint32_t i = 0; i < num_swap_chain_images; ++i)
        {
            context->m_MainResourcesToDestroy[i] = new ResourcesToDestroyList;
            context->m_MainResourcesToDestroy[i]->SetCapacity(8);
        }

        // Create main sync objects
        res = CreateMainFrameSyncObjects(vk_device, DM_MAX_FRAMES_IN_FLIGHT, context->m_FrameResources);
        CHECK_VK_ERROR(res);


        // Create scratch buffer and descriptor allocators, one for each swap chain image
        //   Note: These constants are guessed and equals roughly 256 draw calls and 64kb
        //         of uniform memory per scratch buffer. The scratch buffer can dynamically
        //         grow, this is just a starting point.
        const uint16_t descriptor_count_per_pool = 512;
        const uint32_t buffer_size               = 256 * descriptor_count_per_pool;

        context->m_MainScratchBuffers.SetCapacity(num_swap_chain_images);
        context->m_MainScratchBuffers.SetSize(num_swap_chain_images);
        context->m_MainDescriptorAllocators.SetCapacity(num_swap_chain_images);
        context->m_MainDescriptorAllocators.SetSize(num_swap_chain_images);

        res = CreateMainScratchBuffers(context->m_PhysicalDevice.m_Device, vk_device,
            num_swap_chain_images, buffer_size, descriptor_count_per_pool,
            context->m_MainDescriptorAllocators.Begin(), context->m_MainScratchBuffers.Begin());
        CHECK_VK_ERROR(res);

        context->m_PipelineState = GetDefaultPipelineState();

        // Create default texture sampler
        CreateVulkanTextureSampler(vk_device, context->m_TextureSamplers, TEXTURE_FILTER_LINEAR, TEXTURE_FILTER_LINEAR, TEXTURE_WRAP_REPEAT, TEXTURE_WRAP_REPEAT, 1, 1.0f);

        // Create default dummy texture
        TextureCreationParams default_texture_creation_params;
        default_texture_creation_params.m_Width          = 1;
        default_texture_creation_params.m_Height         = 1;
        default_texture_creation_params.m_Depth          = 1;
        default_texture_creation_params.m_OriginalWidth  = default_texture_creation_params.m_Width;
        default_texture_creation_params.m_OriginalHeight = default_texture_creation_params.m_Height;

        const uint8_t default_texture_data[4 * 6] = {0}; // RGBA * 6 (for cubemap)

        TextureParams default_texture_params;
        default_texture_params.m_Width  = 1;
        default_texture_params.m_Height = 1;
        default_texture_params.m_Depth  = 1;
        default_texture_params.m_Data   = default_texture_data;
        default_texture_params.m_Format = TEXTURE_FORMAT_RGBA;

        context->m_DefaultTexture2D = VulkanNewTextureInternal(default_texture_creation_params);
        VulkanSetTextureInternal(context->m_DefaultTexture2D, default_texture_params);

        default_texture_creation_params.m_Type  = TEXTURE_TYPE_2D_ARRAY;
        default_texture_creation_params.m_Depth = 1;
        context->m_DefaultTexture2DArray = VulkanNewTextureInternal(default_texture_creation_params);

        default_texture_creation_params.m_Type  = TEXTURE_TYPE_CUBE_MAP;
        default_texture_creation_params.m_Depth = 6;
        context->m_DefaultTextureCubeMap = VulkanNewTextureInternal(default_texture_creation_params);

        memset(context->m_TextureUnits, 0x0, sizeof(context->m_TextureUnits));

        return res;
    }

    void SwapChainChanged(VulkanContext* context, uint32_t* width, uint32_t* height, VkResult (*cb)(void* ctx), void* cb_ctx)
    {
        VkDevice vk_device = context->m_LogicalDevice.m_Device;
        // Flush all current commands
        SynchronizeDevice(vk_device);

        DestroyMainFrameBuffers(context);

        // Destroy main Depth/Stencil buffer
        Texture* depth_stencil_texture = &context->m_MainTextureDepthStencil;
        DestroyDeviceBuffer(vk_device, &depth_stencil_texture->m_DeviceBuffer.m_Handle);
        DestroyTexture(vk_device, &depth_stencil_texture->m_Handle);

        DestroySwapChain(vk_device, context->m_SwapChain);

        // At this point, we've destroyed the framebuffers, depth/stencil textures, and the swapchain
        // and the platform may do extra setup
        if (cb)
        {
            VkResult res = cb(cb_ctx);
            CHECK_VK_ERROR(res);
        }

        // Update swap chain capabilities
        SwapChainCapabilities swap_chain_capabilities;
        GetSwapChainCapabilities(context->m_PhysicalDevice.m_Device, context->m_WindowSurface, swap_chain_capabilities);
        context->m_SwapChainCapabilities.Swap(swap_chain_capabilities);

        // Create the swap chain
        VkResult res = UpdateSwapChain(&context->m_PhysicalDevice, &context->m_LogicalDevice, width, height, true, context->m_SwapChainCapabilities, context->m_SwapChain);
        CHECK_VK_ERROR(res);

        // Create the main Depth/Stencil buffer
        VkFormat vk_depth_format;
        VkImageTiling vk_depth_tiling;
        GetDepthFormatAndTiling(context->m_PhysicalDevice.m_Device, 0, 0, &vk_depth_format, &vk_depth_tiling);
        res = CreateDepthStencilTexture(context,
            vk_depth_format, vk_depth_tiling,
            context->m_SwapChain->m_ImageExtent.width,
            context->m_SwapChain->m_ImageExtent.height,
            context->m_SwapChain->m_SampleCountFlag,
            depth_stencil_texture);
        CHECK_VK_ERROR(res);

        context->m_WindowWidth  = context->m_SwapChain->m_ImageExtent.width;
        context->m_WindowHeight = context->m_SwapChain->m_ImageExtent.height;

        res = CreateMainFrameBuffers(context);
        CHECK_VK_ERROR(res);

        res = SetupMainRenderTarget(context);
        CHECK_VK_ERROR(res);

        // Flush once again to make sure all transitions are complete
        SynchronizeDevice(vk_device);
    }

    void FlushResourcesToDestroy(VkDevice vk_device, ResourcesToDestroyList* resource_list)
    {
        if (resource_list->Size() > 0)
        {
            for (uint32_t i = 0; i < resource_list->Size(); ++i)
            {
                ResourceToDestroy& resource = resource_list->Begin()[i];

                switch(resource.m_ResourceType)
                {
                    case RESOURCE_TYPE_DEVICE_BUFFER:
                        DestroyDeviceBuffer(vk_device, &resource.m_DeviceBuffer);
                        break;
                    case RESOURCE_TYPE_TEXTURE:
                        DestroyTexture(vk_device, &resource.m_Texture);
                        break;
                    case RESOURCE_TYPE_DESCRIPTOR_ALLOCATOR:
                        DestroyDescriptorAllocator(vk_device, &resource.m_DescriptorAllocator);
                        break;
                    case RESOURCE_TYPE_PROGRAM:
                        DestroyProgram(vk_device, &resource.m_Program);
                        break;
                    default:
                        assert(0);
                        break;
                }
            }

            resource_list->SetSize(0);
        }
    }

    static inline void SetViewportHelper(VkCommandBuffer vk_command_buffer, int32_t x, int32_t y, int32_t width, int32_t height)
    {
        VkViewport vk_viewport;
        vk_viewport.x        = (float) x;
        vk_viewport.y        = (float) y;
        vk_viewport.width    = (float) width;
        vk_viewport.height   = (float) height;
        vk_viewport.minDepth = 0.0f;
        vk_viewport.maxDepth = 1.0f;
        vkCmdSetViewport(vk_command_buffer, 0, 1, &vk_viewport);
    }

    static bool IsDeviceExtensionSupported(PhysicalDevice* device, const char* ext_name)
    {
        for (uint32_t j=0; j < device->m_DeviceExtensionCount; ++j)
        {
            if (dmStrCaseCmp(device->m_DeviceExtensions[j].extensionName, ext_name) == 0)
            {
                return true;
            }
        }

        return false;
    }

    static bool VulkanIsExtensionSupported(HContext context, const char* ext_name)
    {
        return IsDeviceExtensionSupported(&((VulkanContext*) context)->m_PhysicalDevice, ext_name);
    }

    static uint32_t VulkanGetNumSupportedExtensions(HContext context)
    {
        return ((VulkanContext*) context)->m_PhysicalDevice.m_DeviceExtensionCount;
    }

    static const char* VulkanGetSupportedExtension(HContext context, uint32_t index)
    {
        return ((VulkanContext*) context)->m_PhysicalDevice.m_DeviceExtensions[index].extensionName;
    }

    static PipelineState VulkanGetPipelineState(HContext context)
    {
        return ((VulkanContext*) context)->m_PipelineState;
    }

    static void SetupSupportedTextureFormats(VulkanContext* context)
    {
    #if defined(__MACH__)
        // Check for optional extensions so that we can enable them if they exist
        if (VulkanIsExtensionSupported((HContext) context, VK_IMG_FORMAT_PVRTC_EXTENSION_NAME))
        {
            context->m_TextureFormatSupport |= 1 << TEXTURE_FORMAT_RGB_PVRTC_2BPPV1;
            context->m_TextureFormatSupport |= 1 << TEXTURE_FORMAT_RGB_PVRTC_4BPPV1;
            context->m_TextureFormatSupport |= 1 << TEXTURE_FORMAT_RGBA_PVRTC_2BPPV1;
            context->m_TextureFormatSupport |= 1 << TEXTURE_FORMAT_RGBA_PVRTC_4BPPV1;
        }
    #endif

        if (context->m_PhysicalDevice.m_Features.textureCompressionETC2)
        {
            context->m_TextureFormatSupport |= 1 << TEXTURE_FORMAT_RGB_ETC1;
            context->m_TextureFormatSupport |= 1 << TEXTURE_FORMAT_RGBA_ETC2;
        }

        if (context->m_PhysicalDevice.m_Features.textureCompressionBC)
        {
            context->m_TextureFormatSupport |= 1 << TEXTURE_FORMAT_RGB_BC1;
            context->m_TextureFormatSupport |= 1 << TEXTURE_FORMAT_RGBA_BC3;
            context->m_TextureFormatSupport |= 1 << TEXTURE_FORMAT_RGBA_BC7;
            context->m_TextureFormatSupport |= 1 << TEXTURE_FORMAT_R_BC4;
            context->m_TextureFormatSupport |= 1 << TEXTURE_FORMAT_RG_BC5;
        }

        if (context->m_PhysicalDevice.m_Features.textureCompressionASTC_LDR)
        {
            context->m_TextureFormatSupport |= 1 << TEXTURE_FORMAT_RGBA_ASTC_4x4;
        }

        TextureFormat texture_formats[] = { TEXTURE_FORMAT_LUMINANCE,
                                            TEXTURE_FORMAT_LUMINANCE_ALPHA,
                                            TEXTURE_FORMAT_RGBA,

                                            TEXTURE_FORMAT_RGB16F,
                                            TEXTURE_FORMAT_RGB32F,
                                            TEXTURE_FORMAT_RGBA16F,
                                            TEXTURE_FORMAT_RGBA32F,
                                            TEXTURE_FORMAT_R16F,
                                            TEXTURE_FORMAT_RG16F,
                                            TEXTURE_FORMAT_R32F,
                                            TEXTURE_FORMAT_RG32F,

                                            // Apparently these aren't supported on macOS/Metal
                                            TEXTURE_FORMAT_RGB_16BPP,
                                            TEXTURE_FORMAT_RGBA_16BPP,
                                        };

        // RGB isn't supported in Vulkan as a texture format, but we still need to supply it to the engine
        // Later in the vulkan pipeline when the texture is created, we will convert it internally to RGBA
        context->m_TextureFormatSupport |= 1 << TEXTURE_FORMAT_RGB;

        // https://www.khronos.org/registry/vulkan/specs/1.3-extensions/man/html/VkImageCreateInfo.html
        for (uint32_t i = 0; i < DM_ARRAY_SIZE(texture_formats); ++i)
        {
            TextureFormat texture_format = texture_formats[i];
            VkFormatProperties vk_format_properties;
            VkFormat vk_format = GetVulkanFormatFromTextureFormat(texture_format);
            GetFormatProperties(context->m_PhysicalDevice.m_Device, vk_format, &vk_format_properties);
            if (vk_format_properties.linearTilingFeatures & VK_FORMAT_FEATURE_COLOR_ATTACHMENT_BIT ||
                vk_format_properties.optimalTilingFeatures & VK_FORMAT_FEATURE_COLOR_ATTACHMENT_BIT)
            {
                context->m_TextureFormatSupport |= 1 << texture_format;
            }
        }
    }

    bool InitializeVulkan(HContext _context, const WindowParams* params)
    {
        VulkanContext* context = (VulkanContext*) _context;
        VkResult res = CreateWindowSurface(context->m_Instance, &context->m_WindowSurface, params->m_HighDPI);
        if (res != VK_SUCCESS)
        {
            dmLogError("Could not create window surface for Vulkan, reason: %s.", VkResultToStr(res));
            return false;
        }

        uint32_t device_count = GetPhysicalDeviceCount(context->m_Instance);

        if (device_count == 0)
        {
            dmLogError("Could not get any Vulkan devices.");
            return false;
        }

        PhysicalDevice* device_list     = new PhysicalDevice[device_count];
        PhysicalDevice* selected_device = NULL;
        GetPhysicalDevices(context->m_Instance, &device_list, device_count);

        // Required device extensions. These must be present for anything to work.
        dmArray<const char*> device_extensions;
        device_extensions.SetCapacity(2);
        device_extensions.Push(VK_KHR_SWAPCHAIN_EXTENSION_NAME);
        // From spec:
        // "Allow negative height to be specified in the VkViewport::height field to
        // perform y-inversion of the clip-space to framebuffer-space transform.
        // This allows apps to avoid having to use gl_Position.y = -gl_Position.y
        // in shaders also targeting other APIs."
        device_extensions.Push(VK_KHR_MAINTENANCE1_EXTENSION_NAME);

        QueueFamily selected_queue_family;
        SwapChainCapabilities selected_swap_chain_capabilities;
        for (uint32_t i = 0; i < device_count; ++i)
        {
            #define DESTROY_AND_CONTINUE(d) \
                DestroyPhysicalDevice(d); \
                continue;

            PhysicalDevice* device = &device_list[i];

            // Make sure we have a graphics and present queue available
            QueueFamily queue_family = GetQueueFamily(device, context->m_WindowSurface);
            if (!queue_family.IsValid())
            {
                dmLogError("Device selection failed for device %s (%d/%d): Could not get a valid queue family.", device->m_Properties.deviceName, i, device_count);
                DESTROY_AND_CONTINUE(device)
            }

            // Make sure all device extensions are supported
            bool all_extensions_found = true;
            for (uint32_t ext_i = 0; ext_i < device_extensions.Size(); ++ext_i)
            {
                if (!IsDeviceExtensionSupported(device, device_extensions[ext_i]))
                {
                    dmLogError("Required device extension '%s' is missing for device %s (%d/%d).", device_extensions[ext_i], device->m_Properties.deviceName, i, device_count);
                    all_extensions_found = false;
                    break;
                }
            }

            if (!all_extensions_found)
            {
                dmLogError("Device selection failed for device %s: Could not find all required device extensions.", device->m_Properties.deviceName);
                DESTROY_AND_CONTINUE(device)
            }

            // Make sure device has swap chain support
            GetSwapChainCapabilities(device->m_Device, context->m_WindowSurface, selected_swap_chain_capabilities);

            if (selected_swap_chain_capabilities.m_SurfaceFormats.Size() == 0 ||
                selected_swap_chain_capabilities.m_PresentModes.Size() == 0)
            {
                dmLogError("Device selection failed for device %s: Could not find a valid swap chain.", device->m_Properties.deviceName);
                DESTROY_AND_CONTINUE(device)
            }

            dmLogInfo("Vulkan device selected: %s", device->m_Properties.deviceName);

            selected_device = device;
            selected_queue_family = queue_family;
            break;

            #undef DESTROY_AND_CONTINUE
        }

        LogicalDevice logical_device;
        uint32_t created_width  = params->m_Width;
        uint32_t created_height = params->m_Height;
        const bool want_vsync   = true;
        VkSampleCountFlagBits vk_closest_multisample_flag;

        uint16_t validation_layers_count;
        const char** validation_layers = GetValidationLayers(&validation_layers_count, context->m_UseValidationLayers, context->m_RenderDocSupport);

        if (selected_device == NULL)
        {
            dmLogError("Could not select a suitable Vulkan device.");
            goto bail;
        }

        context->m_PhysicalDevice = *selected_device;

        SetupSupportedTextureFormats(context);

    #if defined(__MACH__)
        // Check for optional extensions so that we can enable them if they exist
        if (VulkanIsExtensionSupported((HContext) context, VK_IMG_FORMAT_PVRTC_EXTENSION_NAME))
        {
            device_extensions.OffsetCapacity(1);
            device_extensions.Push(VK_IMG_FORMAT_PVRTC_EXTENSION_NAME);
        }
    #endif

        res = CreateLogicalDevice(selected_device, context->m_WindowSurface, selected_queue_family,
            device_extensions.Begin(), (uint8_t)device_extensions.Size(),
            validation_layers, (uint8_t)validation_layers_count, &logical_device);
        if (res != VK_SUCCESS)
        {
            dmLogError("Could not create a logical Vulkan device, reason: %s", VkResultToStr(res));
            goto bail;
        }

        context->m_LogicalDevice    = logical_device;
        vk_closest_multisample_flag = GetClosestSampleCountFlag(selected_device, BUFFER_TYPE_COLOR0_BIT | BUFFER_TYPE_DEPTH_BIT, params->m_Samples);

        // Create swap chain
        InitializeVulkanTexture(&context->m_ResolveTexture);
        context->m_SwapChainCapabilities.Swap(selected_swap_chain_capabilities);
        context->m_SwapChain = new SwapChain(context->m_WindowSurface, vk_closest_multisample_flag, context->m_SwapChainCapabilities, selected_queue_family, &context->m_ResolveTexture);

        res = UpdateSwapChain(&context->m_PhysicalDevice, &context->m_LogicalDevice, &created_width, &created_height, want_vsync, context->m_SwapChainCapabilities, context->m_SwapChain);
        if (res != VK_SUCCESS)
        {
            dmLogError("Could not create a swap chain for Vulkan, reason: %s", VkResultToStr(res));
            goto bail;
        }

        delete[] device_list;

        context->m_PipelineCache.SetCapacity(32,64);
        context->m_TextureSamplers.SetCapacity(4);

        // Create framebuffers, default renderpass etc.
        res = CreateMainRenderingResources(context);
        if (res != VK_SUCCESS)
        {
            dmLogError("Could not create main rendering resources for Vulkan, reason: %s", VkResultToStr(res));
            goto bail;
        }

        return true;
bail:
        if (context->m_SwapChain)
            delete context->m_SwapChain;
        if (device_list)
            delete[] device_list;
        return false;
    }

    static bool VulkanIsSupported()
    {
    #if ANDROID
        if (!LoadVulkanLibrary())
        {
            dmLogError("Could not load Vulkan functions.");
            return 0x0;
        }
    #endif

        VkInstance inst;
        VkResult res = CreateInstance(&inst, 0, 0, 0, 0, 0, 0);

        if (res == VK_SUCCESS)
        {
        #if ANDROID
            LoadVulkanFunctions(inst);
        #endif
            DestroyInstance(&inst);
        }

        return res == VK_SUCCESS;
    }

    static HContext VulkanNewContext(const ContextParams& params)
    {
        if (g_VulkanContext == 0x0)
        {
            if (!NativeInit(params))
            {
                return 0x0;
            }

            uint16_t extension_names_count;
            const char** extension_names = GetExtensionNames(&extension_names_count);
            uint16_t validation_layers_count;
            const char** validation_layers = GetValidationLayers(&validation_layers_count, params.m_UseValidationLayers, params.m_RenderDocSupport);
            uint16_t validation_layers_ext_count;
            const char** validation_layers_ext = GetValidationLayersExt(&validation_layers_ext_count);

            VkInstance vk_instance;
            if (CreateInstance(&vk_instance,
                                extension_names, extension_names_count,
                                validation_layers, validation_layers_count,
                                validation_layers_ext, validation_layers_ext_count) != VK_SUCCESS)
            {
                dmLogError("Could not create Vulkan instance");
                return 0x0;
            }

        #if ANDROID
            LoadVulkanFunctions(vk_instance);
        #endif

            g_VulkanContext = new VulkanContext(params, vk_instance);

            return (HContext) g_VulkanContext;
        }
        return 0x0;
    }

    static void VulkanDeleteContext(HContext _context)
    {
        VulkanContext* context = (VulkanContext*) _context;
        if (context != 0x0)
        {
            if (context->m_Instance != VK_NULL_HANDLE)
            {
                vkDestroyInstance(context->m_Instance, 0);
                context->m_Instance = VK_NULL_HANDLE;
            }

            delete context;
            g_VulkanContext = 0x0;
        }
    }

    static bool VulkanInitialize()
    {
        return true;
    }

    static void VulkanFinalize()
    {
        NativeExit();
    }

    static void VulkanGetDefaultTextureFilters(HContext _context, TextureFilter& out_min_filter, TextureFilter& out_mag_filter)
    {
        VulkanContext* context = (VulkanContext*) _context;
        out_min_filter = context->m_DefaultTextureMinFilter;
        out_mag_filter = context->m_DefaultTextureMagFilter;
    }

    static void VulkanBeginFrame(HContext _context)
    {
        VulkanContext* context = (VulkanContext*) _context;
        NativeBeginFrame(context);

        FrameResource& current_frame_resource = context->m_FrameResources[context->m_CurrentFrameInFlight];

        VkDevice vk_device = context->m_LogicalDevice.m_Device;

        vkWaitForFences(vk_device, 1, &current_frame_resource.m_SubmitFence, VK_TRUE, UINT64_MAX);
        vkResetFences(vk_device, 1, &current_frame_resource.m_SubmitFence);

        VkResult res      = context->m_SwapChain->Advance(vk_device, current_frame_resource.m_ImageAvailable);
        uint32_t frame_ix = context->m_SwapChain->m_ImageIndex;

        if (res != VK_SUCCESS)
        {
            if (res == VK_ERROR_OUT_OF_DATE_KHR)
            {
                uint32_t width, height;
                VulkanGetNativeWindowSize(&width, &height);
                context->m_WindowWidth  = width;
                context->m_WindowHeight = height;
                SwapChainChanged(context, &context->m_WindowWidth, &context->m_WindowHeight, 0, 0);
                res = context->m_SwapChain->Advance(vk_device, current_frame_resource.m_ImageAvailable);
                CHECK_VK_ERROR(res);
            }
            else if (res == VK_SUBOPTIMAL_KHR)
            {
                // Presenting the swap chain will still work but not optimally, but we should still notify.
                dmLogOnceWarning("Vulkan swapchain is out of date, reason: VK_SUBOPTIMAL_KHR.");
            }
            else
            {
                dmLogOnceError("Vulkan swapchain is out of date, reason: %s.", VkResultToStr(res));
                return;
            }
        }

        if (context->m_MainResourcesToDestroy[frame_ix]->Size() > 0)
        {
            FlushResourcesToDestroy(vk_device, context->m_MainResourcesToDestroy[frame_ix]);
        }

        // Reset the scratch buffer for this swapchain image, so we can reuse its descriptors
        // for the uniform resource bindings.
        ScratchBuffer* scratchBuffer = &context->m_MainScratchBuffers[frame_ix];
        ResetScratchBuffer(context->m_LogicalDevice.m_Device, scratchBuffer);

        // TODO: Investigate if we don't have to map the memory every frame
        res = scratchBuffer->m_DeviceBuffer.MapMemory(vk_device);
        CHECK_VK_ERROR(res);

        VkCommandBufferBeginInfo vk_command_buffer_begin_info;

        vk_command_buffer_begin_info.sType            = VK_STRUCTURE_TYPE_COMMAND_BUFFER_BEGIN_INFO;
        vk_command_buffer_begin_info.flags            = VK_COMMAND_BUFFER_USAGE_SIMULTANEOUS_USE_BIT;
        vk_command_buffer_begin_info.pInheritanceInfo = 0;
        vk_command_buffer_begin_info.pNext            = 0;

        vkBeginCommandBuffer(context->m_MainCommandBuffers[frame_ix], &vk_command_buffer_begin_info);

        RenderTarget* rt      = GetAssetFromContainer<RenderTarget>(context->m_AssetHandleContainer, context->m_MainRenderTarget);
        rt->m_Framebuffer     = context->m_MainFrameBuffers[frame_ix];

        context->m_FrameBegun      = 1;
        context->m_CurrentPipeline = 0;

        BeginRenderPass(context, context->m_CurrentRenderTarget);
    }

    static void VulkanFlip(HContext _context)
    {
        DM_PROFILE(__FUNCTION__);
        VulkanContext* context = (VulkanContext*) _context;
        uint32_t frame_ix = context->m_SwapChain->m_ImageIndex;
        FrameResource& current_frame_resource = context->m_FrameResources[context->m_CurrentFrameInFlight];

        if (!EndRenderPass(context))
        {
            assert(0);
            return;
        }

        context->m_MainScratchBuffers[frame_ix].m_DeviceBuffer.UnmapMemory(context->m_LogicalDevice.m_Device);

        VkResult res = vkEndCommandBuffer(context->m_MainCommandBuffers[frame_ix]);
        CHECK_VK_ERROR(res);

        VkPipelineStageFlags vk_pipeline_stage_flags = VK_PIPELINE_STAGE_COLOR_ATTACHMENT_OUTPUT_BIT;

        VkSubmitInfo vk_submit_info;
        vk_submit_info.sType                = VK_STRUCTURE_TYPE_SUBMIT_INFO;
        vk_submit_info.pNext                = 0;
        vk_submit_info.waitSemaphoreCount   = 1;
        vk_submit_info.pWaitSemaphores      = &current_frame_resource.m_ImageAvailable;
        vk_submit_info.pWaitDstStageMask    = &vk_pipeline_stage_flags;
        vk_submit_info.commandBufferCount   = 1;
        vk_submit_info.pCommandBuffers      = &context->m_MainCommandBuffers[frame_ix];
        vk_submit_info.signalSemaphoreCount = 1;
        vk_submit_info.pSignalSemaphores    = &current_frame_resource.m_RenderFinished;

        res = vkQueueSubmit(context->m_LogicalDevice.m_GraphicsQueue, 1, &vk_submit_info, current_frame_resource.m_SubmitFence);
        CHECK_VK_ERROR(res);

        VkPresentInfoKHR vk_present_info;
        vk_present_info.sType              = VK_STRUCTURE_TYPE_PRESENT_INFO_KHR;
        vk_present_info.pNext              = 0;
        vk_present_info.waitSemaphoreCount = 1;
        vk_present_info.pWaitSemaphores    = &current_frame_resource.m_RenderFinished;
        vk_present_info.swapchainCount     = 1;
        vk_present_info.pSwapchains        = &context->m_SwapChain->m_SwapChain;
        vk_present_info.pImageIndices      = &frame_ix;
        vk_present_info.pResults           = 0;

        res = vkQueuePresentKHR(context->m_LogicalDevice.m_PresentQueue, &vk_present_info);
        CHECK_VK_ERROR(res);

        // Advance frame index
        context->m_CurrentFrameInFlight = (context->m_CurrentFrameInFlight + 1) % DM_MAX_FRAMES_IN_FLIGHT;
        context->m_FrameBegun           = 0;

        NativeSwapBuffers(context);
    }

    static void VulkanSetSwapInterval(HContext context, uint32_t swap_interval)
    {}

    static void VulkanClear(HContext _context, uint32_t flags, uint8_t red, uint8_t green, uint8_t blue, uint8_t alpha, float depth, uint32_t stencil)
    {
        DM_PROFILE(__FUNCTION__);

        VulkanContext* context = (VulkanContext*) _context;
        assert(context->m_CurrentRenderTarget);

        RenderTarget* current_rt = GetAssetFromContainer<RenderTarget>(context->m_AssetHandleContainer, context->m_CurrentRenderTarget);

        uint32_t attachment_count = 0;
        VkClearAttachment vk_clear_attachments[MAX_BUFFER_COLOR_ATTACHMENTS + 1];
        memset(vk_clear_attachments, 0, sizeof(vk_clear_attachments));

        VkClearRect vk_clear_rect;
        vk_clear_rect.rect.offset.x      = 0;
        vk_clear_rect.rect.offset.y      = 0;
        vk_clear_rect.rect.extent.width  = current_rt->m_Extent.width;
        vk_clear_rect.rect.extent.height = current_rt->m_Extent.height;
        vk_clear_rect.baseArrayLayer     = 0;
        vk_clear_rect.layerCount         = 1;

        bool has_depth_stencil_texture = current_rt->m_Id == DM_RENDERTARGET_BACKBUFFER_ID || current_rt->m_TextureDepthStencil;

        float r = ((float)red)/255.0f;
        float g = ((float)green)/255.0f;
        float b = ((float)blue)/255.0f;
        float a = ((float)alpha)/255.0f;

        const BufferType color_buffers[] = {
            BUFFER_TYPE_COLOR0_BIT,
            BUFFER_TYPE_COLOR1_BIT,
            BUFFER_TYPE_COLOR2_BIT,
            BUFFER_TYPE_COLOR3_BIT,
        };

        for (int i = 0; i < current_rt->m_ColorAttachmentCount; ++i)
        {
            if (flags & color_buffers[i])
            {
                VkClearAttachment& vk_color_attachment          = vk_clear_attachments[attachment_count++];
                vk_color_attachment.aspectMask                  = VK_IMAGE_ASPECT_COLOR_BIT;
                vk_color_attachment.colorAttachment             = i;
                vk_color_attachment.clearValue.color.float32[0] = r;
                vk_color_attachment.clearValue.color.float32[1] = g;
                vk_color_attachment.clearValue.color.float32[2] = b;
                vk_color_attachment.clearValue.color.float32[3] = a;
            }
        }

        // Clear depth / stencil
        if (has_depth_stencil_texture && (flags & (BUFFER_TYPE_DEPTH_BIT | BUFFER_TYPE_STENCIL_BIT)))
        {
            VkImageAspectFlags vk_aspect = 0;
            if (flags & BUFFER_TYPE_DEPTH_BIT)
            {
                vk_aspect |= VK_IMAGE_ASPECT_DEPTH_BIT;
            }

            if (flags & BUFFER_TYPE_STENCIL_BIT)
            {
                vk_aspect |= VK_IMAGE_ASPECT_STENCIL_BIT;
            }

            VkClearAttachment& vk_depth_attachment              = vk_clear_attachments[attachment_count++];
            vk_depth_attachment.aspectMask                      = vk_aspect;
            vk_depth_attachment.clearValue.depthStencil.stencil = stencil;
            vk_depth_attachment.clearValue.depthStencil.depth   = depth;
        }

        vkCmdClearAttachments(context->m_MainCommandBuffers[context->m_SwapChain->m_ImageIndex],
            attachment_count, vk_clear_attachments, 1, &vk_clear_rect);

    }

    static void DeviceBufferUploadHelper(VulkanContext* context, const void* data, uint32_t size, uint32_t offset, DeviceBuffer* bufferOut)
    {
        VkResult res;

        if (bufferOut->m_Destroyed || bufferOut->m_Handle.m_Buffer == VK_NULL_HANDLE)
        {
            res = CreateDeviceBuffer(context->m_PhysicalDevice.m_Device, context->m_LogicalDevice.m_Device,
                size, VK_MEMORY_PROPERTY_HOST_COHERENT_BIT | VK_MEMORY_PROPERTY_HOST_VISIBLE_BIT, bufferOut);
            CHECK_VK_ERROR(res);
        }

        VkCommandBuffer vk_command_buffer;
        if (context->m_FrameBegun)
        {
            vk_command_buffer = context->m_MainCommandBuffers[context->m_SwapChain->m_ImageIndex];
        }
        else
        {
            VkCommandBufferBeginInfo vk_command_buffer_begin_info;
            memset(&vk_command_buffer_begin_info, 0, sizeof(VkCommandBufferBeginInfo));

            vk_command_buffer_begin_info.sType = VK_STRUCTURE_TYPE_COMMAND_BUFFER_BEGIN_INFO;
            vk_command_buffer_begin_info.flags = VK_COMMAND_BUFFER_USAGE_ONE_TIME_SUBMIT_BIT;
            vk_command_buffer                  = context->m_MainCommandBufferUploadHelper;
            res = vkBeginCommandBuffer(vk_command_buffer, &vk_command_buffer_begin_info);
            CHECK_VK_ERROR(res);
        }

        res = WriteToDeviceBuffer(context->m_LogicalDevice.m_Device, size, offset, data, bufferOut);
        CHECK_VK_ERROR(res);

        if (!context->m_FrameBegun)
        {
            vkEndCommandBuffer(vk_command_buffer);
            vkResetCommandBuffer(vk_command_buffer, VK_COMMAND_BUFFER_RESET_RELEASE_RESOURCES_BIT);
        }
    }

    template <typename T>
    static void DestroyResourceDeferred(ResourcesToDestroyList* resource_list, T* resource)
    {
        if (resource->m_Destroyed)
        {
            return;
        }

        ResourceToDestroy resource_to_destroy;
        resource_to_destroy.m_ResourceType = resource->GetType();

        switch(resource_to_destroy.m_ResourceType)
        {
            case RESOURCE_TYPE_TEXTURE:
                resource_to_destroy.m_Texture = ((Texture*) resource)->m_Handle;
                DestroyResourceDeferred(resource_list, &((Texture*) resource)->m_DeviceBuffer);
                break;
            case RESOURCE_TYPE_DESCRIPTOR_ALLOCATOR:
                resource_to_destroy.m_DescriptorAllocator = ((DescriptorAllocator*) resource)->m_Handle;
                break;
            case RESOURCE_TYPE_DEVICE_BUFFER:
                resource_to_destroy.m_DeviceBuffer = ((DeviceBuffer*) resource)->m_Handle;
                break;
            case RESOURCE_TYPE_PROGRAM:
                resource_to_destroy.m_Program = ((Program*) resource)->m_Handle;
                break;
            default:
                assert(0);
                break;
        }

        if (resource_list->Full())
        {
            resource_list->OffsetCapacity(2);
        }

        resource_list->Push(resource_to_destroy);
        resource->m_Destroyed = 1;
    }

    static Pipeline* GetOrCreatePipeline(VkDevice vk_device, VkSampleCountFlagBits vk_sample_count,
        const PipelineState pipelineState, PipelineCache& pipelineCache,
        Program* program, RenderTarget* rt, HVertexDeclaration vertexDeclaration)
    {
        HashState64 pipeline_hash_state;
        dmHashInit64(&pipeline_hash_state, false);
        dmHashUpdateBuffer64(&pipeline_hash_state, &program->m_Hash, sizeof(program->m_Hash));
        dmHashUpdateBuffer64(&pipeline_hash_state, &pipelineState, sizeof(pipelineState));
        dmHashUpdateBuffer64(&pipeline_hash_state, &vertexDeclaration->m_Hash, sizeof(vertexDeclaration->m_Hash));
        dmHashUpdateBuffer64(&pipeline_hash_state, &rt->m_Id, sizeof(rt->m_Id));
        dmHashUpdateBuffer64(&pipeline_hash_state, &vk_sample_count, sizeof(vk_sample_count));
        uint64_t pipeline_hash = dmHashFinal64(&pipeline_hash_state);

        Pipeline* cached_pipeline = pipelineCache.Get(pipeline_hash);

        if (!cached_pipeline)
        {
            Pipeline new_pipeline;
            memset(&new_pipeline, 0, sizeof(new_pipeline));

            VkRect2D vk_scissor;
            vk_scissor.extent   = rt->m_Extent;
            vk_scissor.offset.x = 0;
            vk_scissor.offset.y = 0;

            VkResult res = CreatePipeline(vk_device, vk_scissor, vk_sample_count, pipelineState, program, vertexDeclaration, rt, &new_pipeline);
            CHECK_VK_ERROR(res);

            if (pipelineCache.Full())
            {
                pipelineCache.SetCapacity(32, pipelineCache.Capacity() + 4);
            }

            pipelineCache.Put(pipeline_hash, new_pipeline);
            cached_pipeline = pipelineCache.Get(pipeline_hash);

            dmLogDebug("Created new VK Pipeline with hash %llu", (unsigned long long) pipeline_hash);
        }

        return cached_pipeline;
    }

    static HVertexBuffer VulkanNewVertexBuffer(HContext context, uint32_t size, const void* data, BufferUsage buffer_usage)
    {
        DeviceBuffer* buffer = new DeviceBuffer(VK_BUFFER_USAGE_VERTEX_BUFFER_BIT);

        if (size > 0)
        {
            DeviceBufferUploadHelper(g_VulkanContext, data, size, 0, buffer);
        }

        return (HVertexBuffer) buffer;
    }

    static void VulkanDeleteVertexBuffer(HVertexBuffer buffer)
    {
        if (!buffer)
            return;
        DeviceBuffer* buffer_ptr = (DeviceBuffer*) buffer;

        if (!buffer_ptr->m_Destroyed)
        {
            DestroyResourceDeferred(g_VulkanContext->m_MainResourcesToDestroy[g_VulkanContext->m_SwapChain->m_ImageIndex], buffer_ptr);
        }
        delete buffer_ptr;
    }

    static void VulkanSetVertexBufferData(HVertexBuffer buffer, uint32_t size, const void* data, BufferUsage buffer_usage)
    {
        DM_PROFILE(__FUNCTION__);

        if (size == 0)
        {
            return;
        }

        DeviceBuffer* buffer_ptr = (DeviceBuffer*) buffer;

        if (size != buffer_ptr->m_MemorySize)
        {
            DestroyResourceDeferred(g_VulkanContext->m_MainResourcesToDestroy[g_VulkanContext->m_SwapChain->m_ImageIndex], buffer_ptr);
        }

        DeviceBufferUploadHelper(g_VulkanContext, data, size, 0, buffer_ptr);
    }

    static void VulkanSetVertexBufferSubData(HVertexBuffer buffer, uint32_t offset, uint32_t size, const void* data)
    {
        DM_PROFILE(__FUNCTION__);
        assert(size > 0);
        DeviceBuffer* buffer_ptr = (DeviceBuffer*) buffer;
        assert(offset + size <= buffer_ptr->m_MemorySize);
        DeviceBufferUploadHelper(g_VulkanContext, data, size, offset, buffer_ptr);
    }

    static uint32_t VulkanGetMaxElementsVertices(HContext context)
    {
        return ((VulkanContext*) context)->m_PhysicalDevice.m_Properties.limits.maxDrawIndexedIndexValue;
    }

    // NOTE: This function doesn't seem to be used anywhere?
    static uint32_t VulkanGetMaxElementsIndices(HContext context)
    {
        return -1;
    }

    static HIndexBuffer VulkanNewIndexBuffer(HContext context, uint32_t size, const void* data, BufferUsage buffer_usage)
    {
        assert(size > 0);
        DeviceBuffer* buffer = new DeviceBuffer(VK_BUFFER_USAGE_INDEX_BUFFER_BIT);
        DeviceBufferUploadHelper((VulkanContext*) context, data, size, 0, (DeviceBuffer*) buffer);
        return (HIndexBuffer) buffer;
    }

    static void VulkanDeleteIndexBuffer(HIndexBuffer buffer)
    {
        if (!buffer)
            return;
        DeviceBuffer* buffer_ptr = (DeviceBuffer*) buffer;
        if (!buffer_ptr->m_Destroyed)
        {
            DestroyResourceDeferred(g_VulkanContext->m_MainResourcesToDestroy[g_VulkanContext->m_SwapChain->m_ImageIndex], buffer_ptr);
        }
        delete buffer_ptr;
    }

    static void VulkanSetIndexBufferData(HIndexBuffer buffer, uint32_t size, const void* data, BufferUsage buffer_usage)
    {
        DM_PROFILE(__FUNCTION__);

        if (size == 0)
        {
            return;
        }

        assert(buffer);

        DeviceBuffer* buffer_ptr = (DeviceBuffer*) buffer;

        if (size != buffer_ptr->m_MemorySize)
        {
            DestroyResourceDeferred(g_VulkanContext->m_MainResourcesToDestroy[g_VulkanContext->m_SwapChain->m_ImageIndex], buffer_ptr);
        }

        DeviceBufferUploadHelper(g_VulkanContext, data, size, 0, buffer_ptr);
    }

    static void VulkanSetIndexBufferSubData(HIndexBuffer buffer, uint32_t offset, uint32_t size, const void* data)
    {
        DM_PROFILE(__FUNCTION__);
        assert(buffer);
        DeviceBuffer* buffer_ptr = (DeviceBuffer*) buffer;
        assert(offset + size < buffer_ptr->m_MemorySize);
        DeviceBufferUploadHelper(g_VulkanContext, data, size, 0, buffer_ptr);
    }

    static bool VulkanIsIndexBufferFormatSupported(HContext context, IndexBufferFormat format)
    {
        // From VkPhysicalDeviceFeatures spec:
        //   "fullDrawIndexUint32 - If this feature is supported, maxDrawIndexedIndexValue must be 2^32-1;
        //   otherwise it must be no smaller than 2^24-1."
        return true;
    }

    static inline uint32_t GetShaderTypeSize(ShaderDesc::ShaderDataType type)
    {
        const uint8_t conversion_table[] = {
            0,  // SHADER_TYPE_UNKNOWN
            4,  // SHADER_TYPE_INT
            4,  // SHADER_TYPE_UINT
            4,  // SHADER_TYPE_FLOAT
            8,  // SHADER_TYPE_VEC2
            12, // SHADER_TYPE_VEC3
            16, // SHADER_TYPE_VEC4
            16, // SHADER_TYPE_MAT2
            36, // SHADER_TYPE_MAT3
            64, // SHADER_TYPE_MAT4
            4,  // SHADER_TYPE_SAMPLER2D
            4,  // SHADER_TYPE_SAMPLER3D
            4,  // SHADER_TYPE_SAMPLER_CUBE
            4,  // SHADER_TYPE_SAMPLER_ARRAY_2D
        };

        return conversion_table[type];
    }

    static inline uint32_t GetGraphicsTypeSize(Type type)
    {
        if (type == TYPE_BYTE || type == TYPE_UNSIGNED_BYTE)
        {
            return 1;
        }
        else if (type == TYPE_SHORT || type == TYPE_UNSIGNED_SHORT)
        {
            return 2;
        }
        else if (type == TYPE_INT || type == TYPE_UNSIGNED_INT || type == TYPE_FLOAT)
        {
            return 4;
        }
        else if (type == TYPE_FLOAT_VEC4)
        {
            return 16;
        }
        else if (type == TYPE_FLOAT_MAT4)
        {
            return 64;
        }
        assert(0 && "Unsupported data type");
        return 0;
    }

    static inline VkFormat GetVertexAttributeFormat(Type type, uint16_t size, bool normalized)
    {
        if (type == TYPE_FLOAT)
        {
            switch(size)
            {
                case 1: return VK_FORMAT_R32_SFLOAT;
                case 2: return VK_FORMAT_R32G32_SFLOAT;
                case 3: return VK_FORMAT_R32G32B32_SFLOAT;
                case 4: return VK_FORMAT_R32G32B32A32_SFLOAT;
                default:break;
            }
        }
        else if (type == TYPE_INT)
        {
            switch(size)
            {
                case 1: return VK_FORMAT_R32_SINT;
                case 2: return VK_FORMAT_R32G32_SINT;
                case 3: return VK_FORMAT_R32G32B32_SINT;
                case 4: return VK_FORMAT_R32G32B32A32_SINT;
                default:break;
            }
        }
        else if (type == TYPE_BYTE)
        {
            switch(size)
            {
                case 1: return normalized ? VK_FORMAT_R8_SNORM : VK_FORMAT_R8_SINT;
                case 2: return normalized ? VK_FORMAT_R8G8_SNORM : VK_FORMAT_R8G8_SINT;
                case 3: return normalized ? VK_FORMAT_R8G8B8_SNORM : VK_FORMAT_R8G8B8_SINT;
                case 4: return normalized ? VK_FORMAT_R8G8B8A8_SNORM : VK_FORMAT_R8G8B8A8_SINT;
                default:break;
            }
        }
        else if (type == TYPE_UNSIGNED_BYTE)
        {
            switch(size)
            {
                case 1: return normalized ? VK_FORMAT_R8_UNORM : VK_FORMAT_R8_UINT;
                case 2: return normalized ? VK_FORMAT_R8G8_UNORM : VK_FORMAT_R8G8_UINT;
                case 3: return normalized ? VK_FORMAT_R8G8B8_UNORM : VK_FORMAT_R8G8B8_UINT;
                case 4: return normalized ? VK_FORMAT_R8G8B8A8_UNORM : VK_FORMAT_R8G8B8A8_UINT;
                default:break;
            }
        }
        else if (type == TYPE_SHORT)
        {
            switch(size)
            {
                case 1: return normalized ? VK_FORMAT_R16_SNORM : VK_FORMAT_R16_SINT;
                case 2: return normalized ? VK_FORMAT_R16G16_SNORM : VK_FORMAT_R16G16_SINT;
                case 3: return normalized ? VK_FORMAT_R16G16B16_SNORM : VK_FORMAT_R16G16B16_SINT;
                case 4: return normalized ? VK_FORMAT_R16G16B16A16_SNORM : VK_FORMAT_R16G16B16A16_SINT;
                default:break;
            }
        }
        else if (type == TYPE_UNSIGNED_SHORT)
        {
            switch(size)
            {
                case 1: return normalized ? VK_FORMAT_R16_UNORM : VK_FORMAT_R16_UINT;
                case 2: return normalized ? VK_FORMAT_R16G16_UNORM : VK_FORMAT_R16G16_UINT;
                case 3: return normalized ? VK_FORMAT_R16G16B16_UNORM : VK_FORMAT_R16G16B16_UINT;
                case 4: return normalized ? VK_FORMAT_R16G16B16A16_UNORM : VK_FORMAT_R16G16B16A16_UINT;
                default:break;
            }
        }
        else if (type == TYPE_FLOAT_MAT4)
        {
            return VK_FORMAT_R32_SFLOAT;
        }
        else if (type == TYPE_FLOAT_VEC4)
        {
            return VK_FORMAT_R32G32B32A32_SFLOAT;
        }

        assert(0 && "Unable to deduce type from dmGraphics::Type");
        return VK_FORMAT_UNDEFINED;
    }

    static VertexDeclaration* CreateAndFillVertexDeclaration(HashState64* hash, HVertexStreamDeclaration stream_declaration)
    {
        VertexDeclaration* vd = new VertexDeclaration();
        memset(vd, 0, sizeof(VertexDeclaration));

        vd->m_StreamCount = stream_declaration->m_StreamCount;

        for (uint32_t i = 0; i < stream_declaration->m_StreamCount; ++i)
        {
            VertexStream& stream = stream_declaration->m_Streams[i];

        #if __MACH__
            if (stream.m_Type == TYPE_UNSIGNED_BYTE && !stream.m_Normalize)
            {
                dmLogWarning("Using the type '%s' for stream '%s' with normalize: false is not supported for vertex declarations. Defaulting to TYPE_BYTE.", GetGraphicsTypeLiteral(stream.m_Type), dmHashReverseSafe64(stream.m_NameHash));
                stream.m_Type = TYPE_BYTE;
            }
            else if (stream.m_Type == TYPE_UNSIGNED_SHORT && !stream.m_Normalize)
            {
                dmLogWarning("Using the type '%s' for stream '%s' with normalize: false is not supported for vertex declarations. Defaulting to TYPE_SHORT.", GetGraphicsTypeLiteral(stream.m_Type), dmHashReverseSafe64(stream.m_NameHash));
                stream.m_Type = TYPE_SHORT;
            }
        #else

            // JG: Not sure this is what we want to do, OpenGL performs automatic conversion to float regardless of type, but Vulkan doesn't seem to do that
            //     unless we use the normalized format variants of these types.. which in turn means that we will have different looks between the adapters if we use the narrower formats
            //     Alternatively, we could force OpenGL to behave like vulkan?
            if ((stream.m_Type == TYPE_BYTE           ||
                 stream.m_Type == TYPE_UNSIGNED_BYTE  ||
                 stream.m_Type == TYPE_SHORT          ||
                 stream.m_Type == TYPE_UNSIGNED_SHORT) && !stream.m_Normalize)
            {
                dmLogWarning("Using the type '%s' for stream '%s' with normalize: false is not supported for vertex declarations. Defaulting to normalize:true.", GetGraphicsTypeLiteral(stream.m_Type), dmHashReverseSafe64(stream.m_NameHash));
                stream.m_Normalize = 1;
            }
        #endif

            vd->m_Streams[i].m_NameHash = stream.m_NameHash;
            vd->m_Streams[i].m_Format   = GetVertexAttributeFormat(stream.m_Type, stream.m_Size, stream.m_Normalize);
            vd->m_Streams[i].m_Offset   = vd->m_Stride;
            vd->m_Streams[i].m_Location = 0;
            vd->m_Stride               += stream.m_Size * GetGraphicsTypeSize(stream.m_Type);

            dmHashUpdateBuffer64(hash, &stream.m_Size, sizeof(stream.m_Size));
            dmHashUpdateBuffer64(hash, &stream.m_Type, sizeof(stream.m_Type));
            dmHashUpdateBuffer64(hash, &vd->m_Streams[i].m_Format, sizeof(vd->m_Streams[i].m_Format));
        }

        vd->m_Stride = DM_ALIGN(vd->m_Stride, 4);

        return vd;
    }

    static HVertexDeclaration VulkanNewVertexDeclaration(HContext context, HVertexStreamDeclaration stream_declaration)
    {
        HashState64 decl_hash_state;
        dmHashInit64(&decl_hash_state, false);
        VertexDeclaration* vd = CreateAndFillVertexDeclaration(&decl_hash_state, stream_declaration);
        dmHashUpdateBuffer64(&decl_hash_state, &vd->m_Stride, sizeof(vd->m_Stride));
        vd->m_Hash = dmHashFinal64(&decl_hash_state);
        return vd;
    }

    static HVertexDeclaration VulkanNewVertexDeclarationStride(HContext context, HVertexStreamDeclaration stream_declaration, uint32_t stride)
    {
        HashState64 decl_hash_state;
        dmHashInit64(&decl_hash_state, false);
        VertexDeclaration* vd = CreateAndFillVertexDeclaration(&decl_hash_state, stream_declaration);
        dmHashUpdateBuffer64(&decl_hash_state, &stride, sizeof(stride));
        vd->m_Stride          = stride;
        vd->m_Hash            = dmHashFinal64(&decl_hash_state);
        return vd;
    }

    bool VulkanSetStreamOffset(HVertexDeclaration vertex_declaration, uint32_t stream_index, uint16_t offset)
    {
        if (stream_index >= vertex_declaration->m_StreamCount) {
            return false;
        }
        vertex_declaration->m_Streams[stream_index].m_Offset = offset;
        return true;
    }

    static void VulkanDeleteVertexDeclaration(HVertexDeclaration vertex_declaration)
    {
        delete (VertexDeclaration*) vertex_declaration;
    }

    static void VulkanEnableVertexDeclaration(HContext _context, HVertexDeclaration vertex_declaration, HVertexBuffer vertex_buffer)
    {
        VulkanContext* context = (VulkanContext*) _context;
        context->m_CurrentVertexBuffer      = (DeviceBuffer*) vertex_buffer;
        context->m_CurrentVertexDeclaration = (VertexDeclaration*) vertex_declaration;
    }

    static void VulkanEnableVertexDeclarationProgram(HContext context, HVertexDeclaration vertex_declaration, HVertexBuffer vertex_buffer, HProgram program)
    {
        Program* program_ptr = (Program*) program;
        VulkanEnableVertexDeclaration(context, vertex_declaration, vertex_buffer);

        for (uint32_t i=0; i < vertex_declaration->m_StreamCount; i++)
        {
            VertexDeclaration::Stream& stream = vertex_declaration->m_Streams[i];

            stream.m_Location = 0xffff;

            ShaderModule* vertex_shader = program_ptr->m_VertexModule;

            for (uint32_t j=0; j < vertex_shader->m_InputCount; j++)
            {
                if (vertex_shader->m_Inputs[j].m_NameHash == stream.m_NameHash)
                {
                    stream.m_Location = vertex_shader->m_Inputs[j].m_Binding;
                    break;
                }
            }
        }
    }

    static void VulkanDisableVertexDeclaration(HContext context, HVertexDeclaration vertex_declaration)
    {
        ((VulkanContext*) context)->m_CurrentVertexDeclaration = 0;
    }

    static uint32_t VulkanGetVertexDeclarationStride(HVertexDeclaration vertex_declaration)
    {
        return vertex_declaration->m_Stride;
    }

    static inline bool IsUniformTextureSampler(ShaderResourceBinding uniform)
    {
        return uniform.m_Type == ShaderDesc::SHADER_TYPE_SAMPLER2D       ||
               uniform.m_Type == ShaderDesc::SHADER_TYPE_SAMPLER3D       ||
               uniform.m_Type == ShaderDesc::SHADER_TYPE_SAMPLER2D_ARRAY ||
               uniform.m_Type == ShaderDesc::SHADER_TYPE_SAMPLER_CUBE;
    }

    static inline Texture* GetDefaultTexture(VulkanContext* context, ShaderDesc::ShaderDataType type)
    {
        switch(type)
        {
            case ShaderDesc::SHADER_TYPE_SAMPLER2D:       return context->m_DefaultTexture2D;
            case ShaderDesc::SHADER_TYPE_SAMPLER2D_ARRAY: return context->m_DefaultTexture2DArray;
            case ShaderDesc::SHADER_TYPE_SAMPLER_CUBE:    return context->m_DefaultTextureCubeMap;
            default:break;
        }
        return 0x0;
    }

    static void UpdateDescriptorSets(
        VkDevice            vk_device,
        VkDescriptorSet     vk_descriptor_set,
        Program*            program,
        Program::ModuleType module_type,
        ScratchBuffer*      scratch_buffer,
        uint32_t            dynamic_alignment,
        uint32_t*           dynamic_offsets_out)
    {
        ShaderModule* shader_module;
        uint32_t*     uniform_data_offsets;
        uint32_t*     dynamic_offsets = dynamic_offsets_out;

        if (module_type == Program::MODULE_TYPE_VERTEX)
        {
            shader_module         = program->m_VertexModule;
            uniform_data_offsets  = program->m_UniformDataOffsets;
        }
        else if (module_type == Program::MODULE_TYPE_FRAGMENT)
        {
            shader_module        = program->m_FragmentModule;
            uniform_data_offsets = &program->m_UniformDataOffsets[program->m_VertexModule->m_UniformCount];
            dynamic_offsets      = &dynamic_offsets_out[program->m_VertexModule->m_UniformCount];
        }
        else
        {
            assert(0);
        }

        if (shader_module->m_UniformCount == 0)
        {
            return;
        }

        const uint8_t max_write_descriptors = 16;
        uint16_t uniforms_to_write          = shader_module->m_UniformCount;
        uint16_t uniform_to_write_index     = 0;
        uint16_t uniform_index              = 0;
        uint16_t image_to_write_index       = 0;
        uint16_t buffer_to_write_index      = 0;
        VkWriteDescriptorSet vk_write_descriptors[max_write_descriptors];
        VkDescriptorImageInfo vk_write_image_descriptors[max_write_descriptors];
        VkDescriptorBufferInfo vk_write_buffer_descriptors[max_write_descriptors];

        while(uniforms_to_write > 0)
        {
            ShaderResourceBinding& res = shader_module->m_Uniforms[uniform_index];
            VkWriteDescriptorSet& vk_write_desc_info = vk_write_descriptors[uniform_to_write_index];
            vk_write_desc_info.sType            = VK_STRUCTURE_TYPE_WRITE_DESCRIPTOR_SET;
            vk_write_desc_info.pNext            = 0;
            vk_write_desc_info.dstSet           = vk_descriptor_set;
            vk_write_desc_info.dstBinding       = res.m_Binding;
            vk_write_desc_info.dstArrayElement  = 0;
            vk_write_desc_info.descriptorCount  = 1;
            vk_write_desc_info.pImageInfo       = 0;
            vk_write_desc_info.pBufferInfo      = 0;
            vk_write_desc_info.pTexelBufferView = 0;

            if (IsUniformTextureSampler(res))
            {
                Texture* texture = GetAssetFromContainer<Texture>(g_VulkanContext->m_AssetHandleContainer, g_VulkanContext->m_TextureUnits[res.m_TextureUnit]);

                if (texture == 0x0)
                {
                    texture = GetDefaultTexture(g_VulkanContext, res.m_Type);
                }

                VkDescriptorImageInfo& vk_image_info = vk_write_image_descriptors[image_to_write_index++];
                vk_image_info.imageLayout         = VK_IMAGE_LAYOUT_SHADER_READ_ONLY_OPTIMAL;
                vk_image_info.imageView           = texture->m_Handle.m_ImageView;
                vk_image_info.sampler             = g_VulkanContext->m_TextureSamplers[texture->m_TextureSamplerIndex].m_Sampler;
                vk_write_desc_info.descriptorType = VK_DESCRIPTOR_TYPE_COMBINED_IMAGE_SAMPLER;
                vk_write_desc_info.pImageInfo     = &vk_image_info;
            }
            else
            {
                dynamic_offsets[res.m_UniformDataIndex] = (uint32_t) scratch_buffer->m_MappedDataCursor;
                const uint32_t uniform_size_nonalign    = GetShaderTypeSize(res.m_Type) * res.m_ElementCount;
                const uint32_t uniform_size             = DM_ALIGN(uniform_size_nonalign, dynamic_alignment);

                // Copy client data to aligned host memory
                // The data_offset here is the offset into the programs uniform data,
                // i.e the source buffer.
                const uint32_t data_offset = uniform_data_offsets[res.m_UniformDataIndex];
                memcpy(&((uint8_t*)scratch_buffer->m_DeviceBuffer.m_MappedDataPtr)[scratch_buffer->m_MappedDataCursor],
                    &program->m_UniformData[data_offset], uniform_size_nonalign);

                // Note in the spec about the offset being zero:
                //   "For VK_DESCRIPTOR_TYPE_UNIFORM_BUFFER_DYNAMIC and VK_DESCRIPTOR_TYPE_STORAGE_BUFFER_DYNAMIC descriptor types,
                //    offset is the base offset from which the dynamic offset is applied and range is the static size
                //    used for all dynamic offsets."
                VkDescriptorBufferInfo& vk_buffer_info = vk_write_buffer_descriptors[buffer_to_write_index++];
                vk_buffer_info.buffer = scratch_buffer->m_DeviceBuffer.m_Handle.m_Buffer;
                vk_buffer_info.offset = 0;
                vk_buffer_info.range  = uniform_size;
                vk_write_desc_info.descriptorType   = VK_DESCRIPTOR_TYPE_UNIFORM_BUFFER_DYNAMIC;
                vk_write_desc_info.pBufferInfo      = &vk_buffer_info;

                scratch_buffer->m_MappedDataCursor += uniform_size;
            }

            uniforms_to_write--;
            uniform_index++;
            uniform_to_write_index++;

            // Commit and restart if we reached max descriptors per batch
            if (uniform_to_write_index == max_write_descriptors)
            {
                vkUpdateDescriptorSets(vk_device, max_write_descriptors, vk_write_descriptors, 0, 0);
                uniform_to_write_index = 0;
                image_to_write_index = 0;
                buffer_to_write_index = 0;
            }
        }

        if (uniform_to_write_index > 0)
        {
            vkUpdateDescriptorSets(vk_device, uniform_to_write_index, vk_write_descriptors, 0, 0);
        }
    }

    static VkResult CommitUniforms(VkCommandBuffer vk_command_buffer, VkDevice vk_device,
        Program* program_ptr, ScratchBuffer* scratch_buffer,
        uint32_t* dynamic_offsets, const uint32_t alignment)
    {
        VkDescriptorSet* vk_descriptor_set_list = 0x0;
        VkResult res = scratch_buffer->m_DescriptorAllocator->Allocate(vk_device, program_ptr->m_Handle.m_DescriptorSetLayout, DM_MAX_SET_COUNT, &vk_descriptor_set_list);
        if (res != VK_SUCCESS)
        {
            return res;
        }

        const uint32_t num_uniform_buffers = program_ptr->m_VertexModule->m_UniformBufferCount + program_ptr->m_FragmentModule->m_UniformBufferCount;
        VkDescriptorSet vs_set = vk_descriptor_set_list[Program::MODULE_TYPE_VERTEX];
        VkDescriptorSet fs_set = vk_descriptor_set_list[Program::MODULE_TYPE_FRAGMENT];

        UpdateDescriptorSets(vk_device, vs_set, program_ptr,
            Program::MODULE_TYPE_VERTEX, scratch_buffer,
            alignment, dynamic_offsets);
        UpdateDescriptorSets(vk_device, fs_set, program_ptr,
            Program::MODULE_TYPE_FRAGMENT, scratch_buffer,
            alignment, dynamic_offsets);

        vkCmdBindDescriptorSets(vk_command_buffer,
            VK_PIPELINE_BIND_POINT_GRAPHICS, program_ptr->m_Handle.m_PipelineLayout,
            0, Program::MODULE_TYPE_COUNT, vk_descriptor_set_list,
            num_uniform_buffers, dynamic_offsets);

        return VK_SUCCESS;
    }

    static VkResult ResizeDescriptorAllocator(VulkanContext* context, DescriptorAllocator* allocator, uint32_t newDescriptorCount)
    {
        DestroyResourceDeferred(context->m_MainResourcesToDestroy[context->m_SwapChain->m_ImageIndex], allocator);
        return CreateDescriptorAllocator(context->m_LogicalDevice.m_Device, newDescriptorCount, allocator);
    }

    static VkResult ResizeScratchBuffer(VulkanContext* context, uint32_t newDataSize, ScratchBuffer* scratchBuffer)
    {
        // Put old buffer on the delete queue so we don't mess the descriptors already in-use
        DestroyResourceDeferred(context->m_MainResourcesToDestroy[context->m_SwapChain->m_ImageIndex], &scratchBuffer->m_DeviceBuffer);

        VkResult res = CreateScratchBuffer(context->m_PhysicalDevice.m_Device, context->m_LogicalDevice.m_Device,
            newDataSize, false, scratchBuffer->m_DescriptorAllocator, scratchBuffer);
        scratchBuffer->m_DeviceBuffer.MapMemory(context->m_LogicalDevice.m_Device);

        return res;
    }

    static void DrawSetup(VulkanContext* context, VkCommandBuffer vk_command_buffer, ScratchBuffer* scratchBuffer, DeviceBuffer* indexBuffer, Type indexBufferType)
    {
        DeviceBuffer* vertex_buffer = context->m_CurrentVertexBuffer;
        Program* program_ptr        = context->m_CurrentProgram;
        VkDevice vk_device          = context->m_LogicalDevice.m_Device;

        // Ensure there is room in the descriptor allocator to support this draw call
        bool resize_desc_allocator = (scratchBuffer->m_DescriptorAllocator->m_DescriptorIndex + DM_MAX_SET_COUNT) >
            scratchBuffer->m_DescriptorAllocator->m_DescriptorMax;
        bool resize_scratch_buffer = (program_ptr->m_VertexModule->m_UniformDataSizeAligned +
            program_ptr->m_FragmentModule->m_UniformDataSizeAligned) > (scratchBuffer->m_DeviceBuffer.m_MemorySize - scratchBuffer->m_MappedDataCursor);

        const uint8_t descriptor_increase = 32;
        if (resize_desc_allocator)
        {
            VkResult res = ResizeDescriptorAllocator(context, scratchBuffer->m_DescriptorAllocator, scratchBuffer->m_DescriptorAllocator->m_DescriptorMax + descriptor_increase);
            CHECK_VK_ERROR(res);
        }

        if (resize_scratch_buffer)
        {
            const uint32_t bytes_increase = 256 * descriptor_increase;
            VkResult res = ResizeScratchBuffer(context, scratchBuffer->m_DeviceBuffer.m_MemorySize + bytes_increase, scratchBuffer);
            CHECK_VK_ERROR(res);
        }

        // Ensure we have enough room in the dynamic offset buffer to support the uniforms for this draw call
        const uint32_t num_uniform_buffers = program_ptr->m_VertexModule->m_UniformBufferCount + program_ptr->m_FragmentModule->m_UniformBufferCount;

        if (context->m_DynamicOffsetBufferSize < num_uniform_buffers)
        {
            if (context->m_DynamicOffsetBuffer == 0x0)
            {
                context->m_DynamicOffsetBuffer = (uint32_t*) malloc(sizeof(uint32_t) * num_uniform_buffers);
            }
            else
            {
                context->m_DynamicOffsetBuffer = (uint32_t*) realloc(context->m_DynamicOffsetBuffer, sizeof(uint32_t) * num_uniform_buffers);
            }

            context->m_DynamicOffsetBufferSize = num_uniform_buffers;
        }

        // Write the uniform data to the descriptors
        uint32_t dynamic_alignment = (uint32_t) context->m_PhysicalDevice.m_Properties.limits.minUniformBufferOffsetAlignment;
        VkResult res = CommitUniforms(vk_command_buffer, vk_device,
            program_ptr, scratchBuffer, context->m_DynamicOffsetBuffer, dynamic_alignment);
        CHECK_VK_ERROR(res);

        RenderTarget* current_rt = GetAssetFromContainer<RenderTarget>(context->m_AssetHandleContainer, context->m_CurrentRenderTarget);

        // If the culling, or viewport has changed, make sure to flip the
        // culling flag if we are rendering to the backbuffer.
        // This is needed because we are rendering with a negative viewport
        // which means that the face direction is inverted.
        if (context->m_CullFaceChanged || context->m_ViewportChanged)
        {
            if (current_rt->m_Id != DM_RENDERTARGET_BACKBUFFER_ID)
            {
                if (context->m_PipelineState.m_CullFaceType == FACE_TYPE_BACK)
                {
                    context->m_PipelineState.m_CullFaceType = FACE_TYPE_FRONT;
                }
                else if (context->m_PipelineState.m_CullFaceType == FACE_TYPE_FRONT)
                {
                    context->m_PipelineState.m_CullFaceType = FACE_TYPE_BACK;
                }
            }
            context->m_CullFaceChanged = 0;
        }
        // Update the viewport
        if (context->m_ViewportChanged)
        {
            Viewport& vp = context->m_MainViewport;

            // If we are rendering to the backbuffer, we must invert the viewport on
            // the y axis. Otherwise we just use the values as-is.
            // If we don't, all FBO rendering will be upside down.
            if (current_rt->m_Id == DM_RENDERTARGET_BACKBUFFER_ID)
            {
                SetViewportHelper(context->m_MainCommandBuffers[context->m_SwapChain->m_ImageIndex],
                    vp.m_X, (context->m_WindowHeight - vp.m_Y), vp.m_W, -vp.m_H);
            }
            else
            {
                SetViewportHelper(context->m_MainCommandBuffers[context->m_SwapChain->m_ImageIndex],
                    vp.m_X, vp.m_Y, vp.m_W, vp.m_H);
            }

            VkRect2D vk_scissor;
            vk_scissor.extent   = current_rt->m_Extent;
            vk_scissor.offset.x = 0;
            vk_scissor.offset.y = 0;

            vkCmdSetScissor(context->m_MainCommandBuffers[context->m_SwapChain->m_ImageIndex], 0, 1, &vk_scissor);

            context->m_ViewportChanged = 0;
        }

        // Get the pipeline for the active draw state
        VkSampleCountFlagBits vk_sample_count = VK_SAMPLE_COUNT_1_BIT;
        if (current_rt->m_Id == DM_RENDERTARGET_BACKBUFFER_ID)
        {
            vk_sample_count = context->m_SwapChain->m_SampleCountFlag;
        }

        Pipeline* pipeline = GetOrCreatePipeline(vk_device, vk_sample_count,
            context->m_PipelineState, context->m_PipelineCache,
            program_ptr, current_rt, context->m_CurrentVertexDeclaration);

        if (pipeline != context->m_CurrentPipeline)
        {
            vkCmdBindPipeline(vk_command_buffer, VK_PIPELINE_BIND_POINT_GRAPHICS, *pipeline);
            context->m_CurrentPipeline = pipeline;
        }

        // Bind the indexbuffer
        if (indexBuffer)
        {
            assert(indexBufferType == TYPE_UNSIGNED_SHORT || indexBufferType == TYPE_UNSIGNED_INT);
            VkIndexType vk_index_type = VK_INDEX_TYPE_UINT16;

            if (indexBufferType == TYPE_UNSIGNED_INT)
            {
                vk_index_type = VK_INDEX_TYPE_UINT32;
            }

            vkCmdBindIndexBuffer(vk_command_buffer, indexBuffer->m_Handle.m_Buffer, 0, vk_index_type);
        }

        // Bind the vertex buffers
        VkBuffer vk_vertex_buffer             = vertex_buffer->m_Handle.m_Buffer;
        VkDeviceSize vk_vertex_buffer_offsets = 0;
        vkCmdBindVertexBuffers(vk_command_buffer, 0, 1, &vk_vertex_buffer, &vk_vertex_buffer_offsets);
    }

    void VulkanHashVertexDeclaration(HashState32 *state, HVertexDeclaration vertex_declaration)
    {
        uint16_t stream_count = vertex_declaration->m_StreamCount;
        for (int i = 0; i < stream_count; ++i)
        {
            VertexDeclaration::Stream& stream = vertex_declaration->m_Streams[i];
            dmHashUpdateBuffer32(state, &stream.m_NameHash, sizeof(stream.m_NameHash));
            dmHashUpdateBuffer32(state, &stream.m_Location, sizeof(stream.m_Location));
            dmHashUpdateBuffer32(state, &stream.m_Offset, sizeof(stream.m_Offset));
            dmHashUpdateBuffer32(state, &stream.m_Format, sizeof(stream.m_Format));
        }
    }

    static void VulkanDrawElements(HContext _context, PrimitiveType prim_type, uint32_t first, uint32_t count, Type type, HIndexBuffer index_buffer)
    {
        DM_PROFILE(__FUNCTION__);
        DM_PROPERTY_ADD_U32(rmtp_DrawCalls, 1);

        VulkanContext* context = (VulkanContext*) _context;

        assert(context->m_FrameBegun);
        const uint8_t image_ix = context->m_SwapChain->m_ImageIndex;
        VkCommandBuffer vk_command_buffer = context->m_MainCommandBuffers[image_ix];
        context->m_PipelineState.m_PrimtiveType = prim_type;
        DrawSetup(context, vk_command_buffer, &context->m_MainScratchBuffers[image_ix], (DeviceBuffer*) index_buffer, type);

        // The 'first' value that comes in is intended to be a byte offset,
        // but vkCmdDrawIndexed only operates with actual offset values into the index buffer
        uint32_t index_offset = first / (type == TYPE_UNSIGNED_SHORT ? 2 : 4);
        vkCmdDrawIndexed(vk_command_buffer, count, 1, index_offset, 0, 0);
    }

    static void VulkanDraw(HContext _context, PrimitiveType prim_type, uint32_t first, uint32_t count)
    {
        DM_PROFILE(__FUNCTION__);
        DM_PROPERTY_ADD_U32(rmtp_DrawCalls, 1);
        VulkanContext* context = (VulkanContext*) _context;
        assert(context->m_FrameBegun);
        const uint8_t image_ix = context->m_SwapChain->m_ImageIndex;
        VkCommandBuffer vk_command_buffer = context->m_MainCommandBuffers[image_ix];
        context->m_PipelineState.m_PrimtiveType = prim_type;
        DrawSetup(context, vk_command_buffer, &context->m_MainScratchBuffers[image_ix], 0, TYPE_BYTE);
        vkCmdDraw(vk_command_buffer, count, 1, first, 0);
    }

    static void CreateShaderResourceBindings(ShaderModule* shader, ShaderDesc::Shader* ddf, uint32_t dynamicAlignment)
    {
        if (ddf->m_Uniforms.m_Count > 0)
        {
            shader->m_Uniforms                 = new ShaderResourceBinding[ddf->m_Uniforms.m_Count];
            shader->m_UniformCount             = ddf->m_Uniforms.m_Count;
            uint32_t uniform_data_size_aligned = 0;
            uint32_t texture_sampler_count     = 0;
            uint32_t uniform_buffer_count      = 0;

            for (uint32_t i=0; i < ddf->m_Uniforms.m_Count; i++)
            {
                ShaderResourceBinding& res = shader->m_Uniforms[i];
                res.m_Binding              = ddf->m_Uniforms[i].m_Binding;
                res.m_Set                  = ddf->m_Uniforms[i].m_Set;
                res.m_Type                 = ddf->m_Uniforms[i].m_Type;
                res.m_ElementCount         = ddf->m_Uniforms[i].m_ElementCount;
                res.m_Name                 = strdup(ddf->m_Uniforms[i].m_Name);
                res.m_NameHash             = 0;

                assert(res.m_Set <= 1);
                if (IsUniformTextureSampler(res))
                {
                    res.m_TextureUnit = texture_sampler_count;
                    texture_sampler_count++;
                }
                else
                {
                    res.m_UniformDataIndex     = uniform_buffer_count;
                    uniform_data_size_aligned += DM_ALIGN(GetShaderTypeSize(res.m_Type) * res.m_ElementCount, dynamicAlignment);
                    uniform_buffer_count++;
                }
            }

            shader->m_UniformDataSizeAligned = uniform_data_size_aligned;
            shader->m_UniformBufferCount     = uniform_buffer_count;
            shader->m_TextureSamplerCount    = texture_sampler_count;
        }

        if (ddf->m_Inputs.m_Count > 0)
        {
            shader->m_Inputs     = new ShaderResourceBinding[ddf->m_Inputs.m_Count];
            shader->m_InputCount = ddf->m_Inputs.m_Count;

            for (uint32_t i=0; i < ddf->m_Inputs.m_Count; i++)
            {
<<<<<<< HEAD
                ShaderResourceBinding& res = shader->m_Attributes[i];
                res.m_Binding              = ddf->m_Attributes[i].m_Binding;
                res.m_Set                  = ddf->m_Attributes[i].m_Set;
                res.m_Type                 = ddf->m_Attributes[i].m_Type;
                res.m_ElementCount         = ddf->m_Attributes[i].m_ElementCount;
                res.m_Name                 = strdup(ddf->m_Attributes[i].m_Name);
                res.m_NameHash             = dmHashString64(res.m_Name);

                assert(res.m_Binding >= last_binding);
                last_binding = res.m_Binding;
=======
                ShaderResourceBinding& res = shader->m_Inputs[i];
                res.m_Binding              = ddf->m_Inputs[i].m_Binding;
                res.m_Set                  = ddf->m_Inputs[i].m_Set;
                res.m_Type                 = ddf->m_Inputs[i].m_Type;
                res.m_NameHash             = ddf->m_Inputs[i].m_NameHash;
                res.m_Name                 = strdup(ddf->m_Inputs[i].m_Name);
>>>>>>> dbe8c8ec
            }
        }
    }

    static HVertexProgram VulkanNewVertexProgram(HContext _context, ShaderDesc::Shader* ddf)
    {
        ShaderModule* shader = new ShaderModule;
        memset(shader, 0, sizeof(*shader));
        VulkanContext* context = (VulkanContext*) _context;

        VkResult res = CreateShaderModule(context->m_LogicalDevice.m_Device, ddf->m_Source.m_Data, ddf->m_Source.m_Count, shader);
        CHECK_VK_ERROR(res);
        CreateShaderResourceBindings(shader, ddf, (uint32_t) context->m_PhysicalDevice.m_Properties.limits.minUniformBufferOffsetAlignment);

        if (shader->m_UniformBufferCount > context->m_PhysicalDevice.m_Properties.limits.maxPerStageDescriptorUniformBuffers)
        {
            DeleteVertexProgram((HVertexProgram) shader);
            dmLogError("Maximum number of uniform buffers exceeded: vertex shader has %d buffers, but maximum is %d.",
                shader->m_UniformBufferCount, context->m_PhysicalDevice.m_Properties.limits.maxPerStageDescriptorUniformBuffers);
            return 0;
        }
        else if (shader->m_TextureSamplerCount > context->m_PhysicalDevice.m_Properties.limits.maxPerStageDescriptorSamplers)
        {
            DeleteVertexProgram((HVertexProgram) shader);
            dmLogError("Maximum number of texture samplers exceeded: vertex shader has %d samplers, but maximum is %d.",
                shader->m_TextureSamplerCount, context->m_PhysicalDevice.m_Properties.limits.maxPerStageDescriptorSamplers);
            return 0;
        }

        return (HVertexProgram) shader;
    }

    static HFragmentProgram VulkanNewFragmentProgram(HContext _context, ShaderDesc::Shader* ddf)
    {
        ShaderModule* shader = new ShaderModule;
        memset(shader, 0, sizeof(*shader));
        VulkanContext* context = (VulkanContext*) _context;
        VkResult res = CreateShaderModule(context->m_LogicalDevice.m_Device, ddf->m_Source.m_Data, ddf->m_Source.m_Count, shader);
        CHECK_VK_ERROR(res);
        CreateShaderResourceBindings(shader, ddf, (uint32_t) context->m_PhysicalDevice.m_Properties.limits.minUniformBufferOffsetAlignment);

        if (shader->m_UniformBufferCount > context->m_PhysicalDevice.m_Properties.limits.maxPerStageDescriptorUniformBuffers)
        {
            DeleteFragmentProgram((HVertexProgram) shader);
            dmLogError("Maximum number of uniform buffers exceeded: fragment shader has %d buffers, but maximum is %d.",
                shader->m_UniformBufferCount, context->m_PhysicalDevice.m_Properties.limits.maxPerStageDescriptorUniformBuffers);
            return 0;
        }
        else if (shader->m_TextureSamplerCount > context->m_PhysicalDevice.m_Properties.limits.maxPerStageDescriptorSamplers)
        {
            DeleteFragmentProgram((HVertexProgram) shader);
            dmLogError("Maximum number of texture samplers exceeded: fragment shader has %d samplers, but maximum is %d.",
                shader->m_TextureSamplerCount, context->m_PhysicalDevice.m_Properties.limits.maxPerStageDescriptorSamplers);
            return 0;
        }

        return (HFragmentProgram) shader;
    }

    static void CreateProgramUniforms(ShaderModule* module, VkShaderStageFlags vk_stage_flag,
        uint32_t byte_offset_base, uint32_t* byte_offset_list_out, uint32_t byte_offset_list_size,
        uint32_t* byte_offset_end_out, VkDescriptorSetLayoutBinding* vk_bindings_out)
    {
        uint32_t byte_offset         = byte_offset_base;
        uint32_t num_uniform_buffers = 0;
        for(uint32_t i=0; i < module->m_UniformCount; i++)
        {
            // Process uniform data size
            ShaderResourceBinding& res = module->m_Uniforms[i];
            assert(res.m_Type         != ShaderDesc::SHADER_TYPE_UNKNOWN);

            // Process samplers
            VkDescriptorType vk_descriptor_type;

            // Texture samplers don't need to allocate any memory
            if (IsUniformTextureSampler(res))
            {
                vk_descriptor_type = VK_DESCRIPTOR_TYPE_COMBINED_IMAGE_SAMPLER;
            }
            else
            {
                assert(num_uniform_buffers < byte_offset_list_size);
                byte_offset_list_out[res.m_UniformDataIndex] = byte_offset;
                byte_offset                                 += GetShaderTypeSize(res.m_Type) * res.m_ElementCount;
                vk_descriptor_type                           = VK_DESCRIPTOR_TYPE_UNIFORM_BUFFER_DYNAMIC;
                num_uniform_buffers++;
            }

            // Process descriptor layout
            VkDescriptorSetLayoutBinding& vk_desc = vk_bindings_out[i];
            vk_desc.binding                       = module->m_Uniforms[i].m_Binding;
            vk_desc.descriptorType                = vk_descriptor_type;
            vk_desc.descriptorCount               = 1;
            vk_desc.stageFlags                    = vk_stage_flag;
            vk_desc.pImmutableSamplers            = 0;
        }

        *byte_offset_end_out = byte_offset;
    }

    static bool CreateProgram(VulkanContext* context, Program* program, ShaderModule* vertex_module, ShaderModule* fragment_module)
    {
        // Set pipeline creation info
        VkPipelineShaderStageCreateInfo vk_vertex_shader_create_info;
        memset(&vk_vertex_shader_create_info, 0, sizeof(vk_vertex_shader_create_info));

        vk_vertex_shader_create_info.sType  = VK_STRUCTURE_TYPE_PIPELINE_SHADER_STAGE_CREATE_INFO;
        vk_vertex_shader_create_info.stage  = VK_SHADER_STAGE_VERTEX_BIT;
        vk_vertex_shader_create_info.module = vertex_module->m_Module;
        vk_vertex_shader_create_info.pName  = "main";

        VkPipelineShaderStageCreateInfo vk_fragment_shader_create_info;
        memset(&vk_fragment_shader_create_info, 0, sizeof(VkPipelineShaderStageCreateInfo));

        vk_fragment_shader_create_info.sType  = VK_STRUCTURE_TYPE_PIPELINE_SHADER_STAGE_CREATE_INFO;
        vk_fragment_shader_create_info.stage  = VK_SHADER_STAGE_FRAGMENT_BIT;
        vk_fragment_shader_create_info.module = fragment_module->m_Module;
        vk_fragment_shader_create_info.pName  = "main";

        program->m_PipelineStageInfo[Program::MODULE_TYPE_VERTEX]   = vk_vertex_shader_create_info;
        program->m_PipelineStageInfo[Program::MODULE_TYPE_FRAGMENT] = vk_fragment_shader_create_info;
        program->m_Hash               = 0;
        program->m_UniformDataOffsets = 0;
        program->m_UniformData        = 0;
        program->m_VertexModule       = vertex_module;
        program->m_FragmentModule     = fragment_module;

        HashState64 program_hash;
        dmHashInit64(&program_hash, false);

        for (uint32_t i=0; i < vertex_module->m_InputCount; i++)
        {
            dmHashUpdateBuffer64(&program_hash, &vertex_module->m_Inputs[i].m_Binding, sizeof(vertex_module->m_Inputs[i].m_Binding));
        }

        dmHashUpdateBuffer64(&program_hash, &vertex_module->m_Hash, sizeof(vertex_module->m_Hash));
        dmHashUpdateBuffer64(&program_hash, &fragment_module->m_Hash, sizeof(fragment_module->m_Hash));
        program->m_Hash = dmHashFinal64(&program_hash);

        const uint32_t num_uniforms = vertex_module->m_UniformCount + fragment_module->m_UniformCount;
        if (num_uniforms > 0)
        {
            VkDescriptorSetLayoutBinding* vk_descriptor_set_bindings = new VkDescriptorSetLayoutBinding[num_uniforms];
            const uint32_t num_buffers  = vertex_module->m_UniformBufferCount + fragment_module->m_UniformBufferCount;

            if (num_buffers > 0)
            {
                program->m_UniformDataOffsets = new uint32_t[num_buffers];
            }

            uint32_t vs_last_offset   = 0;
            uint32_t fs_last_offset   = 0;

            CreateProgramUniforms(vertex_module, VK_SHADER_STAGE_VERTEX_BIT,
                0, program->m_UniformDataOffsets, num_buffers,
                &vs_last_offset, vk_descriptor_set_bindings);
            CreateProgramUniforms(fragment_module, VK_SHADER_STAGE_FRAGMENT_BIT,
                vs_last_offset, &program->m_UniformDataOffsets[vertex_module->m_UniformBufferCount], num_buffers,
                &fs_last_offset, &vk_descriptor_set_bindings[vertex_module->m_UniformCount]);

            program->m_UniformData = new uint8_t[vs_last_offset + fs_last_offset];
            memset(program->m_UniformData, 0, vs_last_offset + fs_last_offset);

            VkDescriptorSetLayoutCreateInfo vk_set_create_info[Program::MODULE_TYPE_COUNT];
            memset(&vk_set_create_info, 0, sizeof(vk_set_create_info));
            vk_set_create_info[Program::MODULE_TYPE_VERTEX].sType          = VK_STRUCTURE_TYPE_DESCRIPTOR_SET_LAYOUT_CREATE_INFO;
            vk_set_create_info[Program::MODULE_TYPE_VERTEX].pBindings      = vk_descriptor_set_bindings;
            vk_set_create_info[Program::MODULE_TYPE_VERTEX].bindingCount   = vertex_module->m_UniformCount;

            vk_set_create_info[Program::MODULE_TYPE_FRAGMENT].sType        = VK_STRUCTURE_TYPE_DESCRIPTOR_SET_LAYOUT_CREATE_INFO;
            vk_set_create_info[Program::MODULE_TYPE_FRAGMENT].pBindings    = &vk_descriptor_set_bindings[vertex_module->m_UniformCount];
            vk_set_create_info[Program::MODULE_TYPE_FRAGMENT].bindingCount = fragment_module->m_UniformCount;

            vkCreateDescriptorSetLayout(context->m_LogicalDevice.m_Device,
                &vk_set_create_info[Program::MODULE_TYPE_VERTEX],
                0, &program->m_Handle.m_DescriptorSetLayout[Program::MODULE_TYPE_VERTEX]);
            vkCreateDescriptorSetLayout(context->m_LogicalDevice.m_Device,
                &vk_set_create_info[Program::MODULE_TYPE_FRAGMENT],
                0, &program->m_Handle.m_DescriptorSetLayout[Program::MODULE_TYPE_FRAGMENT]);

            VkPipelineLayoutCreateInfo vk_layout_create_info;
            memset(&vk_layout_create_info, 0, sizeof(vk_layout_create_info));
            vk_layout_create_info.sType          = VK_STRUCTURE_TYPE_PIPELINE_LAYOUT_CREATE_INFO;
            vk_layout_create_info.setLayoutCount = Program::MODULE_TYPE_COUNT;
            vk_layout_create_info.pSetLayouts    = program->m_Handle.m_DescriptorSetLayout;

            vkCreatePipelineLayout(context->m_LogicalDevice.m_Device, &vk_layout_create_info, 0, &program->m_Handle.m_PipelineLayout);
            delete[] vk_descriptor_set_bindings;
        }

        return true;
    }

    static HProgram VulkanNewProgram(HContext context, HVertexProgram vertex_program, HFragmentProgram fragment_program)
    {
        Program* program = new Program;
        if (!CreateProgram((VulkanContext*) context, program, (ShaderModule*) vertex_program, (ShaderModule*) fragment_program))
        {
            return 0;
        }
        return (HProgram) program;
    }

    static void DestroyProgram(HContext context, Program* program)
    {
        if (program->m_UniformData)
        {
            delete[] program->m_UniformData;
            delete[] program->m_UniformDataOffsets;
        }

        DestroyResourceDeferred(g_VulkanContext->m_MainResourcesToDestroy[g_VulkanContext->m_SwapChain->m_ImageIndex], program);
    }

    static void VulkanDeleteProgram(HContext context, HProgram program)
    {
        assert(program);
        Program* program_ptr = (Program*) program;
        DestroyProgram(context, program_ptr);
        delete program_ptr;
    }

    static void DestroyShader(ShaderModule* shader)
    {
        if (!shader)
        {
            return;
        }

        DestroyShaderModule(g_VulkanContext->m_LogicalDevice.m_Device, shader);

        for (uint32_t i=0; i < shader->m_UniformCount; i++)
        {
            free(shader->m_Uniforms[i].m_Name);
        }

        for (uint32_t i=0; i < shader->m_InputCount; i++)
        {
            free(shader->m_Inputs[i].m_Name);
        }

        delete[] shader->m_Inputs;
        delete[] shader->m_Uniforms;
    }

    static bool ReloadShader(ShaderModule* shader, ShaderDesc::Shader* ddf)
    {
        ShaderModule tmp_shader;
        VkResult res = CreateShaderModule(g_VulkanContext->m_LogicalDevice.m_Device, ddf->m_Source.m_Data, ddf->m_Source.m_Count, &tmp_shader);
        if (res == VK_SUCCESS)
        {
            DestroyShader(shader);
            memset(shader, 0, sizeof(*shader));

            // Transfer created module to old pointer and recreate resource bindings
            shader->m_Hash    = tmp_shader.m_Hash;
            shader->m_Module  = tmp_shader.m_Module;
            CreateShaderResourceBindings(shader, ddf, (uint32_t) g_VulkanContext->m_PhysicalDevice.m_Properties.limits.minUniformBufferOffsetAlignment);
            return true;
        }

        return false;
    }

    static bool VulkanReloadVertexProgram(HVertexProgram prog, ShaderDesc::Shader* ddf)
    {
        return ReloadShader((ShaderModule*) prog, ddf);
    }

    static bool VulkanReloadFragmentProgram(HFragmentProgram prog, ShaderDesc::Shader* ddf)
    {
        return ReloadShader((ShaderModule*) prog, ddf);
    }

    static void VulkanDeleteVertexProgram(HVertexProgram prog)
    {
        ShaderModule* shader = (ShaderModule*) prog;
        DestroyShader(shader);
        delete shader;
    }

    static void VulkanDeleteFragmentProgram(HFragmentProgram prog)
    {
        ShaderModule* shader = (ShaderModule*) prog;
        DestroyShader(shader);
        delete shader;
    }

    static ShaderDesc::Language VulkanGetShaderProgramLanguage(HContext context)
    {
        return ShaderDesc::LANGUAGE_SPIRV;
    }

    static void VulkanEnableProgram(HContext context, HProgram program)
    {
        g_VulkanContext->m_CurrentProgram = (Program*) program;
    }

    static void VulkanDisableProgram(HContext context)
    {
        g_VulkanContext->m_CurrentProgram = 0;
    }

    static bool VulkanReloadProgram(HContext context, HProgram program, HVertexProgram vert_program, HFragmentProgram frag_program)
    {
        Program* program_ptr = (Program*) program;
        DestroyProgram(context, program_ptr);
        CreateProgram((VulkanContext*) context, program_ptr, (ShaderModule*) vert_program, (ShaderModule*) frag_program);
        return true;
    }

    static uint32_t VulkanGetAttributeCount(HProgram prog)
    {
        Program* program_ptr = (Program*) prog;
        return program_ptr->m_VertexModule->m_AttributeCount;
    }

    // TODO: Move to graphics.cpp
    static Type ShaderDataTypeToGraphicsType(ShaderDesc::ShaderDataType shader_type)
    {
        switch(shader_type)
        {
            case ShaderDesc::SHADER_TYPE_INT:             return TYPE_INT;
            case ShaderDesc::SHADER_TYPE_UINT:            return TYPE_UNSIGNED_INT;
            case ShaderDesc::SHADER_TYPE_FLOAT:           return TYPE_FLOAT;
            case ShaderDesc::SHADER_TYPE_VEC2:            return TYPE_FLOAT_VEC2;
            case ShaderDesc::SHADER_TYPE_VEC3:            return TYPE_FLOAT_VEC3;
            case ShaderDesc::SHADER_TYPE_VEC4:            return TYPE_FLOAT_VEC4;
            case ShaderDesc::SHADER_TYPE_MAT2:            return TYPE_FLOAT_MAT2;
            case ShaderDesc::SHADER_TYPE_MAT3:            return TYPE_FLOAT_MAT3;
            case ShaderDesc::SHADER_TYPE_MAT4:            return TYPE_FLOAT_MAT4;
            case ShaderDesc::SHADER_TYPE_SAMPLER2D:       return TYPE_SAMPLER_2D;
            case ShaderDesc::SHADER_TYPE_SAMPLER_CUBE:    return TYPE_SAMPLER_CUBE;
            case ShaderDesc::SHADER_TYPE_SAMPLER2D_ARRAY: return TYPE_SAMPLER_2D_ARRAY;
            default: break;
        }

        // Not supported
        return (Type) 0xffffffff;
    }

    static void VulkanGetAttribute(HProgram prog, uint32_t index, dmhash_t* name_hash, Type* type, uint32_t* element_count, uint32_t* num_values, int32_t* location)
    {
        Program* program_ptr = (Program*) prog;
        assert(index < program_ptr->m_VertexModule->m_AttributeCount);
        ShaderResourceBinding& attr = program_ptr->m_VertexModule->m_Attributes[index];

        *name_hash     = attr.m_NameHash;
        *type          = ShaderDataTypeToGraphicsType(attr.m_Type);
        *num_values    = attr.m_ElementCount;
        *location      = attr.m_Binding;
        *element_count = GetShaderTypeSize(attr.m_Type) / sizeof(float);
    }

    static uint32_t VulkanGetUniformCount(HProgram prog)
    {
        assert(prog);
        Program* program_ptr = (Program*) prog;
        assert(program_ptr->m_VertexModule && program_ptr->m_FragmentModule);
        return program_ptr->m_VertexModule->m_UniformCount + program_ptr->m_FragmentModule->m_UniformCount;
    }

    static uint32_t VulkanGetUniformName(HProgram prog, uint32_t index, char* buffer, uint32_t buffer_size, Type* type, int32_t* size)
    {
        assert(prog);
        Program* program_ptr = (Program*) prog;
        ShaderModule* module = program_ptr->m_VertexModule;

        if (index >= program_ptr->m_VertexModule->m_UniformCount)
        {
            module = program_ptr->m_FragmentModule;
            index -= program_ptr->m_VertexModule->m_UniformCount;
        }

        if (index >= module->m_UniformCount)
        {
            return 0;
        }

        ShaderResourceBinding* res = &module->m_Uniforms[index];
        *type = ShaderDataTypeToGraphicsType(res->m_Type);
        *size = res->m_ElementCount;

        return (uint32_t)dmStrlCpy(buffer, res->m_Name, buffer_size);
    }

    // In OpenGL, there is a single global resource identifier between
    // fragment and vertex uniforms for a single program. In Vulkan,
    // a uniform can be present in both shaders so we have to keep track
    // of this ourselves. Because of this we pack resource locations
    // for uniforms in a single base register with 15 bits
    // per shader location. If uniform is not found, we return -1 as usual.
    #define UNIFORM_LOCATION_MAX         0x00007FFF
    #define UNIFORM_LOCATION_BIT_COUNT   15
    #define UNIFORM_LOCATION_GET_VS(loc) (loc  & UNIFORM_LOCATION_MAX)
    #define UNIFORM_LOCATION_GET_FS(loc) ((loc & (UNIFORM_LOCATION_MAX << UNIFORM_LOCATION_BIT_COUNT)) >> UNIFORM_LOCATION_BIT_COUNT)

    // TODO, comment from the PR (#4544):
    //   "These frequent lookups could be improved by sorting on the key beforehand,
    //   and during lookup, do a lower_bound, to find the item (or not).
    //   E.g see: engine/render/src/render/material.cpp#L446"
    static bool GetUniformIndex(ShaderResourceBinding* uniforms, uint32_t uniformCount, const char* name, uint32_t* index_out)
    {
        assert(uniformCount < UNIFORM_LOCATION_MAX);
        for (uint32_t i = 0; i < uniformCount; ++i)
        {
            if (dmStrCaseCmp(uniforms[i].m_Name, name) == 0)
            {
                *index_out = i;
                return true;
            }
        }

        return false;
    }

    static int32_t VulkanGetUniformLocation(HProgram prog, const char* name)
    {
        assert(prog);
        Program* program_ptr = (Program*) prog;
        ShaderModule* vs     = program_ptr->m_VertexModule;
        ShaderModule* fs     = program_ptr->m_FragmentModule;
        uint32_t vs_location = UNIFORM_LOCATION_MAX;
        uint32_t fs_location = UNIFORM_LOCATION_MAX;
        bool vs_found        = GetUniformIndex(vs->m_Uniforms, vs->m_UniformCount, name, &vs_location);
        bool fs_found        = GetUniformIndex(fs->m_Uniforms, fs->m_UniformCount, name, &fs_location);

        if (vs_found || fs_found)
        {
            return vs_location | (fs_location << UNIFORM_LOCATION_BIT_COUNT);
        }

        return -1;
    }

    static void VulkanSetConstantV4(HContext context, const dmVMath::Vector4* data, int count, int base_register)
    {
        assert(g_VulkanContext->m_CurrentProgram);
        assert(base_register >= 0);
        Program* program_ptr = (Program*) g_VulkanContext->m_CurrentProgram;

        uint32_t index_vs  = UNIFORM_LOCATION_GET_VS(base_register);
        uint32_t index_fs  = UNIFORM_LOCATION_GET_FS(base_register);
        assert(!(index_vs == UNIFORM_LOCATION_MAX && index_fs == UNIFORM_LOCATION_MAX));

        if (index_vs != UNIFORM_LOCATION_MAX)
        {
            ShaderResourceBinding& res = program_ptr->m_VertexModule->m_Uniforms[index_vs];
            assert(index_vs < program_ptr->m_VertexModule->m_UniformCount);
            assert(!IsUniformTextureSampler(res));
            uint32_t offset_index      = res.m_UniformDataIndex;
            uint32_t offset            = program_ptr->m_UniformDataOffsets[offset_index];
            memcpy(&program_ptr->m_UniformData[offset], data, sizeof(dmVMath::Vector4) * count);
        }

        if (index_fs != UNIFORM_LOCATION_MAX)
        {
            ShaderResourceBinding& res = program_ptr->m_FragmentModule->m_Uniforms[index_fs];
            assert(index_fs < program_ptr->m_FragmentModule->m_UniformCount);
            assert(!IsUniformTextureSampler(res));
            // Fragment uniforms are packed behind vertex uniforms hence the extra offset here
            uint32_t offset_index = program_ptr->m_VertexModule->m_UniformBufferCount + res.m_UniformDataIndex;
            uint32_t offset       = program_ptr->m_UniformDataOffsets[offset_index];
            memcpy(&program_ptr->m_UniformData[offset], data, sizeof(dmVMath::Vector4) * count);
        }
    }

    static void VulkanSetConstantM4(HContext context, const dmVMath::Vector4* data, int count, int base_register)
    {
        Program* program_ptr = (Program*) g_VulkanContext->m_CurrentProgram;

        uint32_t index_vs  = UNIFORM_LOCATION_GET_VS(base_register);
        uint32_t index_fs  = UNIFORM_LOCATION_GET_FS(base_register);
        assert(!(index_vs == UNIFORM_LOCATION_MAX && index_fs == UNIFORM_LOCATION_MAX));

        if (index_vs != UNIFORM_LOCATION_MAX)
        {
            ShaderResourceBinding& res = program_ptr->m_VertexModule->m_Uniforms[index_vs];
            assert(index_vs < program_ptr->m_VertexModule->m_UniformCount);
            assert(!IsUniformTextureSampler(res));
            uint32_t offset_index      = res.m_UniformDataIndex;
            uint32_t offset            = program_ptr->m_UniformDataOffsets[offset_index];
            memcpy(&program_ptr->m_UniformData[offset], data, sizeof(dmVMath::Vector4) * 4 * count);
        }

        if (index_fs != UNIFORM_LOCATION_MAX)
        {
            ShaderResourceBinding& res = program_ptr->m_FragmentModule->m_Uniforms[index_fs];
            assert(index_fs < program_ptr->m_FragmentModule->m_UniformCount);
            assert(!IsUniformTextureSampler(res));
            // Fragment uniforms are packed behind vertex uniforms hence the extra offset here
            uint32_t offset_index = program_ptr->m_VertexModule->m_UniformBufferCount + res.m_UniformDataIndex;
            uint32_t offset       = program_ptr->m_UniformDataOffsets[offset_index];
            memcpy(&program_ptr->m_UniformData[offset], data, sizeof(dmVMath::Vector4) * 4 * count);
        }
    }

    static void VulkanSetSampler(HContext context, int32_t location, int32_t unit)
    {
        assert(context && g_VulkanContext->m_CurrentProgram);
        Program* program_ptr = (Program*) g_VulkanContext->m_CurrentProgram;

        uint32_t index_vs  = UNIFORM_LOCATION_GET_VS(location);
        uint32_t index_fs  = UNIFORM_LOCATION_GET_FS(location);
        assert(!(index_vs == UNIFORM_LOCATION_MAX && index_fs == UNIFORM_LOCATION_MAX));

        if (index_vs != UNIFORM_LOCATION_MAX)
        {
            ShaderResourceBinding& res = program_ptr->m_VertexModule->m_Uniforms[index_vs];
            assert(index_vs < program_ptr->m_VertexModule->m_UniformCount);
            assert(IsUniformTextureSampler(res));
            program_ptr->m_VertexModule->m_Uniforms[index_vs].m_TextureUnit = (uint16_t) unit;
        }

        if (index_fs != UNIFORM_LOCATION_MAX)
        {
            ShaderResourceBinding& res = program_ptr->m_FragmentModule->m_Uniforms[index_fs];
            assert(index_fs < program_ptr->m_FragmentModule->m_UniformCount);
            assert(IsUniformTextureSampler(res));
            program_ptr->m_FragmentModule->m_Uniforms[index_fs].m_TextureUnit = (uint16_t) unit;
        }
    }

    #undef UNIFORM_LOCATION_MAX
    #undef UNIFORM_LOCATION_BIT_COUNT
    #undef UNIFORM_LOCATION_GET_VS
    #undef UNIFORM_LOCATION_GET_FS

    static void VulkanSetViewport(HContext context, int32_t x, int32_t y, int32_t width, int32_t height)
    {
        // Defer the update to when we actually draw, since we *might* need to invert the viewport
        // depending on wether or not we have set a different rendertarget from when
        // this call was made.
        Viewport& viewport    = g_VulkanContext->m_MainViewport;
        viewport.m_X          = (uint16_t) x;
        viewport.m_Y          = (uint16_t) y;
        viewport.m_W          = (uint16_t) width;
        viewport.m_H          = (uint16_t) height;

        g_VulkanContext->m_ViewportChanged = 1;
    }

    static void VulkanEnableState(HContext context, State state)
    {
        assert(context);
        SetPipelineStateValue(g_VulkanContext->m_PipelineState, state, 1);
    }

    static void VulkanDisableState(HContext context, State state)
    {
        assert(context);
        SetPipelineStateValue(g_VulkanContext->m_PipelineState, state, 0);
    }

    static void VulkanSetBlendFunc(HContext context, BlendFactor source_factor, BlendFactor destinaton_factor)
    {
        assert(context);
        g_VulkanContext->m_PipelineState.m_BlendSrcFactor = source_factor;
        g_VulkanContext->m_PipelineState.m_BlendDstFactor = destinaton_factor;
    }

    static void VulkanSetColorMask(HContext context, bool red, bool green, bool blue, bool alpha)
    {
        assert(context);
        uint8_t write_mask = red   ? DM_GRAPHICS_STATE_WRITE_R : 0;
        write_mask        |= green ? DM_GRAPHICS_STATE_WRITE_G : 0;
        write_mask        |= blue  ? DM_GRAPHICS_STATE_WRITE_B : 0;
        write_mask        |= alpha ? DM_GRAPHICS_STATE_WRITE_A : 0;

        g_VulkanContext->m_PipelineState.m_WriteColorMask = write_mask;
    }

    static void VulkanSetDepthMask(HContext context, bool mask)
    {
        g_VulkanContext->m_PipelineState.m_WriteDepth = mask;
    }

    static void VulkanSetDepthFunc(HContext context, CompareFunc func)
    {
        g_VulkanContext->m_PipelineState.m_DepthTestFunc = func;
    }

    static void VulkanSetScissor(HContext context, int32_t x, int32_t y, int32_t width, int32_t height)
    {
        // While scissors are obviously supported in vulkan, we don't expose it
        // to the users via render scripts so it's a bit hard to test.
        // Leaving it unsupported for now.
        assert(0 && "Not supported");
    }

    static void VulkanSetStencilMask(HContext context, uint32_t mask)
    {
        g_VulkanContext->m_PipelineState.m_StencilWriteMask = mask;
    }

    static void VulkanSetStencilFunc(HContext context, CompareFunc func, uint32_t ref, uint32_t mask)
    {
        assert(context);
        g_VulkanContext->m_PipelineState.m_StencilFrontTestFunc = (uint8_t) func;
        g_VulkanContext->m_PipelineState.m_StencilBackTestFunc  = (uint8_t) func;
        g_VulkanContext->m_PipelineState.m_StencilReference     = (uint8_t) ref;
        g_VulkanContext->m_PipelineState.m_StencilCompareMask   = (uint8_t) mask;
    }

    static void VulkanSetStencilFuncSeparate(HContext context, FaceType face_type, CompareFunc func, uint32_t ref, uint32_t mask)
    {
        assert(context);
        if (face_type == FACE_TYPE_BACK)
        {
            g_VulkanContext->m_PipelineState.m_StencilBackTestFunc  = (uint8_t) func;
        }
        else
        {
            g_VulkanContext->m_PipelineState.m_StencilFrontTestFunc = (uint8_t) func;
        }
        g_VulkanContext->m_PipelineState.m_StencilReference     = (uint8_t) ref;
        g_VulkanContext->m_PipelineState.m_StencilCompareMask   = (uint8_t) mask;
    }

    static void VulkanSetStencilOp(HContext context, StencilOp sfail, StencilOp dpfail, StencilOp dppass)
    {
        assert(context);
        g_VulkanContext->m_PipelineState.m_StencilFrontOpFail      = sfail;
        g_VulkanContext->m_PipelineState.m_StencilFrontOpDepthFail = dpfail;
        g_VulkanContext->m_PipelineState.m_StencilFrontOpPass      = dppass;
        g_VulkanContext->m_PipelineState.m_StencilBackOpFail       = sfail;
        g_VulkanContext->m_PipelineState.m_StencilBackOpDepthFail  = dpfail;
        g_VulkanContext->m_PipelineState.m_StencilBackOpPass       = dppass;
    }

    static void VulkanSetStencilOpSeparate(HContext context, FaceType face_type, StencilOp sfail, StencilOp dpfail, StencilOp dppass)
    {
        if (face_type == FACE_TYPE_BACK)
        {
            g_VulkanContext->m_PipelineState.m_StencilBackOpFail       = sfail;
            g_VulkanContext->m_PipelineState.m_StencilBackOpDepthFail  = dpfail;
            g_VulkanContext->m_PipelineState.m_StencilBackOpPass       = dppass;
        }
        else
        {
            g_VulkanContext->m_PipelineState.m_StencilFrontOpFail      = sfail;
            g_VulkanContext->m_PipelineState.m_StencilFrontOpDepthFail = dpfail;
            g_VulkanContext->m_PipelineState.m_StencilFrontOpPass      = dppass;
        }
    }

    static void VulkanSetCullFace(HContext context, FaceType face_type)
    {
        assert(context);
        g_VulkanContext->m_PipelineState.m_CullFaceType = face_type;
        g_VulkanContext->m_CullFaceChanged              = true;
    }

    static void VulkanSetFaceWinding(HContext, FaceWinding face_winding)
    {
        // TODO: Add this to the vulkan pipeline handle aswell, for now it's a NOP
    }

    static void VulkanSetPolygonOffset(HContext context, float factor, float units)
    {
        assert(context);
        vkCmdSetDepthBias(g_VulkanContext->m_MainCommandBuffers[g_VulkanContext->m_SwapChain->m_ImageIndex],
            factor, 0.0, units);
    }

    static VkFormat GetVulkanFormatFromTextureFormat(TextureFormat format)
    {
        // Reference: https://github.com/KhronosGroup/Vulkan-Samples-Deprecated/blob/master/external/include/vulkan/vk_format.h
        assert(format <= TEXTURE_FORMAT_COUNT);
        switch (format)
        {
            case TEXTURE_FORMAT_LUMINANCE:          return VK_FORMAT_R8_UNORM;
            case TEXTURE_FORMAT_LUMINANCE_ALPHA:    return VK_FORMAT_R8G8_UNORM;
            case TEXTURE_FORMAT_RGB:                return VK_FORMAT_R8G8B8_UNORM;
            case TEXTURE_FORMAT_RGBA:               return VK_FORMAT_R8G8B8A8_UNORM;
            case TEXTURE_FORMAT_RGB_16BPP:          return VK_FORMAT_R5G6B5_UNORM_PACK16;
            case TEXTURE_FORMAT_RGBA_16BPP:         return VK_FORMAT_R4G4B4A4_UNORM_PACK16;
            case TEXTURE_FORMAT_DEPTH:              return VK_FORMAT_UNDEFINED;
            case TEXTURE_FORMAT_STENCIL:            return VK_FORMAT_UNDEFINED;
            case TEXTURE_FORMAT_RGB_PVRTC_2BPPV1:   return VK_FORMAT_PVRTC1_2BPP_UNORM_BLOCK_IMG;
            case TEXTURE_FORMAT_RGB_PVRTC_4BPPV1:   return VK_FORMAT_PVRTC1_4BPP_UNORM_BLOCK_IMG;
            case TEXTURE_FORMAT_RGBA_PVRTC_2BPPV1:  return VK_FORMAT_PVRTC1_2BPP_UNORM_BLOCK_IMG;
            case TEXTURE_FORMAT_RGBA_PVRTC_4BPPV1:  return VK_FORMAT_PVRTC1_4BPP_UNORM_BLOCK_IMG;
            case TEXTURE_FORMAT_RGB_ETC1:           return VK_FORMAT_ETC2_R8G8B8_UNORM_BLOCK;
            case TEXTURE_FORMAT_RGBA_ETC2:          return VK_FORMAT_ETC2_R8G8B8A8_UNORM_BLOCK;
            case TEXTURE_FORMAT_RGBA_ASTC_4x4:      return VK_FORMAT_ASTC_4x4_UNORM_BLOCK;
            case TEXTURE_FORMAT_RGB_BC1:            return VK_FORMAT_BC1_RGB_UNORM_BLOCK;
            case TEXTURE_FORMAT_RGBA_BC3:           return VK_FORMAT_BC3_UNORM_BLOCK;
            case TEXTURE_FORMAT_RGBA_BC7:           return VK_FORMAT_BC7_UNORM_BLOCK;
            case TEXTURE_FORMAT_R_BC4:              return VK_FORMAT_BC4_UNORM_BLOCK;
            case TEXTURE_FORMAT_RG_BC5:             return VK_FORMAT_BC5_UNORM_BLOCK;
            case TEXTURE_FORMAT_RGB16F:             return VK_FORMAT_R16G16B16_SFLOAT;
            case TEXTURE_FORMAT_RGB32F:             return VK_FORMAT_R32G32B32_SFLOAT;
            case TEXTURE_FORMAT_RGBA16F:            return VK_FORMAT_R16G16B16A16_SFLOAT;
            case TEXTURE_FORMAT_RGBA32F:            return VK_FORMAT_R32G32B32A32_SFLOAT;
            case TEXTURE_FORMAT_R16F:               return VK_FORMAT_R16_SFLOAT;
            case TEXTURE_FORMAT_RG16F:              return VK_FORMAT_R16G16_SFLOAT;
            case TEXTURE_FORMAT_R32F:               return VK_FORMAT_R32_SFLOAT;
            case TEXTURE_FORMAT_RG32F:              return VK_FORMAT_R32G32_SFLOAT;
            default:                                return VK_FORMAT_UNDEFINED;
        };
    }

    static VkResult CreateRenderTarget(VkDevice vk_device, HTexture* color_textures, BufferType* buffer_types, uint8_t num_color_textures,  Texture* depthStencilTexture, RenderTarget* rtOut)
    {
        assert(rtOut->m_Framebuffer == VK_NULL_HANDLE && rtOut->m_RenderPass == VK_NULL_HANDLE);
        const uint8_t num_attachments = MAX_BUFFER_COLOR_ATTACHMENTS + 1;

        RenderPassAttachment  rp_attachments[num_attachments];
        RenderPassAttachment* rp_attachment_depth_stencil = 0;

        VkImageView fb_attachments[num_attachments];
        uint16_t    fb_attachment_count = 0;
        uint16_t    fb_width            = 0;
        uint16_t    fb_height           = 0;


        for (int i = 0; i < num_color_textures; ++i)
        {
            Texture* color_texture = GetAssetFromContainer<Texture>(g_VulkanContext->m_AssetHandleContainer, color_textures[i]);

            assert(!color_texture->m_Destroyed && color_texture->m_Handle.m_ImageView != VK_NULL_HANDLE && color_texture->m_Handle.m_Image != VK_NULL_HANDLE);
            uint8_t color_buffer_index = GetBufferTypeIndex(buffer_types[i]);
            fb_width                   = rtOut->m_BufferTextureParams[color_buffer_index].m_Width;
            fb_height                  = rtOut->m_BufferTextureParams[color_buffer_index].m_Height;

            RenderPassAttachment* rp_attachment_color = &rp_attachments[i];
            rp_attachment_color->m_ImageLayout        = VK_IMAGE_LAYOUT_SHADER_READ_ONLY_OPTIMAL;
            rp_attachment_color->m_Format             = color_texture->m_Format;
            fb_attachments[fb_attachment_count++]     = color_texture->m_Handle.m_ImageView;
        }

        if (depthStencilTexture)
        {
            uint8_t depth_buffer_index = GetBufferTypeIndex(BUFFER_TYPE_DEPTH_BIT);
            uint16_t depth_width       = rtOut->m_BufferTextureParams[depth_buffer_index].m_Width;
            uint16_t depth_height      = rtOut->m_BufferTextureParams[depth_buffer_index].m_Height;

            if (num_color_textures == 0)
            {
                fb_width  = depth_width;
                fb_height = depth_height;
            }

            rp_attachment_depth_stencil                = &rp_attachments[fb_attachment_count];
            rp_attachment_depth_stencil->m_ImageLayout = VK_IMAGE_LAYOUT_DEPTH_STENCIL_ATTACHMENT_OPTIMAL;
            rp_attachment_depth_stencil->m_Format      = depthStencilTexture->m_Format;

            fb_attachments[fb_attachment_count++] = depthStencilTexture->m_Handle.m_ImageView;
        }

        VkResult res = CreateRenderPass(vk_device, VK_SAMPLE_COUNT_1_BIT, rp_attachments, num_color_textures, rp_attachment_depth_stencil, 0, &rtOut->m_RenderPass);
        if (res != VK_SUCCESS)
        {
            return res;
        }

        res = CreateFramebuffer(vk_device, rtOut->m_RenderPass,
            fb_width, fb_height, fb_attachments, (uint8_t)fb_attachment_count, &rtOut->m_Framebuffer);
        if (res != VK_SUCCESS)
        {
            return res;
        }

        for (int i = 0; i < num_color_textures; ++i)
        {
            rtOut->m_TextureColor[i] = color_textures[i];
            rtOut->m_ColorAttachmentBufferTypes[i] = buffer_types[i];
        }

        rtOut->m_ColorAttachmentCount = num_color_textures;
        rtOut->m_TextureDepthStencil  = depthStencilTexture;
        rtOut->m_Extent.width         = fb_width;
        rtOut->m_Extent.height        = fb_height;

        return VK_SUCCESS;
    }

    static void DestroyRenderTarget(LogicalDevice* logicalDevice, RenderTarget* renderTarget)
    {
        assert(logicalDevice);
        assert(renderTarget);
        DestroyFrameBuffer(logicalDevice->m_Device, renderTarget->m_Framebuffer);
        DestroyRenderPass(logicalDevice->m_Device, renderTarget->m_RenderPass);
        renderTarget->m_Framebuffer = VK_NULL_HANDLE;
        renderTarget->m_RenderPass = VK_NULL_HANDLE;
    }

    static HRenderTarget VulkanNewRenderTarget(HContext context, uint32_t buffer_type_flags, const TextureCreationParams creation_params[MAX_BUFFER_TYPE_COUNT], const TextureParams params[MAX_BUFFER_TYPE_COUNT])
    {
        RenderTarget* rt = new RenderTarget(GetNextRenderTargetId());
        memcpy(rt->m_BufferTextureParams, params, sizeof(rt->m_BufferTextureParams));

        BufferType buffer_types[MAX_BUFFER_COLOR_ATTACHMENTS];
        HTexture texture_color[MAX_BUFFER_COLOR_ATTACHMENTS];
        Texture* texture_depth_stencil = 0; 

        uint8_t has_depth   = buffer_type_flags & dmGraphics::BUFFER_TYPE_DEPTH_BIT;
        uint8_t has_stencil = buffer_type_flags & dmGraphics::BUFFER_TYPE_STENCIL_BIT;
        uint8_t color_index = 0;

        // don't save the data
        for (uint32_t i = 0; i < MAX_BUFFER_TYPE_COUNT; ++i)
        {
            rt->m_BufferTextureParams[i].m_Data     = 0x0;
            rt->m_BufferTextureParams[i].m_DataSize = 0;
        }

        uint16_t fb_width  = 0;
        uint16_t fb_height = 0;

        BufferType color_buffer_flags[] = {
            BUFFER_TYPE_COLOR0_BIT,
            BUFFER_TYPE_COLOR1_BIT,
            BUFFER_TYPE_COLOR2_BIT,
            BUFFER_TYPE_COLOR3_BIT,
        };

        for (int i = 0; i < MAX_BUFFER_COLOR_ATTACHMENTS; ++i)
        {
            BufferType buffer_type = color_buffer_flags[i];

            if (buffer_type_flags & buffer_type)
            {
                uint8_t color_buffer_index         = GetBufferTypeIndex(buffer_type);
                TextureParams& color_buffer_params = rt->m_BufferTextureParams[color_buffer_index];
                fb_width                           = color_buffer_params.m_Width;
                fb_height                          = color_buffer_params.m_Height;

                VkFormat vk_color_format;

                // Promote format to RGBA if RGB, since it's not supported
                if (color_buffer_params.m_Format == TEXTURE_FORMAT_RGB)
                {
                    vk_color_format              = VK_FORMAT_R8G8B8A8_UNORM;
                    color_buffer_params.m_Format = TEXTURE_FORMAT_RGBA;
                }
                else
                {
                    vk_color_format = GetVulkanFormatFromTextureFormat(color_buffer_params.m_Format);
                }

                HTexture new_texture_color_handle = NewTexture(context, creation_params[color_buffer_index]);
                Texture* new_texture_color = GetAssetFromContainer<Texture>(g_VulkanContext->m_AssetHandleContainer, new_texture_color_handle);
                VkResult res = CreateTexture2D(g_VulkanContext->m_PhysicalDevice.m_Device, g_VulkanContext->m_LogicalDevice.m_Device,
                    new_texture_color->m_Width, new_texture_color->m_Height, 1, new_texture_color->m_MipMapCount,
                    VK_SAMPLE_COUNT_1_BIT, vk_color_format,
                    VK_IMAGE_TILING_OPTIMAL, VK_IMAGE_USAGE_COLOR_ATTACHMENT_BIT | VK_IMAGE_USAGE_SAMPLED_BIT,
                    VK_MEMORY_PROPERTY_DEVICE_LOCAL_BIT, VK_IMAGE_ASPECT_COLOR_BIT, VK_IMAGE_LAYOUT_UNDEFINED, new_texture_color);
                CHECK_VK_ERROR(res);

                res = TransitionImageLayout(g_VulkanContext->m_LogicalDevice.m_Device,
                    g_VulkanContext->m_LogicalDevice.m_CommandPool,
                    g_VulkanContext->m_LogicalDevice.m_GraphicsQueue,
                    new_texture_color->m_Handle.m_Image,
                    VK_IMAGE_ASPECT_COLOR_BIT, VK_IMAGE_LAYOUT_UNDEFINED, VK_IMAGE_LAYOUT_SHADER_READ_ONLY_OPTIMAL);
                CHECK_VK_ERROR(res);

                VulkanSetTextureParamsInternal(new_texture_color, color_buffer_params.m_MinFilter, color_buffer_params.m_MagFilter, color_buffer_params.m_UWrap, color_buffer_params.m_VWrap, 1.0f);

                texture_color[color_index] = new_texture_color_handle;
                buffer_types[color_index] = buffer_type;
                color_index++;
            }
        }

        if(has_depth || has_stencil)
        {
            VkFormat vk_depth_stencil_format = VK_FORMAT_UNDEFINED;
            VkImageTiling vk_depth_tiling    = VK_IMAGE_TILING_OPTIMAL;
            uint8_t depth_buffer_index       = GetBufferTypeIndex(BUFFER_TYPE_DEPTH_BIT);

            // Only try depth formats first
            if (has_depth && !has_stencil)
            {
                VkFormat vk_format_list[] = {
                    VK_FORMAT_D32_SFLOAT,
                    VK_FORMAT_D16_UNORM
                };

                uint8_t vk_format_list_size = sizeof(vk_format_list) / sizeof(vk_format_list[2]);
                GetDepthFormatAndTiling(g_VulkanContext->m_PhysicalDevice.m_Device, vk_format_list, vk_format_list_size, &vk_depth_stencil_format, &vk_depth_tiling);
            }

            // If we request both depth & stencil OR test above failed,
            // try with default depth stencil formats
            if (vk_depth_stencil_format == VK_FORMAT_UNDEFINED)
            {
                GetDepthFormatAndTiling(g_VulkanContext->m_PhysicalDevice.m_Device, 0, 0, &vk_depth_stencil_format, &vk_depth_tiling);
            }

            texture_depth_stencil = VulkanNewTextureInternal(creation_params[depth_buffer_index]);
            VkResult res = CreateDepthStencilTexture(g_VulkanContext,
                vk_depth_stencil_format, vk_depth_tiling,
                fb_width, fb_height, VK_SAMPLE_COUNT_1_BIT, // No support for multisampled FBOs
                texture_depth_stencil);
            CHECK_VK_ERROR(res);
        }

        VkResult res = CreateRenderTarget(g_VulkanContext->m_LogicalDevice.m_Device, texture_color, buffer_types, color_index, texture_depth_stencil, rt);
        CHECK_VK_ERROR(res);

        return StoreAssetInContainer(g_VulkanContext->m_AssetHandleContainer, rt, ASSET_TYPE_RENDER_TARGET);
    }

    static void VulkanDeleteRenderTarget(HRenderTarget render_target)
    {
        RenderTarget* rt = GetAssetFromContainer<RenderTarget>(g_VulkanContext->m_AssetHandleContainer, render_target);
        g_VulkanContext->m_AssetHandleContainer.Release(render_target);

        for (int i = 0; i < MAX_BUFFER_COLOR_ATTACHMENTS; ++i)
        {
            if (rt->m_TextureColor[i])
            {
                DeleteTexture(rt->m_TextureColor[i]);
            }
        }

        if (rt->m_TextureDepthStencil)
        {
            VulkanDeleteTextureInternal(rt->m_TextureDepthStencil);
        }

        DestroyRenderTarget(&g_VulkanContext->m_LogicalDevice, rt);

        delete rt;
    }

    static void VulkanSetRenderTarget(HContext _context, HRenderTarget render_target, uint32_t transient_buffer_types)
    {
        (void) transient_buffer_types;
        VulkanContext* context = (VulkanContext*) _context;
        context->m_ViewportChanged = 1;
        BeginRenderPass(context, render_target != 0x0 ? render_target : context->m_MainRenderTarget);
    }

    static HTexture VulkanGetRenderTargetTexture(HRenderTarget render_target, BufferType buffer_type)
    {
         if(!(buffer_type == BUFFER_TYPE_COLOR0_BIT ||
           buffer_type == BUFFER_TYPE_COLOR1_BIT ||
           buffer_type == BUFFER_TYPE_COLOR2_BIT ||
           buffer_type == BUFFER_TYPE_COLOR3_BIT))
        {
            return 0;
        }

        RenderTarget* rt = GetAssetFromContainer<RenderTarget>(g_VulkanContext->m_AssetHandleContainer, render_target);
        return rt->m_TextureColor[GetBufferTypeIndex(buffer_type)];
    }

    static void VulkanGetRenderTargetSize(HRenderTarget render_target, BufferType buffer_type, uint32_t& width, uint32_t& height)
    {
        RenderTarget* rt = GetAssetFromContainer<RenderTarget>(g_VulkanContext->m_AssetHandleContainer, render_target);
        uint32_t i = GetBufferTypeIndex(buffer_type);
        assert(i < MAX_BUFFER_TYPE_COUNT);
        width  = rt->m_BufferTextureParams[i].m_Width;
        height = rt->m_BufferTextureParams[i].m_Height;
    }

    static void VulkanSetRenderTargetSize(HRenderTarget render_target, uint32_t width, uint32_t height)
    {
        RenderTarget* rt = GetAssetFromContainer<RenderTarget>(g_VulkanContext->m_AssetHandleContainer, render_target);

        for (uint32_t i = 0; i < MAX_BUFFER_TYPE_COUNT; ++i)
        {
            rt->m_BufferTextureParams[i].m_Width = width;
            rt->m_BufferTextureParams[i].m_Height = height;

            if (i < MAX_BUFFER_COLOR_ATTACHMENTS && rt->m_TextureColor[i])
            {
                Texture* texture_color = GetAssetFromContainer<Texture>(g_VulkanContext->m_AssetHandleContainer, rt->m_TextureColor[i]);

                DestroyResourceDeferred(g_VulkanContext->m_MainResourcesToDestroy[g_VulkanContext->m_SwapChain->m_ImageIndex], texture_color);
                VkResult res = CreateTexture2D(g_VulkanContext->m_PhysicalDevice.m_Device, g_VulkanContext->m_LogicalDevice.m_Device,
                    width, height, texture_color->m_MipMapCount, 1, VK_SAMPLE_COUNT_1_BIT, texture_color->m_Format,
                    VK_IMAGE_TILING_OPTIMAL, VK_IMAGE_USAGE_COLOR_ATTACHMENT_BIT | VK_IMAGE_USAGE_SAMPLED_BIT,
                    VK_MEMORY_PROPERTY_DEVICE_LOCAL_BIT, VK_IMAGE_ASPECT_COLOR_BIT, VK_IMAGE_LAYOUT_PREINITIALIZED, texture_color);
                CHECK_VK_ERROR(res);
            }
        }

        if (rt->m_TextureDepthStencil)
        {
            DestroyResourceDeferred(g_VulkanContext->m_MainResourcesToDestroy[g_VulkanContext->m_SwapChain->m_ImageIndex], rt->m_TextureDepthStencil);

            // Check tiling support for this format
            VkImageTiling vk_image_tiling    = VK_IMAGE_TILING_OPTIMAL;
            VkFormat vk_depth_stencil_format = rt->m_TextureDepthStencil->m_Format;
            VkFormat vk_depth_format         = GetSupportedTilingFormat(g_VulkanContext->m_PhysicalDevice.m_Device, &vk_depth_stencil_format,
                1, vk_image_tiling, VK_FORMAT_FEATURE_DEPTH_STENCIL_ATTACHMENT_BIT);

            if (vk_depth_format == VK_FORMAT_UNDEFINED)
            {
                vk_image_tiling = VK_IMAGE_TILING_LINEAR;
            }

            VkResult res = CreateDepthStencilTexture(g_VulkanContext,
                vk_depth_stencil_format, vk_image_tiling,
                width, height, VK_SAMPLE_COUNT_1_BIT,
                rt->m_TextureDepthStencil);
            CHECK_VK_ERROR(res);
        }

        DestroyRenderTarget(&g_VulkanContext->m_LogicalDevice, rt);
        VkResult res = CreateRenderTarget(g_VulkanContext->m_LogicalDevice.m_Device,
            rt->m_TextureColor,
            rt->m_ColorAttachmentBufferTypes,
            rt->m_ColorAttachmentCount,
            rt->m_TextureDepthStencil, rt);
        CHECK_VK_ERROR(res);
    }

    static bool VulkanIsTextureFormatSupported(HContext context, TextureFormat format)
    {
        return (g_VulkanContext->m_TextureFormatSupport & (1 << format)) != 0;
    }

    static Texture* VulkanNewTextureInternal(const TextureCreationParams& params)
    {
        Texture* tex = new Texture;
        InitializeVulkanTexture(tex);

        tex->m_Type        = params.m_Type;
        tex->m_Width       = params.m_Width;
        tex->m_Height      = params.m_Height;
        tex->m_Depth       = params.m_Depth;
        tex->m_MipMapCount = params.m_MipMapCount;

        if (params.m_OriginalWidth == 0)
        {
            tex->m_OriginalWidth  = params.m_Width;
            tex->m_OriginalHeight = params.m_Height;
        }
        else
        {
            tex->m_OriginalWidth  = params.m_OriginalWidth;
            tex->m_OriginalHeight = params.m_OriginalHeight;
        }
        return tex;
    }

    static HTexture VulkanNewTexture(HContext context, const TextureCreationParams& params)
    {
        return StoreAssetInContainer(g_VulkanContext->m_AssetHandleContainer, VulkanNewTextureInternal(params), ASSET_TYPE_TEXTURE);
    }

    static void VulkanDeleteTextureInternal(Texture* texture)
    {
        DestroyResourceDeferred(g_VulkanContext->m_MainResourcesToDestroy[g_VulkanContext->m_SwapChain->m_ImageIndex], texture);
        delete texture;
    }

    static void VulkanDeleteTexture(HTexture texture)
    {
        VulkanDeleteTextureInternal(GetAssetFromContainer<Texture>(g_VulkanContext->m_AssetHandleContainer, texture));
        g_VulkanContext->m_AssetHandleContainer.Release(texture);
    }

    static inline uint32_t GetOffsetFromMipmap(Texture* texture, uint8_t mipmap)
    {
        uint8_t bitspp  = GetTextureFormatBitsPerPixel(texture->m_GraphicsFormat);
        uint32_t width  = texture->m_Width;
        uint32_t height = texture->m_Height;
        uint32_t offset = 0;

        for (uint32_t i = 0; i < mipmap; ++i)
        {
            offset += width * height * bitspp;
            width  /= 2;
            height /= 2;
        }

        offset /= 8;
        return offset;
    }

    static void CopyToTexture(VulkanContext* context, const TextureParams& params,
        bool useStageBuffer, uint32_t texDataSize, void* texDataPtr, Texture* textureOut)
    {
        VkDevice vk_device = context->m_LogicalDevice.m_Device;
        uint8_t layer_count = textureOut->m_Depth;
        assert(layer_count > 0);

        // TODO There is potentially a bunch of redundancy here.
        //      * Can we use a single command buffer for these updates,
        //        and not create a new one in every transition?
        //      * Should we batch upload all the mipmap levels instead?
        //        There's a lot of extra work doing all these transitions and image copies
        //        per mipmap instead of batching in one cmd
        if (useStageBuffer)
        {
            uint32_t slice_size = texDataSize / layer_count;

        #ifdef __MACH__
            // Note: There is an annoying validation issue on osx for layered compressed data that causes a validation error
            //       due to misalignment of the data when using a stage buffer. The offsets in the stage buffer needs to be
            //       8 byte aligned but for compressed data that is not the case for the lowest mipmaps.
            //       This might need some more investigation, but for now we don't want a crash at least...
            if (slice_size < 8 && layer_count > 1)
            {
                return;
            }
        #endif

            // Create one-time commandbuffer to carry the copy command
            VkCommandBuffer vk_command_buffer;
            CreateCommandBuffers(vk_device, context->m_LogicalDevice.m_CommandPool, 1, &vk_command_buffer);
            VkCommandBufferBeginInfo vk_command_buffer_begin_info;
            memset(&vk_command_buffer_begin_info, 0, sizeof(VkCommandBufferBeginInfo));

            vk_command_buffer_begin_info.sType = VK_STRUCTURE_TYPE_COMMAND_BUFFER_BEGIN_INFO;
            vk_command_buffer_begin_info.flags = VK_COMMAND_BUFFER_USAGE_ONE_TIME_SUBMIT_BIT;
            VkResult res = vkBeginCommandBuffer(vk_command_buffer, &vk_command_buffer_begin_info);
            CHECK_VK_ERROR(res);

            VkSubmitInfo vk_submit_info;
            memset(&vk_submit_info, 0, sizeof(vk_submit_info));
            vk_submit_info.sType              = VK_STRUCTURE_TYPE_SUBMIT_INFO;
            vk_submit_info.commandBufferCount = 1;
            vk_submit_info.pCommandBuffers    = &vk_command_buffer;

            DeviceBuffer stage_buffer(VK_BUFFER_USAGE_TRANSFER_SRC_BIT);

            res = CreateDeviceBuffer(context->m_PhysicalDevice.m_Device, vk_device, texDataSize,
                VK_MEMORY_PROPERTY_HOST_VISIBLE_BIT | VK_MEMORY_PROPERTY_HOST_COHERENT_BIT, &stage_buffer);
            CHECK_VK_ERROR(res);

            res = WriteToDeviceBuffer(vk_device, texDataSize, 0, texDataPtr, &stage_buffer);
            CHECK_VK_ERROR(res);

            // Transition image to transfer dst for the mipmap level we are uploading
            res = TransitionImageLayout(vk_device, context->m_LogicalDevice.m_CommandPool, context->m_LogicalDevice.m_GraphicsQueue,
                textureOut->m_Handle.m_Image, VK_IMAGE_ASPECT_COLOR_BIT, VK_IMAGE_LAYOUT_UNDEFINED, VK_IMAGE_LAYOUT_TRANSFER_DST_OPTIMAL,
                params.m_MipMap, layer_count);
            CHECK_VK_ERROR(res);

            // NOTE: We should check max layer count in the device properties!
            VkBufferImageCopy* vk_copy_regions = new VkBufferImageCopy[layer_count];
            for (int i = 0; i < layer_count; ++i)
            {
                VkBufferImageCopy& vk_copy_region = vk_copy_regions[i];
                vk_copy_region.bufferOffset                    = i * slice_size;
                vk_copy_region.bufferRowLength                 = 0;
                vk_copy_region.bufferImageHeight               = 0;
                vk_copy_region.imageOffset.x                   = params.m_X;
                vk_copy_region.imageOffset.y                   = params.m_Y;
                vk_copy_region.imageOffset.z                   = 0;
                vk_copy_region.imageExtent.width               = params.m_Width;
                vk_copy_region.imageExtent.height              = params.m_Height;
                vk_copy_region.imageExtent.depth               = 1;
                vk_copy_region.imageSubresource.aspectMask     = VK_IMAGE_ASPECT_COLOR_BIT;
                vk_copy_region.imageSubresource.mipLevel       = params.m_MipMap;
                vk_copy_region.imageSubresource.baseArrayLayer = i;
                vk_copy_region.imageSubresource.layerCount     = 1;
            }

            vkCmdCopyBufferToImage(vk_command_buffer, stage_buffer.m_Handle.m_Buffer,
                textureOut->m_Handle.m_Image, VK_IMAGE_LAYOUT_TRANSFER_DST_OPTIMAL,
                layer_count, vk_copy_regions);

            res = vkEndCommandBuffer(vk_command_buffer);
            CHECK_VK_ERROR(res);

            res = vkQueueSubmit(context->m_LogicalDevice.m_GraphicsQueue, 1, &vk_submit_info, VK_NULL_HANDLE);
            CHECK_VK_ERROR(res);

            vkQueueWaitIdle(context->m_LogicalDevice.m_GraphicsQueue);

            res = TransitionImageLayout(vk_device, context->m_LogicalDevice.m_CommandPool, context->m_LogicalDevice.m_GraphicsQueue,
                textureOut->m_Handle.m_Image, VK_IMAGE_ASPECT_COLOR_BIT, VK_IMAGE_LAYOUT_TRANSFER_DST_OPTIMAL, VK_IMAGE_LAYOUT_SHADER_READ_ONLY_OPTIMAL,
                params.m_MipMap, layer_count);
            CHECK_VK_ERROR(res);

            DestroyDeviceBuffer(vk_device, &stage_buffer.m_Handle);

            vkFreeCommandBuffers(vk_device, context->m_LogicalDevice.m_CommandPool, 1, &vk_command_buffer);

            delete[] vk_copy_regions;
        }
        else
        {
            uint32_t write_offset = GetOffsetFromMipmap(textureOut, (uint8_t) params.m_MipMap);

            VkResult res = WriteToDeviceBuffer(vk_device, texDataSize, write_offset, texDataPtr, &textureOut->m_DeviceBuffer);
            CHECK_VK_ERROR(res);

            res = TransitionImageLayout(vk_device, context->m_LogicalDevice.m_CommandPool, context->m_LogicalDevice.m_GraphicsQueue, textureOut->m_Handle.m_Image,
                VK_IMAGE_ASPECT_COLOR_BIT, VK_IMAGE_LAYOUT_UNDEFINED, VK_IMAGE_LAYOUT_SHADER_READ_ONLY_OPTIMAL, params.m_MipMap, layer_count);
            CHECK_VK_ERROR(res);
        }
    }

    static void RepackRGBToRGBA(uint32_t num_pixels, uint8_t* rgb, uint8_t* rgba)
    {
        for(uint32_t px=0; px < num_pixels; px++)
        {
            rgba[0] = rgb[0];
            rgba[1] = rgb[1];
            rgba[2] = rgb[2];
            rgba[3] = 255;
            rgba+=4;
            rgb+=3;
        }
    }

    static void VulkanSetTextureInternal(Texture* texture, const TextureParams& params)
    {
        // Same as graphics_opengl.cpp
        switch (params.m_Format)
        {
            case TEXTURE_FORMAT_DEPTH:
            case TEXTURE_FORMAT_STENCIL:
                dmLogError("Unable to upload texture data, unsupported type (%s).", GetTextureFormatLiteral(params.m_Format));
                return;
            default:break;
        }

        assert(params.m_Width  <= g_VulkanContext->m_PhysicalDevice.m_Properties.limits.maxImageDimension2D);
        assert(params.m_Height <= g_VulkanContext->m_PhysicalDevice.m_Properties.limits.maxImageDimension2D);

        if (texture->m_MipMapCount == 1 && params.m_MipMap > 0)
        {
            return;
        }

        TextureFormat format_orig   = params.m_Format;
        uint16_t tex_layer_count    = dmMath::Max(texture->m_Depth, params.m_Depth);
        uint8_t tex_bpp             = GetTextureFormatBitsPerPixel(params.m_Format);
        size_t tex_data_size        = 0;
        void*  tex_data_ptr         = (void*)params.m_Data;
        VkFormat vk_format          = GetVulkanFormatFromTextureFormat(params.m_Format);

        if (vk_format == VK_FORMAT_UNDEFINED)
        {
            dmLogError("Unable to upload texture data, unsupported type (%s).", GetTextureFormatLiteral(format_orig));
            return;
        }

        LogicalDevice& logical_device       = g_VulkanContext->m_LogicalDevice;
        VkPhysicalDevice vk_physical_device = g_VulkanContext->m_PhysicalDevice.m_Device;

        // Note: There's no RGB support in Vulkan. We have to expand this to four channels
        // TODO: Can we use R11G11B10 somehow?
        if (format_orig == TEXTURE_FORMAT_RGB)
        {
            uint32_t data_pixel_count = params.m_Width * params.m_Height * tex_layer_count;
            uint8_t bpp_new           = 32;
            uint8_t* data_new         = new uint8_t[data_pixel_count * bpp_new];

            RepackRGBToRGBA(data_pixel_count, (uint8_t*) tex_data_ptr, data_new);
            vk_format     = VK_FORMAT_R8G8B8A8_UNORM;
            tex_data_ptr  = data_new;
            tex_bpp       = bpp_new;
        }

        tex_data_size             = tex_bpp * params.m_Width * params.m_Height * tex_layer_count;
        texture->m_GraphicsFormat = params.m_Format;
        texture->m_MipMapCount    = dmMath::Max(texture->m_MipMapCount, (uint16_t)(params.m_MipMap+1));
        texture->m_Depth          = tex_layer_count;

        VulkanSetTextureParamsInternal(texture, params.m_MinFilter, params.m_MagFilter, params.m_UWrap, params.m_VWrap, 1.0f);

        if (params.m_SubUpdate)
        {
            // data size might be different if we have generated a new image
            tex_data_size = params.m_Width * params.m_Height * tex_bpp * tex_layer_count;
        }
        else if (params.m_MipMap == 0)
        {
            if (texture->m_Format != vk_format || texture->m_Width != params.m_Width || texture->m_Height != params.m_Height)
            {
                DestroyResourceDeferred(g_VulkanContext->m_MainResourcesToDestroy[g_VulkanContext->m_SwapChain->m_ImageIndex], texture);
                texture->m_Format      = vk_format;
                texture->m_Width       = params.m_Width;
                texture->m_Height      = params.m_Height;

                // Note:
                // If the texture has requested mipmaps and we need to recreate the texture, make sure to allocate enough mipmaps.
                // For vulkan this means that we can't cap a texture to a specific mipmap count since the engine expects
                // that setting texture data works like the OpenGL backend where we set the mipmap count to zero and then
                // update the mipmap count based on the params. If we recreate the texture when that is detected (i.e we have too few mipmaps in the texture)
                // we will lose all the data that was previously uploaded. We could copy that data, but for now this is the easiest way of dealing with this..

                if (texture->m_MipMapCount > 1)
                {
                    texture->m_MipMapCount = (uint16_t) GetMipmapCount(dmMath::Max(texture->m_Width, texture->m_Height));
                }
            }
        }

        bool use_stage_buffer = true;
#if defined(__MACH__) && (defined(__arm__) || defined(__arm64__) || defined(IOS_SIMULATOR))
        // Can't use a staging buffer for MoltenVK when we upload
        // PVRTC textures.
        if (vk_format == VK_FORMAT_PVRTC1_2BPP_UNORM_BLOCK_IMG ||
            vk_format == VK_FORMAT_PVRTC1_4BPP_UNORM_BLOCK_IMG)
        {
            use_stage_buffer = false;
        }
#endif

        // If texture hasn't been used yet or if it has been changed
        if (texture->m_Destroyed || texture->m_Handle.m_Image == VK_NULL_HANDLE)
        {
            assert(!params.m_SubUpdate);
            VkImageTiling vk_image_tiling           = VK_IMAGE_TILING_OPTIMAL;
            VkImageUsageFlags vk_usage_flags        = VK_IMAGE_USAGE_TRANSFER_DST_BIT | VK_IMAGE_USAGE_SAMPLED_BIT;
            VkFormatFeatureFlags vk_format_features = VK_FORMAT_FEATURE_SAMPLED_IMAGE_BIT;
            VkImageLayout vk_initial_layout         = VK_IMAGE_LAYOUT_UNDEFINED;
            VkMemoryPropertyFlags vk_memory_type    = VK_MEMORY_PROPERTY_DEVICE_LOCAL_BIT;

            if (!use_stage_buffer)
            {
                vk_usage_flags = VK_IMAGE_USAGE_SAMPLED_BIT;
                vk_memory_type = VK_MEMORY_PROPERTY_HOST_VISIBLE_BIT | VK_MEMORY_PROPERTY_HOST_COHERENT_BIT;
            }

            // Check this format for optimal layout support
            if (VK_FORMAT_UNDEFINED == GetSupportedTilingFormat(vk_physical_device, &vk_format,
                1, vk_image_tiling, vk_format_features))
            {
                // Linear doesn't support mipmapping (for MoltenVK only?)
                vk_image_tiling        = VK_IMAGE_TILING_LINEAR;
                texture->m_MipMapCount = 1;
            }

            VkResult res = CreateTexture2D(vk_physical_device, logical_device.m_Device,
                texture->m_Width, texture->m_Height, tex_layer_count, texture->m_MipMapCount, VK_SAMPLE_COUNT_1_BIT,
                vk_format, vk_image_tiling, vk_usage_flags,
                vk_memory_type, VK_IMAGE_ASPECT_COLOR_BIT, vk_initial_layout, texture);
            CHECK_VK_ERROR(res);
        }

        tex_data_size = (int) ceil((float) tex_data_size / 8.0f);

        CopyToTexture(g_VulkanContext, params, use_stage_buffer, tex_data_size, tex_data_ptr, texture);

        if (format_orig == TEXTURE_FORMAT_RGB)
        {
            delete[] (uint8_t*)tex_data_ptr;
        }
    }

    static void VulkanSetTexture(HTexture texture, const TextureParams& params)
    {
        Texture* tex = GetAssetFromContainer<Texture>(g_VulkanContext->m_AssetHandleContainer, texture);
        VulkanSetTextureInternal(tex, params);
    }

    static void VulkanSetTextureAsync(HTexture texture, const TextureParams& params)
    {
        // Async texture loading is not supported in Vulkan, defaulting to syncronous loading until then
        Texture* tex = GetAssetFromContainer<Texture>(g_VulkanContext->m_AssetHandleContainer, texture);
        VulkanSetTextureInternal(tex, params);
    }

    static float GetMaxAnisotrophyClamped(float max_anisotropy_requested)
    {
        return dmMath::Min(max_anisotropy_requested, g_VulkanContext->m_PhysicalDevice.m_Properties.limits.maxSamplerAnisotropy);
    }

    static void VulkanSetTextureParamsInternal(Texture* texture, TextureFilter minfilter, TextureFilter magfilter, TextureWrap uwrap, TextureWrap vwrap, float max_anisotropy)
    {
        TextureSampler sampler   = g_VulkanContext->m_TextureSamplers[texture->m_TextureSamplerIndex];
        float anisotropy_clamped = GetMaxAnisotrophyClamped(max_anisotropy);

        if (sampler.m_MinFilter     != minfilter              ||
            sampler.m_MagFilter     != magfilter              ||
            sampler.m_AddressModeU  != uwrap                  ||
            sampler.m_AddressModeV  != vwrap                  ||
            sampler.m_MaxLod        != texture->m_MipMapCount ||
            sampler.m_MaxAnisotropy != anisotropy_clamped)
        {
            int16_t sampler_index = GetTextureSamplerIndex(g_VulkanContext->m_TextureSamplers, minfilter, magfilter, uwrap, vwrap, texture->m_MipMapCount, anisotropy_clamped);
            if (sampler_index < 0)
            {
                sampler_index = CreateVulkanTextureSampler(g_VulkanContext->m_LogicalDevice.m_Device, g_VulkanContext->m_TextureSamplers, minfilter, magfilter, uwrap, vwrap, texture->m_MipMapCount, anisotropy_clamped);
            }

            texture->m_TextureSamplerIndex = sampler_index;
        }
    }

    static void VulkanSetTextureParams(HTexture texture, TextureFilter minfilter, TextureFilter magfilter, TextureWrap uwrap, TextureWrap vwrap, float max_anisotropy)
    {
        Texture* tex = GetAssetFromContainer<Texture>(g_VulkanContext->m_AssetHandleContainer, texture);
        VulkanSetTextureParamsInternal(tex, minfilter, magfilter, uwrap, vwrap, max_anisotropy);
    }

    // NOTE: Currently over estimates the resource usage for compressed formats!
    static uint32_t VulkanGetTextureResourceSize(HTexture texture)
    {
        Texture* tex = GetAssetFromContainer<Texture>(g_VulkanContext->m_AssetHandleContainer, texture);
        uint32_t size_total = 0;
        uint32_t size = tex->m_Width * tex->m_Height * dmMath::Max(1U, GetTextureFormatBitsPerPixel(tex->m_GraphicsFormat)/8);
        for(uint32_t i = 0; i < tex->m_MipMapCount; ++i)
        {
            size_total += size;
            size >>= 2;
        }
        if (tex->m_Type == TEXTURE_TYPE_CUBE_MAP)
        {
            size_total *= 6;
        }
        return size_total + sizeof(Texture);
    }

    static uint16_t VulkanGetTextureWidth(HTexture texture)
    {
        return GetAssetFromContainer<Texture>(g_VulkanContext->m_AssetHandleContainer, texture)->m_Width;
    }

    static uint16_t VulkanGetTextureHeight(HTexture texture)
    {
        return GetAssetFromContainer<Texture>(g_VulkanContext->m_AssetHandleContainer, texture)->m_Height;
    }

    static uint16_t VulkanGetOriginalTextureWidth(HTexture texture)
    {
        return GetAssetFromContainer<Texture>(g_VulkanContext->m_AssetHandleContainer, texture)->m_OriginalWidth;
    }

    static uint16_t VulkanGetOriginalTextureHeight(HTexture texture)
    {
        return GetAssetFromContainer<Texture>(g_VulkanContext->m_AssetHandleContainer, texture)->m_OriginalHeight;
    }

    static uint16_t VulkanGetTextureDepth(HTexture texture)
    {
        return GetAssetFromContainer<Texture>(g_VulkanContext->m_AssetHandleContainer, texture)->m_Depth;
    }

    static uint8_t VulkanGetTextureMipmapCount(HTexture texture)
    {
        return GetAssetFromContainer<Texture>(g_VulkanContext->m_AssetHandleContainer, texture)->m_MipMapCount;
    }

    static TextureType VulkanGetTextureType(HTexture texture)
    {
        return GetAssetFromContainer<Texture>(g_VulkanContext->m_AssetHandleContainer, texture)->m_Type;
    }

    static HandleResult VulkanGetTextureHandle(HTexture texture, void** out_handle)
    {
        assert(0 && "GetTextureHandle is not implemented on Vulkan.");
        return HANDLE_RESULT_NOT_AVAILABLE;
    }

    static uint8_t VulkanGetNumTextureHandles(HTexture texture)
    {
        return 1;
    }

    static void VulkanEnableTexture(HContext context, uint32_t unit, uint8_t value_index, HTexture texture)
    {
        assert(unit < DM_MAX_TEXTURE_UNITS);
        g_VulkanContext->m_TextureUnits[unit] = texture;
    }

    static void VulkanDisableTexture(HContext context, uint32_t unit, HTexture texture)
    {
        assert(unit < DM_MAX_TEXTURE_UNITS);
        g_VulkanContext->m_TextureUnits[unit] = 0x0;
    }

    static uint32_t VulkanGetMaxTextureSize(HContext context)
    {
        return g_VulkanContext->m_PhysicalDevice.m_Properties.limits.maxImageDimension2D;
    }

    static uint32_t VulkanGetTextureStatusFlags(HTexture texture)
    {
        return 0;
    }

    static void VulkanReadPixels(HContext context, void* buffer, uint32_t buffer_size)
    {
        // JG: If someone needs this feature we should implement this at some point
        assert(0 && "Not implemented on vulkan!");
    }

    static void VulkanRunApplicationLoop(void* user_data, WindowStepMethod step_method, WindowIsRunning is_running)
    {
        while (0 != is_running(user_data))
        {
            step_method(user_data);
        }
    }

    void DestroyPipelineCacheCb(VulkanContext* context, const uint64_t* key, Pipeline* value)
    {
        DestroyPipeline(g_VulkanContext->m_LogicalDevice.m_Device, value);
    }

    static bool VulkanIsContextFeatureSupported(HContext context, ContextFeature feature)
    {
        return true;
    }

    static bool VulkanIsAssetHandleValid(HContext _context, HAssetHandle asset_handle)
    {
        if (asset_handle == 0)
        {
            return false;
        }

        VulkanContext* context = (VulkanContext*) _context;
        AssetType type         = GetAssetType(asset_handle);

        if (type == ASSET_TYPE_TEXTURE)
        {
            return GetAssetFromContainer<Texture>(context->m_AssetHandleContainer, asset_handle) != 0;
        }
        else if (type == ASSET_TYPE_RENDER_TARGET)
        {
            return GetAssetFromContainer<RenderTarget>(context->m_AssetHandleContainer, asset_handle) != 0;
        }
        return false;
    }

    static GraphicsAdapterFunctionTable VulkanRegisterFunctionTable()
    {
        GraphicsAdapterFunctionTable fn_table = {};
        DM_REGISTER_GRAPHICS_FUNCTION_TABLE(fn_table, Vulkan);
        return fn_table;
    }
}<|MERGE_RESOLUTION|>--- conflicted
+++ resolved
@@ -2195,25 +2195,13 @@
 
             for (uint32_t i=0; i < ddf->m_Inputs.m_Count; i++)
             {
-<<<<<<< HEAD
-                ShaderResourceBinding& res = shader->m_Attributes[i];
-                res.m_Binding              = ddf->m_Attributes[i].m_Binding;
-                res.m_Set                  = ddf->m_Attributes[i].m_Set;
-                res.m_Type                 = ddf->m_Attributes[i].m_Type;
-                res.m_ElementCount         = ddf->m_Attributes[i].m_ElementCount;
-                res.m_Name                 = strdup(ddf->m_Attributes[i].m_Name);
-                res.m_NameHash             = dmHashString64(res.m_Name);
-
-                assert(res.m_Binding >= last_binding);
-                last_binding = res.m_Binding;
-=======
                 ShaderResourceBinding& res = shader->m_Inputs[i];
                 res.m_Binding              = ddf->m_Inputs[i].m_Binding;
                 res.m_Set                  = ddf->m_Inputs[i].m_Set;
                 res.m_Type                 = ddf->m_Inputs[i].m_Type;
                 res.m_NameHash             = ddf->m_Inputs[i].m_NameHash;
+                res.m_ElementCount         = ddf->m_Inputs[i].m_ElementCount;
                 res.m_Name                 = strdup(ddf->m_Inputs[i].m_Name);
->>>>>>> dbe8c8ec
             }
         }
     }
