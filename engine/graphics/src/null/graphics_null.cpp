--- conflicted
+++ resolved
@@ -580,21 +580,12 @@
     {
         for (int i = 0; i < vertex_declaration->m_StreamDeclaration.m_StreamCount; ++i)
         {
-<<<<<<< HEAD
-            VertexElement& vert_elem = vertex_declaration->m_Elements[i];
-            dmHashUpdateBuffer32(state, &vert_elem.m_NameHash, sizeof(vert_elem.m_NameHash));
-            dmHashUpdateBuffer32(state, &vert_elem.m_Stream, sizeof(vert_elem.m_Stream));
-            dmHashUpdateBuffer32(state, &vert_elem.m_Size, sizeof(vert_elem.m_Size));
-            dmHashUpdateBuffer32(state, &vert_elem.m_Type, sizeof(vert_elem.m_Type));
-            dmHashUpdateBuffer32(state, &vert_elem.m_Normalize, sizeof(vert_elem.m_Normalize));
-=======
             VertexStream& stream = vertex_declaration->m_StreamDeclaration.m_Streams[i];
             dmHashUpdateBuffer32(state, stream.m_Name,       strlen(stream.m_Name));
             dmHashUpdateBuffer32(state, &stream.m_Stream,    sizeof(stream.m_Stream));
             dmHashUpdateBuffer32(state, &stream.m_Size,      sizeof(stream.m_Size));
             dmHashUpdateBuffer32(state, &stream.m_Type,      sizeof(stream.m_Type));
             dmHashUpdateBuffer32(state, &stream.m_Normalize, sizeof(stream.m_Normalize));
->>>>>>> 0b9dfc98
         }
     }
 
