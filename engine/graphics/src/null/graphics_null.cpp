#include <string.h>
#include <assert.h>
#include <vectormath/cpp/vectormath_aos.h>

#include <dlib/array.h>
#include <dlib/dstrings.h>
#include <dlib/log.h>
#include <dlib/math.h>

#include "../graphics.h"
#include "../graphics_native.h"
#include "graphics_null.h"
#include "glsl_uniform_parser.h"

using namespace Vectormath::Aos;

uint64_t g_DrawCount = 0;
uint64_t g_Flipped = 0;

// Used only for tests
bool g_ForceFragmentReloadFail = false;
bool g_ForceVertexReloadFail = false;

namespace dmGraphics
{
    uint16_t TYPE_SIZE[] =
    {
        sizeof(char), // TYPE_BYTE
        sizeof(unsigned char), // TYPE_UNSIGNED_BYTE
        sizeof(short), // TYPE_SHORT
        sizeof(unsigned short), // TYPE_UNSIGNED_SHORT
        sizeof(int), // TYPE_INT
        sizeof(unsigned int), // TYPE_UNSIGNED_INT
        sizeof(float) // TYPE_FLOAT
    };

    bool g_ContextCreated = false;

    bool Initialize()
    {
        return true;
    }

    void Finalize()
    {
        // nop
    }

    Context::Context(const ContextParams& params)
    {
        memset(this, 0, sizeof(*this));
        m_DefaultTextureMinFilter = params.m_DefaultTextureMinFilter;
        m_DefaultTextureMagFilter = params.m_DefaultTextureMagFilter;
        m_TextureFormatSupport |= 1 << TEXTURE_FORMAT_LUMINANCE;
        m_TextureFormatSupport |= 1 << TEXTURE_FORMAT_LUMINANCE_ALPHA;
        m_TextureFormatSupport |= 1 << TEXTURE_FORMAT_RGB;
        m_TextureFormatSupport |= 1 << TEXTURE_FORMAT_RGBA;
        m_TextureFormatSupport |= 1 << TEXTURE_FORMAT_RGB_16BPP;
        m_TextureFormatSupport |= 1 << TEXTURE_FORMAT_RGBA_16BPP;
        m_TextureFormatSupport |= 1 << TEXTURE_FORMAT_RGB_ETC1;
    }

    HContext NewContext(const ContextParams& params)
    {
        if (!g_ContextCreated)
        {
            g_ContextCreated = true;
            return new Context(params);
        }
        else
        {
            return 0x0;
        }
    }

    void DeleteContext(HContext context)
    {
        assert(context);
        if (g_ContextCreated)
        {
            delete context;
            g_ContextCreated = false;
        }
    }

    WindowResult OpenWindow(HContext context, WindowParams* params)
    {
        assert(context);
        assert(params);
        if (context->m_WindowOpened)
            return WINDOW_RESULT_ALREADY_OPENED;
        context->m_WindowResizeCallback = params->m_ResizeCallback;
        context->m_WindowResizeCallbackUserData = params->m_ResizeCallbackUserData;
        context->m_WindowCloseCallback = params->m_CloseCallback;
        context->m_WindowCloseCallbackUserData = params->m_CloseCallbackUserData;
        context->m_Width = params->m_Width;
        context->m_Height = params->m_Height;
        context->m_WindowWidth = params->m_Width;
        context->m_WindowHeight = params->m_Height;
        context->m_Dpi = 0;
        context->m_WindowOpened = 1;
        uint32_t buffer_size = 4 * context->m_WindowWidth * context->m_WindowHeight;
        context->m_MainFrameBuffer.m_ColorBuffer = new char[buffer_size];
        context->m_MainFrameBuffer.m_DepthBuffer = new char[buffer_size];
        context->m_MainFrameBuffer.m_StencilBuffer = new char[buffer_size];
        context->m_MainFrameBuffer.m_ColorBufferSize = buffer_size;
        context->m_MainFrameBuffer.m_DepthBufferSize = buffer_size;
        context->m_MainFrameBuffer.m_StencilBufferSize = buffer_size;
        context->m_CurrentFrameBuffer = &context->m_MainFrameBuffer;
        context->m_Program = 0x0;
        if (params->m_PrintDeviceInfo)
        {
            dmLogInfo("Device: null");
        }
        return WINDOW_RESULT_OK;
    }

    uint32_t GetWindowRefreshRate(HContext context)
    {
        assert(context);
        return 0;
    }

    void CloseWindow(HContext context)
    {
        assert(context);
        if (context->m_WindowOpened)
        {
            FrameBuffer& main = context->m_MainFrameBuffer;
            delete [] (char*)main.m_ColorBuffer;
            delete [] (char*)main.m_DepthBuffer;
            delete [] (char*)main.m_StencilBuffer;
            context->m_WindowOpened = 0;
            context->m_Width = 0;
            context->m_Height = 0;
            context->m_WindowWidth = 0;
            context->m_WindowHeight = 0;
        }
    }

    void IconifyWindow(HContext context)
    {
        assert(context);
    }

    void RunApplicationLoop(void* user_data, WindowStepMethod step_method, WindowIsRunning is_running)
    {
        while (0 != is_running(user_data))
        {
            step_method(user_data);
        }
    }

    uint32_t GetWindowState(HContext context, WindowState state)
    {
        switch (state)
        {
            case WINDOW_STATE_OPENED:
                return context->m_WindowOpened;
            default:
                return 0;
        }
    }

    uint32_t GetDisplayDpi(HContext context)
    {
        assert(context);
        return context->m_Dpi;
    }

    uint32_t GetWidth(HContext context)
    {
        return context->m_Width;
    }

    uint32_t GetHeight(HContext context)
    {
        return context->m_Height;
    }

    uint32_t GetWindowWidth(HContext context)
    {
        return context->m_WindowWidth;
    }

    uint32_t GetWindowHeight(HContext context)
    {
        return context->m_WindowHeight;
    }

    void SetWindowSize(HContext context, uint32_t width, uint32_t height)
    {
        assert(context);
        if (context->m_WindowOpened)
        {
            FrameBuffer& main = context->m_MainFrameBuffer;
            delete [] (char*)main.m_ColorBuffer;
            delete [] (char*)main.m_DepthBuffer;
            delete [] (char*)main.m_StencilBuffer;
            context->m_Width = width;
            context->m_Height = height;
            context->m_WindowWidth = width;
            context->m_WindowHeight = height;
            uint32_t buffer_size = 4 * width * height;
            main.m_ColorBuffer = new char[buffer_size];
            main.m_ColorBufferSize = buffer_size;
            main.m_DepthBuffer = new char[buffer_size];
            main.m_DepthBufferSize = buffer_size;
            main.m_StencilBuffer = new char[buffer_size];
            main.m_StencilBufferSize = buffer_size;
            if (context->m_WindowResizeCallback)
                context->m_WindowResizeCallback(context->m_WindowResizeCallbackUserData, width, height);
        }
    }

    void GetDefaultTextureFilters(HContext context, TextureFilter& out_min_filter, TextureFilter& out_mag_filter)
    {
        out_min_filter = context->m_DefaultTextureMinFilter;
        out_mag_filter = context->m_DefaultTextureMagFilter;
    }

    void Clear(HContext context, uint32_t flags, uint8_t red, uint8_t green, uint8_t blue, uint8_t alpha, float depth, uint32_t stencil)
    {
        assert(context);
        if (flags & dmGraphics::BUFFER_TYPE_COLOR_BIT)
        {
            uint32_t colour = (red << 24) | (green << 16) | (blue << 8) | alpha;
            uint32_t* buffer = (uint32_t*)context->m_CurrentFrameBuffer->m_ColorBuffer;
            uint32_t count = context->m_CurrentFrameBuffer->m_ColorBufferSize / sizeof(uint32_t);
            for (uint32_t i = 0; i < count; ++i)
                buffer[i] = colour;
        }
        if (flags & dmGraphics::BUFFER_TYPE_DEPTH_BIT)
        {
            float* buffer = (float*)context->m_CurrentFrameBuffer->m_DepthBuffer;
            uint32_t count = context->m_CurrentFrameBuffer->m_DepthBufferSize / sizeof(uint32_t);
            for (uint32_t i = 0; i < count; ++i)
                buffer[i] = depth;
        }
        if (flags & dmGraphics::BUFFER_TYPE_STENCIL_BIT)
        {
            uint32_t* buffer = (uint32_t*)context->m_CurrentFrameBuffer->m_StencilBuffer;
            uint32_t count = context->m_CurrentFrameBuffer->m_StencilBufferSize / sizeof(uint32_t);
            for (uint32_t i = 0; i < count; ++i)
                buffer[i] = stencil;
        }
    }

    void Flip(HContext context)
    {
        // Mimick glfw
        if (context->m_RequestWindowClose)
        {
            if (context->m_WindowCloseCallback != 0x0 && context->m_WindowCloseCallback(context->m_WindowCloseCallbackUserData))
            {
                CloseWindow(context);
            }
        }

        g_Flipped = 1;
    }

    void SetSwapInterval(HContext /*context*/, uint32_t /*swap_interval*/)
    {
        // NOP
    }

    #define NATIVE_HANDLE_IMPL(return_type, func_name) return_type GetNative##func_name() { return NULL; }

    NATIVE_HANDLE_IMPL(id, iOSUIWindow);
    NATIVE_HANDLE_IMPL(id, iOSUIView);
    NATIVE_HANDLE_IMPL(id, iOSEAGLContext);
    NATIVE_HANDLE_IMPL(id, OSXNSWindow);
    NATIVE_HANDLE_IMPL(id, OSXNSView);
    NATIVE_HANDLE_IMPL(id, OSXNSOpenGLContext);
    NATIVE_HANDLE_IMPL(HWND, WindowsHWND);
    NATIVE_HANDLE_IMPL(HGLRC, WindowsHGLRC);
    NATIVE_HANDLE_IMPL(EGLContext, AndroidEGLContext);
    NATIVE_HANDLE_IMPL(EGLSurface, AndroidEGLSurface);
    NATIVE_HANDLE_IMPL(JavaVM*, AndroidJavaVM);
    NATIVE_HANDLE_IMPL(jobject, AndroidActivity);
    NATIVE_HANDLE_IMPL(android_app*, AndroidApp);
    NATIVE_HANDLE_IMPL(Window, X11Window);
    NATIVE_HANDLE_IMPL(GLXContext, X11GLXContext);

    #undef NATIVE_HANDLE_IMPL

    HVertexBuffer NewVertexBuffer(HContext context, uint32_t size, const void* data, BufferUsage buffer_usage)
    {
        VertexBuffer* vb = new VertexBuffer();
        vb->m_Buffer = new char[size];
        vb->m_Copy = 0x0;
        vb->m_Size = size;
        if (size > 0 && data != 0x0)
            memcpy(vb->m_Buffer, data, size);
        return (uintptr_t)vb;
    }

    void DeleteVertexBuffer(HVertexBuffer buffer)
    {
        VertexBuffer* vb = (VertexBuffer*)buffer;
        assert(vb->m_Copy == 0x0);
        delete [] vb->m_Buffer;
        delete vb;
    }

    void SetVertexBufferData(HVertexBuffer buffer, uint32_t size, const void* data, BufferUsage buffer_usage)
    {
        VertexBuffer* vb = (VertexBuffer*)buffer;
        assert(vb->m_Copy == 0x0);
        delete [] vb->m_Buffer;
        vb->m_Buffer = new char[size];
        vb->m_Size = size;
        if (data != 0x0)
            memcpy(vb->m_Buffer, data, size);
    }

    void SetVertexBufferSubData(HVertexBuffer buffer, uint32_t offset, uint32_t size, const void* data)
    {
        VertexBuffer* vb = (VertexBuffer*)buffer;
        if (offset + size <= vb->m_Size && data != 0x0)
            memcpy(&(vb->m_Buffer)[offset], data, size);
    }

    void* MapVertexBuffer(HVertexBuffer buffer, BufferAccess access)
    {
        VertexBuffer* vb = (VertexBuffer*)buffer;
        vb->m_Copy = new char[vb->m_Size];
        memcpy(vb->m_Copy, vb->m_Buffer, vb->m_Size);
        return vb->m_Copy;
    }

    bool UnmapVertexBuffer(HVertexBuffer buffer)
    {
        VertexBuffer* vb = (VertexBuffer*)buffer;
        memcpy(vb->m_Buffer, vb->m_Copy, vb->m_Size);
        delete [] vb->m_Copy;
        vb->m_Copy = 0x0;
        return true;
    }

    uint32_t GetMaxElementsVertices(HContext context)
    {
        return 65536;
    }

    HIndexBuffer NewIndexBuffer(HContext context, uint32_t size, const void* data, BufferUsage buffer_usage)
    {
        IndexBuffer* ib = new IndexBuffer();
        ib->m_Buffer = new char[size];
        ib->m_Copy = 0x0;
        ib->m_Size = size;
        memcpy(ib->m_Buffer, data, size);
        return (uintptr_t)ib;
    }

    void DeleteIndexBuffer(HIndexBuffer buffer)
    {
        IndexBuffer* ib = (IndexBuffer*)buffer;
        assert(ib->m_Copy == 0x0);
        delete [] ib->m_Buffer;
        delete ib;
    }

    void SetIndexBufferData(HIndexBuffer buffer, uint32_t size, const void* data, BufferUsage buffer_usage)
    {
        IndexBuffer* ib = (IndexBuffer*)buffer;
        assert(ib->m_Copy == 0x0);
        delete [] ib->m_Buffer;
        ib->m_Buffer = new char[size];
        ib->m_Size = size;
        if (data != 0x0)
            memcpy(ib->m_Buffer, data, size);
    }

    void SetIndexBufferSubData(HIndexBuffer buffer, uint32_t offset, uint32_t size, const void* data)
    {
        IndexBuffer* ib = (IndexBuffer*)buffer;
        if (offset + size <= ib->m_Size && data != 0x0)
            memcpy(&(ib->m_Buffer)[offset], data, size);
    }

    void* MapIndexBuffer(HIndexBuffer buffer, BufferAccess access)
    {
        IndexBuffer* ib = (IndexBuffer*)buffer;
        ib->m_Copy = new char[ib->m_Size];
        memcpy(ib->m_Copy, ib->m_Buffer, ib->m_Size);
        return ib->m_Copy;
    }

    bool UnmapIndexBuffer(HIndexBuffer buffer)
    {
        IndexBuffer* ib = (IndexBuffer*)buffer;
        memcpy(ib->m_Buffer, ib->m_Copy, ib->m_Size);
        delete [] ib->m_Copy;
        ib->m_Copy = 0x0;
        return true;
    }

<<<<<<< HEAD
    bool IsIndexBufferFormatSupported(HContext context, IndexBufferFormat format)
    {
        return true;
=======
    uint32_t GetMaxElementsIndices(HContext context)
    {
        return 65536;
>>>>>>> 18731de7
    }

    HVertexDeclaration NewVertexDeclaration(HContext context, VertexElement* element, uint32_t count, uint32_t stride)
    {
        return NewVertexDeclaration(context, element, count);
    }

    HVertexDeclaration NewVertexDeclaration(HContext context, VertexElement* element, uint32_t count)
    {
        VertexDeclaration* vd = new VertexDeclaration();
        memset(vd, 0, sizeof(*vd));
        vd->m_Count = count;
        for (uint32_t i = 0; i < count; ++i)
        {
            assert(vd->m_Elements[element[i].m_Stream].m_Size == 0);
            vd->m_Elements[element[i].m_Stream] = element[i];
        }
        return vd;
    }

    void DeleteVertexDeclaration(HVertexDeclaration vertex_declaration)
    {
        delete vertex_declaration;
    }

    static void EnableVertexStream(HContext context, uint16_t stream, uint16_t size, Type type, uint16_t stride, const void* vertex_buffer)
    {
        assert(context);
        assert(vertex_buffer);
        VertexStream& s = context->m_VertexStreams[stream];
        assert(s.m_Source == 0x0);
        assert(s.m_Buffer == 0x0);
        s.m_Source = vertex_buffer;
        s.m_Size = size * TYPE_SIZE[type - dmGraphics::TYPE_BYTE];
        s.m_Stride = stride;
    }

    static void DisableVertexStream(HContext context, uint16_t stream)
    {
        assert(context);
        VertexStream& s = context->m_VertexStreams[stream];
        s.m_Size = 0;
        if (s.m_Buffer != 0x0)
        {
            delete [] (char*)s.m_Buffer;
            s.m_Buffer = 0x0;
        }
        s.m_Source = 0x0;
    }

    void EnableVertexDeclaration(HContext context, HVertexDeclaration vertex_declaration, HVertexBuffer vertex_buffer)
    {
        assert(context);
        assert(vertex_declaration);
        assert(vertex_buffer);
        VertexBuffer* vb = (VertexBuffer*)vertex_buffer;
        uint16_t stride = 0;
        for (uint32_t i = 0; i < vertex_declaration->m_Count; ++i)
            stride += vertex_declaration->m_Elements[i].m_Size * TYPE_SIZE[vertex_declaration->m_Elements[i].m_Type - dmGraphics::TYPE_BYTE];
        uint32_t offset = 0;
        for (uint16_t i = 0; i < vertex_declaration->m_Count; ++i)
        {
            VertexElement& ve = vertex_declaration->m_Elements[i];
            if (ve.m_Size > 0)
            {
                EnableVertexStream(context, i, ve.m_Size, ve.m_Type, stride, &vb->m_Buffer[offset]);
                offset += ve.m_Size * TYPE_SIZE[ve.m_Type - dmGraphics::TYPE_BYTE];
            }
        }
    }

    void EnableVertexDeclaration(HContext context, HVertexDeclaration vertex_declaration, HVertexBuffer vertex_buffer, HProgram program)
    {
        EnableVertexDeclaration(context, vertex_declaration, vertex_buffer);
    }

    void DisableVertexDeclaration(HContext context, HVertexDeclaration vertex_declaration)
    {
        assert(context);
        assert(vertex_declaration);
        for (uint32_t i = 0; i < vertex_declaration->m_Count; ++i)
            if (vertex_declaration->m_Elements[i].m_Size > 0)
                DisableVertexStream(context, i);
    }

    static uint32_t GetIndex(Type type, HIndexBuffer ib, uint32_t index)
    {
        const void* index_buffer = ((IndexBuffer*) ib)->m_Buffer;
        uint32_t result = ~0;
        switch (type)
        {
            case dmGraphics::TYPE_BYTE:
                result = ((char*)index_buffer)[index];
                break;
            case dmGraphics::TYPE_UNSIGNED_BYTE:
                result = ((unsigned char*)index_buffer)[index];
                break;
            case dmGraphics::TYPE_SHORT:
                result = ((short*)index_buffer)[index];
                break;
            case dmGraphics::TYPE_UNSIGNED_SHORT:
                result = ((unsigned short*)index_buffer)[index];
                break;
            case dmGraphics::TYPE_INT:
                result = ((int*)index_buffer)[index];
                break;
            case dmGraphics::TYPE_UNSIGNED_INT:
                result = ((unsigned int*)index_buffer)[index];
                break;
            case dmGraphics::TYPE_FLOAT:
                result = ((float*)index_buffer)[index];
                break;
            default:
                assert(0);
                break;
        }
        return result;
    }

    void DrawElements(HContext context, PrimitiveType prim_type, uint32_t first, uint32_t count, Type type, HIndexBuffer index_buffer)
    {
        assert(context);
        assert(index_buffer);
        for (uint32_t i = 0; i < MAX_VERTEX_STREAM_COUNT; ++i)
        {
            VertexStream& vs = context->m_VertexStreams[i];
            if (vs.m_Size > 0)
            {
                vs.m_Buffer = new char[vs.m_Size * count];
            }
        }
        for (uint32_t i = 0; i < count; ++i)
        {
            uint32_t index = GetIndex(type, index_buffer, i + first);
            for (uint32_t j = 0; j < MAX_VERTEX_STREAM_COUNT; ++j)
            {
                VertexStream& vs = context->m_VertexStreams[j];
                if (vs.m_Size > 0)
                    memcpy(&((char*)vs.m_Buffer)[i * vs.m_Size], &((char*)vs.m_Source)[index * vs.m_Stride], vs.m_Size);
            }
        }

        if (g_Flipped)
        {
            g_Flipped = 0;
            g_DrawCount = 0;
        }
        g_DrawCount++;
    }

    void Draw(HContext context, PrimitiveType prim_type, uint32_t first, uint32_t count)
    {
        assert(context);

        if (g_Flipped)
        {
            g_Flipped = 0;
            g_DrawCount = 0;
        }
        g_DrawCount++;
    }

    uint64_t GetDrawCount()
    {
        return g_DrawCount;
    }

    struct VertexProgram
    {
        char* m_Data;
    };

    struct FragmentProgram
    {
        char* m_Data;
    };

    static void NullUniformCallback(const char* name, uint32_t name_length, dmGraphics::Type type, uintptr_t userdata);

    struct Uniform
    {
        Uniform() : m_Name(0) {};
        char* m_Name;
        uint32_t m_Index;
        Type m_Type;
    };

    struct Program
    {
        Program(VertexProgram* vp, FragmentProgram* fp)
        {
            m_Uniforms.SetCapacity(16);
            m_VP = vp;
            m_FP = fp;
            if (m_VP != 0x0)
                GLSLUniformParse(m_VP->m_Data, NullUniformCallback, (uintptr_t)this);
            if (m_FP != 0x0)
                GLSLUniformParse(m_FP->m_Data, NullUniformCallback, (uintptr_t)this);
        }

        ~Program()
        {
            for(uint32_t i = 0; i < m_Uniforms.Size(); ++i)
                delete[] m_Uniforms[i].m_Name;
        }

        VertexProgram* m_VP;
        FragmentProgram* m_FP;
        dmArray<Uniform> m_Uniforms;
    };

    static void NullUniformCallback(const char* name, uint32_t name_length, dmGraphics::Type type, uintptr_t userdata)
    {
        Program* program = (Program*) userdata;
        if(program->m_Uniforms.Full())
            program->m_Uniforms.OffsetCapacity(16);
        Uniform uniform;
        name_length++;
        uniform.m_Name = new char[name_length];
        dmStrlCpy(uniform.m_Name, name, name_length);
        uniform.m_Index = program->m_Uniforms.Size();
        uniform.m_Type = type;
        program->m_Uniforms.Push(uniform);
    }

    HProgram NewProgram(HContext context, HVertexProgram vertex_program, HFragmentProgram fragment_program)
    {
        VertexProgram* vertex = 0x0;
        FragmentProgram* fragment = 0x0;
        if (vertex_program != INVALID_VERTEX_PROGRAM_HANDLE)
            vertex = (VertexProgram*) vertex_program;
        if (fragment_program != INVALID_FRAGMENT_PROGRAM_HANDLE)
            fragment = (FragmentProgram*) fragment_program;
        return (HProgram) new Program(vertex, fragment);
    }

    void DeleteProgram(HContext context, HProgram program)
    {
        delete (Program*) program;
    }

    HVertexProgram NewVertexProgram(HContext context, const void* program, uint32_t program_size)
    {
        assert(program);
        VertexProgram* p = new VertexProgram();
        p->m_Data = new char[program_size+1];
        memcpy(p->m_Data, program, program_size);
        p->m_Data[program_size] = '\0';
        return (uintptr_t)p;
    }

    HFragmentProgram NewFragmentProgram(HContext context, const void* program, uint32_t program_size)
    {
        assert(program);
        FragmentProgram* p = new FragmentProgram();
        p->m_Data = new char[program_size+1];
        memcpy(p->m_Data, program, program_size);
        p->m_Data[program_size] = '\0';
        return (uintptr_t)p;
    }

    bool ReloadVertexProgram(HVertexProgram prog, const void* program, uint32_t program_size)
    {
        assert(program);
        VertexProgram* p = (VertexProgram*)prog;
        delete [] (char*)p->m_Data;
        p->m_Data = new char[program_size];
        memcpy((char*)p->m_Data, program, program_size);
        return !g_ForceVertexReloadFail;
    }

    bool ReloadFragmentProgram(HFragmentProgram prog, const void* program, uint32_t program_size)
    {
        assert(program);
        FragmentProgram* p = (FragmentProgram*)prog;
        delete [] (char*)p->m_Data;
        p->m_Data = new char[program_size];
        memcpy((char*)p->m_Data, program, program_size);
        return !g_ForceFragmentReloadFail;
    }

    void DeleteVertexProgram(HVertexProgram program)
    {
        assert(program);
        VertexProgram* p = (VertexProgram*)program;
        delete [] (char*)p->m_Data;
        delete p;
    }

    void DeleteFragmentProgram(HFragmentProgram program)
    {
        assert(program);
        FragmentProgram* p = (FragmentProgram*)program;
        delete [] (char*)p->m_Data;
        delete p;
    }

    void EnableProgram(HContext context, HProgram program)
    {
        assert(context);
        context->m_Program = (void*)program;
    }

    void DisableProgram(HContext context)
    {
        assert(context);
        context->m_Program = 0x0;
    }

    bool ReloadProgram(HContext context, HProgram program, HVertexProgram vert_program, HFragmentProgram frag_program)
    {
        (void) context;
        (void) program;

        return true;
    }

    uint32_t GetUniformCount(HProgram prog)
    {
        return ((Program*)prog)->m_Uniforms.Size();
    }

    void GetUniformName(HProgram prog, uint32_t index, char* buffer, uint32_t buffer_size, Type* type)
    {
        Program* program = (Program*)prog;
        assert(index < program->m_Uniforms.Size());
        Uniform& uniform = program->m_Uniforms[index];
        *buffer = '\0';
        dmStrlCat(buffer, uniform.m_Name, buffer_size);
        *type = uniform.m_Type;
    }

    int32_t GetUniformLocation(HProgram prog, const char* name)
    {
        Program* program = (Program*)prog;
        uint32_t count = program->m_Uniforms.Size();
        for (uint32_t i = 0; i < count; ++i)
        {
            Uniform& uniform = program->m_Uniforms[i];
            if (dmStrCaseCmp(uniform.m_Name, name)==0)
            {
                return (int32_t)uniform.m_Index;
            }
        }
        return -1;
    }

    void SetViewport(HContext context, int32_t x, int32_t y, int32_t width, int32_t height)
    {
        assert(context);
    }

    const Vector4& GetConstantV4Ptr(HContext context, int base_register)
    {
        assert(context);
        assert(context->m_Program != 0x0);
        return context->m_ProgramRegisters[base_register];
    }

    void SetConstantV4(HContext context, const Vector4* data, int base_register)
    {
        assert(context);
        assert(context->m_Program != 0x0);
        memcpy(&context->m_ProgramRegisters[base_register], data, sizeof(Vector4));
    }

    void SetConstantM4(HContext context, const Vector4* data, int base_register)
    {
        assert(context);
        assert(context->m_Program != 0x0);
        memcpy(&context->m_ProgramRegisters[base_register], data, sizeof(Vector4) * 4);
    }

    void SetSampler(HContext context, int32_t location, int32_t unit)
    {
    }

    HRenderTarget NewRenderTarget(HContext context, uint32_t buffer_type_flags, const TextureCreationParams creation_params[MAX_BUFFER_TYPE_COUNT], const TextureParams params[MAX_BUFFER_TYPE_COUNT])
    {
        RenderTarget* rt = new RenderTarget();
        memset(rt, 0, sizeof(RenderTarget));

        void** buffers[MAX_BUFFER_TYPE_COUNT] = {&rt->m_FrameBuffer.m_ColorBuffer, &rt->m_FrameBuffer.m_DepthBuffer, &rt->m_FrameBuffer.m_StencilBuffer};
        uint32_t* buffer_sizes[MAX_BUFFER_TYPE_COUNT] = {&rt->m_FrameBuffer.m_ColorBufferSize, &rt->m_FrameBuffer.m_DepthBufferSize, &rt->m_FrameBuffer.m_StencilBufferSize};
        BufferType buffer_types[MAX_BUFFER_TYPE_COUNT] = {BUFFER_TYPE_COLOR_BIT, BUFFER_TYPE_DEPTH_BIT, BUFFER_TYPE_STENCIL_BIT};
        for (uint32_t i = 0; i < MAX_BUFFER_TYPE_COUNT; ++i)
        {
            assert(GetBufferTypeIndex(buffer_types[i]) == i);
            if (buffer_type_flags & buffer_types[i])
            {
                uint32_t buffer_size = sizeof(uint32_t) * params[i].m_Width * params[i].m_Height;
                *(buffer_sizes[i]) = buffer_size;
                rt->m_BufferTextureParams[i] = params[i];
                rt->m_BufferTextureParams[i].m_Data = 0x0;
                rt->m_BufferTextureParams[i].m_DataSize = 0;

                if(i == dmGraphics::GetBufferTypeIndex(dmGraphics::BUFFER_TYPE_COLOR_BIT))
                {
                    rt->m_BufferTextureParams[i].m_DataSize = buffer_size;
                    rt->m_ColorBufferTexture = NewTexture(context, creation_params[i]);
                    SetTexture(rt->m_ColorBufferTexture, rt->m_BufferTextureParams[i]);
                    *(buffers[i]) = rt->m_ColorBufferTexture->m_Data;
                } else {
                    *(buffers[i]) = new char[buffer_size];
                }
            }
        }

        return rt;
    }

    void DeleteRenderTarget(HRenderTarget rt)
    {
        if (rt->m_ColorBufferTexture)
            DeleteTexture(rt->m_ColorBufferTexture);
        delete [] (char*)rt->m_FrameBuffer.m_DepthBuffer;
        delete [] (char*)rt->m_FrameBuffer.m_StencilBuffer;
        delete rt;
    }

    void SetRenderTarget(HContext context, HRenderTarget rendertarget, uint32_t transient_buffer_types)
    {
        (void) transient_buffer_types;
        assert(context);
        context->m_CurrentFrameBuffer = &rendertarget->m_FrameBuffer;
    }

    HTexture GetRenderTargetTexture(HRenderTarget rendertarget, BufferType buffer_type)
    {
        if(buffer_type != BUFFER_TYPE_COLOR_BIT)
            return 0;
        return rendertarget->m_ColorBufferTexture;
    }

    void GetRenderTargetSize(HRenderTarget render_target, BufferType buffer_type, uint32_t& width, uint32_t& height)
    {
        assert(render_target);
        uint32_t i = GetBufferTypeIndex(buffer_type);
        assert(i < MAX_BUFFER_TYPE_COUNT);
        width = render_target->m_BufferTextureParams[i].m_Width;
        height = render_target->m_BufferTextureParams[i].m_Height;
    }

    void SetRenderTargetSize(HRenderTarget rt, uint32_t width, uint32_t height)
    {
        uint32_t buffer_size = sizeof(uint32_t) * width * height;

        void** buffers[MAX_BUFFER_TYPE_COUNT] = {&rt->m_FrameBuffer.m_ColorBuffer, &rt->m_FrameBuffer.m_DepthBuffer, &rt->m_FrameBuffer.m_StencilBuffer};
        uint32_t* buffer_sizes[MAX_BUFFER_TYPE_COUNT] = {&rt->m_FrameBuffer.m_ColorBufferSize, &rt->m_FrameBuffer.m_DepthBufferSize, &rt->m_FrameBuffer.m_StencilBufferSize};
        for (uint32_t i = 0; i < MAX_BUFFER_TYPE_COUNT; ++i)
        {
            if (buffers[i])
            {
                *(buffer_sizes[i]) = buffer_size;
                rt->m_BufferTextureParams[i].m_Width = width;
                rt->m_BufferTextureParams[i].m_Height = height;
                if(i == dmGraphics::GetBufferTypeIndex(dmGraphics::BUFFER_TYPE_COLOR_BIT))
                {
                    rt->m_BufferTextureParams[i].m_DataSize = buffer_size;
                    SetTexture(rt->m_ColorBufferTexture, rt->m_BufferTextureParams[i]);
                    *(buffers[i]) = rt->m_ColorBufferTexture->m_Data;
                } else {
                    delete [] (char*)*(buffers[i]);
                    *(buffers[i]) = new char[buffer_size];
                }
            }
        }
    }

    bool IsTextureFormatSupported(HContext context, TextureFormat format)
    {
        return (context->m_TextureFormatSupport & (1 << format)) != 0;
    }

    uint32_t GetMaxTextureSize(HContext context)
    {
        return 1024;
    }

    HTexture NewTexture(HContext context, const TextureCreationParams& params)
    {
        Texture* tex = new Texture();

        tex->m_Width = params.m_Width;
        tex->m_Height = params.m_Height;
        tex->m_MipMapCount = 0;
        tex->m_Data = 0;

        if (params.m_OriginalWidth == 0) {
            tex->m_OriginalWidth = params.m_Width;
            tex->m_OriginalHeight = params.m_Height;
        } else {
            tex->m_OriginalWidth = params.m_OriginalWidth;
            tex->m_OriginalHeight = params.m_OriginalHeight;
        }

        return tex;
    }

    void DeleteTexture(HTexture t)
    {
        assert(t);
        if (t->m_Data != 0x0)
            delete [] (char*)t->m_Data;
        delete t;
    }

    HandleResult GetTextureHandle(HTexture texture, void** out_handle)
    {
        *out_handle = 0x0;

        if (!texture) {
            return HANDLE_RESULT_ERROR;
        }

        *out_handle = texture->m_Data;

        return HANDLE_RESULT_OK;
    }

    void SetTextureParams(HTexture texture, TextureFilter minfilter, TextureFilter magfilter, TextureWrap uwrap, TextureWrap vwrap)
    {
        assert(texture);
    }

    void SetTexture(HTexture texture, const TextureParams& params)
    {
        assert(texture);
        assert(!params.m_SubUpdate || params.m_SubUpdate && (params.m_X + params.m_Width <= texture->m_Width));
        assert(!params.m_SubUpdate || params.m_SubUpdate && (params.m_Y + params.m_Height <= texture->m_Height));

        if (texture->m_Data != 0x0)
            delete [] (char*)texture->m_Data;
        texture->m_Format = params.m_Format;
        // Allocate even for 0x0 size so that the rendertarget dummies will work.
        texture->m_Data = new char[params.m_DataSize];
        if (params.m_Data != 0x0)
            memcpy(texture->m_Data, params.m_Data, params.m_DataSize);
        texture->m_MipMapCount = dmMath::Max(texture->m_MipMapCount, (uint16_t)(params.m_MipMap+1));
    }

    uint8_t* GetTextureData(HTexture texture) {
        return 0x0;
    }

    uint32_t GetTextureFormatBPP(TextureFormat format)
    {
        static TextureFormatToBPP g_TextureFormatToBPP;
        assert(format < TEXTURE_FORMAT_COUNT);
        return g_TextureFormatToBPP.m_FormatToBPP[format];
    }

    uint32_t GetTextureResourceSize(HTexture texture)
    {
        uint32_t size_total = 0;
        uint32_t size = (texture->m_Width * texture->m_Height * GetTextureFormatBPP(texture->m_Format)) >> 3;
        for(uint32_t i = 0; i < texture->m_MipMapCount; ++i)
        {
            size_total += size;
            size >>= 2;
        }
        return size_total + sizeof(Texture);
    }

    uint16_t GetTextureWidth(HTexture texture)
    {
        return texture->m_Width;
    }

    uint16_t GetTextureHeight(HTexture texture)
    {
        return texture->m_Height;
    }

    uint16_t GetOriginalTextureWidth(HTexture texture)
    {
        return texture->m_OriginalWidth;
    }

    uint16_t GetOriginalTextureHeight(HTexture texture)
    {
        return texture->m_OriginalHeight;
    }

    void EnableTexture(HContext context, uint32_t unit, HTexture texture)
    {
        assert(context);
        assert(unit < MAX_TEXTURE_COUNT);
        assert(texture);
        assert(texture->m_Data);
        context->m_Textures[unit] = texture;
    }

    void DisableTexture(HContext context, uint32_t unit, HTexture texture)
    {
        assert(context);
        assert(unit < MAX_TEXTURE_COUNT);
        context->m_Textures[unit] = 0;
    }

    void ReadPixels(HContext context, void* buffer, uint32_t buffer_size)
    {
        uint32_t w = dmGraphics::GetWidth(context);
        uint32_t h = dmGraphics::GetHeight(context);
        assert (buffer_size >= w * h * 4);
        memset(buffer, 0, w * h * 4);
    }

    void EnableState(HContext context, State state)
    {
        assert(context);
    }

    void DisableState(HContext context, State state)
    {
        assert(context);
    }

    void SetBlendFunc(HContext context, BlendFactor source_factor, BlendFactor destinaton_factor)
    {
        assert(context);
    }

    void SetColorMask(HContext context, bool red, bool green, bool blue, bool alpha)
    {
        assert(context);
        context->m_RedMask = red;
        context->m_GreenMask = green;
        context->m_BlueMask = blue;
        context->m_AlphaMask = alpha;
    }

    void SetDepthMask(HContext context, bool mask)
    {
        assert(context);
        context->m_DepthMask = mask;
    }

    void SetDepthFunc(HContext context, CompareFunc func)
    {
        assert(context);
        context->m_DepthFunc = func;
    }

    void SetScissor(HContext context, int32_t x, int32_t y, int32_t width, int32_t height)
    {
        assert(context);
        context->m_ScissorRect[0] = (int32_t) x;
        context->m_ScissorRect[1] = (int32_t) y;
        context->m_ScissorRect[2] = (int32_t) x+width;
        context->m_ScissorRect[3] = (int32_t) y+height;
    }

    void SetStencilMask(HContext context, uint32_t mask)
    {
        assert(context);
        context->m_StencilMask = mask;
    }

    void SetStencilFunc(HContext context, CompareFunc func, uint32_t ref, uint32_t mask)
    {
        assert(context);
        context->m_StencilFunc = func;
        context->m_StencilFuncRef = ref;
        context->m_StencilFuncMask = mask;
    }

    void SetStencilOp(HContext context, StencilOp sfail, StencilOp dpfail, StencilOp dppass)
    {
        assert(context);
        context->m_StencilOpSFail = sfail;
        context->m_StencilOpDPFail = dpfail;
        context->m_StencilOpDPPass = dppass;
    }

    void SetCullFace(HContext context, FaceType face_type)
    {
        assert(context);
    }

    void SetPolygonOffset(HContext context, float factor, float units)
    {
        assert(context);
    }

    bool AcquireSharedContext()
    {
        return false;
    }

    void UnacquireContext()
    {

    }

    void SetTextureAsync(HTexture texture, const TextureParams& params)
    {
        SetTexture(texture, params);
    }

    uint32_t GetTextureStatusFlags(HTexture texture)
    {
        return TEXTURE_STATUS_OK;
    }

    void SetForceFragmentReloadFail(bool should_fail)
    {
        g_ForceFragmentReloadFail = should_fail;
    }

    void SetForceVertexReloadFail(bool should_fail)
    {
        g_ForceVertexReloadFail = should_fail;
    }

}
<|MERGE_RESOLUTION|>--- conflicted
+++ resolved
@@ -397,15 +397,14 @@
         return true;
     }
 
-<<<<<<< HEAD
     bool IsIndexBufferFormatSupported(HContext context, IndexBufferFormat format)
     {
         return true;
-=======
+    }
+
     uint32_t GetMaxElementsIndices(HContext context)
     {
         return 65536;
->>>>>>> 18731de7
     }
 
     HVertexDeclaration NewVertexDeclaration(HContext context, VertexElement* element, uint32_t count, uint32_t stride)
