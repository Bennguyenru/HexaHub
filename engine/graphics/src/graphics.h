--- conflicted
+++ resolved
@@ -562,11 +562,8 @@
     void SetIndexBufferSubData(HIndexBuffer buffer, uint32_t offset, uint32_t size, const void* data);
     void* MapIndexBuffer(HIndexBuffer buffer, BufferAccess access);
     bool UnmapIndexBuffer(HIndexBuffer buffer);
-<<<<<<< HEAD
     bool IsIndexBufferFormatSupported(HContext context, IndexBufferFormat format);
-=======
     uint32_t GetMaxElementsIndices(HContext context);
->>>>>>> 18731de7
 
     HVertexDeclaration NewVertexDeclaration(HContext context, VertexElement* element, uint32_t count);
     HVertexDeclaration NewVertexDeclaration(HContext context, VertexElement* element, uint32_t count, uint32_t stride);
