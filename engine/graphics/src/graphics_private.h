// Copyright 2020-2023 The Defold Foundation
// Copyright 2014-2020 King
// Copyright 2009-2014 Ragnar Svensson, Christian Murray
// Licensed under the Defold License version 1.0 (the "License"); you may not use
// this file except in compliance with the License.
//
// You may obtain a copy of the License, together with FAQs at
// https://www.defold.com/license
//
// Unless required by applicable law or agreed to in writing, software distributed
// under the License is distributed on an "AS IS" BASIS, WITHOUT WARRANTIES OR
// CONDITIONS OF ANY KIND, either express or implied. See the License for the
// specific language governing permissions and limitations under the License.

#ifndef DM_GRAPHICS_PRIVATE_H
#define DM_GRAPHICS_PRIVATE_H

#include <stdint.h>
#include "graphics.h"

namespace dmGraphics
{
<<<<<<< HEAD
=======
    uint32_t      GetTextureFormatBitsPerPixel(TextureFormat format); // Gets the bits per pixel from uncompressed formats
    uint32_t      GetGraphicsTypeDataSize(Type type);

    const static uint8_t MAX_VERTEX_STREAM_COUNT = 8;

>>>>>>> bd014553
    struct VertexStream
    {
        dmhash_t m_NameHash;
        uint32_t m_Stream;
        uint32_t m_Size;
        Type     m_Type;
        bool     m_Normalize;
    };

    struct VertexStreamDeclaration
    {
        VertexStream m_Streams[MAX_VERTEX_STREAM_COUNT];
        uint8_t      m_StreamCount;
    };

    PipelineState GetDefaultPipelineState();
<<<<<<< HEAD
    void          SetPipelineStateValue(PipelineState& pipeline_state, State state, uint8_t value);
    uint64_t      GetDrawCount();
    void          SetForceFragmentReloadFail(bool should_fail);
    void          SetForceVertexReloadFail(bool should_fail);
    bool          IsTextureFormatCompressed(TextureFormat format);
    const char*   GetGraphicsTypeLiteral(Type type);

    // Test functions:
    void* MapVertexBuffer(HVertexBuffer buffer, BufferAccess access);
    bool  UnmapVertexBuffer(HVertexBuffer buffer);
    void* MapIndexBuffer(HIndexBuffer buffer, BufferAccess access);
    bool  UnmapIndexBuffer(HIndexBuffer buffer);
    // <- end test functions
=======
    Type          GetGraphicsTypeFromShaderDataType(ShaderDesc::ShaderDataType shader_type);
    void          SetForceFragmentReloadFail(bool should_fail);
    void          SetForceVertexReloadFail(bool should_fail);
    void          SetPipelineStateValue(PipelineState& pipeline_state, State state, uint8_t value);
    bool          IsTextureFormatCompressed(TextureFormat format);
    bool          IsUniformTextureSampler(ShaderDesc::ShaderDataType uniform_type);
    void          RepackRGBToRGBA(uint32_t num_pixels, uint8_t* rgb, uint8_t* rgba);
    const char*   TextureFormatToString(TextureFormat format);
>>>>>>> bd014553

    template <typename T>
    static inline HAssetHandle StoreAssetInContainer(dmOpaqueHandleContainer<uintptr_t>& container, T* asset, AssetType type)
    {
        if (container.Full())
        {
            container.Allocate(8);
        }
        HOpaqueHandle opaque_handle = container.Put((uintptr_t*) asset);
        HAssetHandle asset_handle   = MakeAssetHandle(opaque_handle, type);
        return asset_handle;
    }

    template <typename T>
    static inline T* GetAssetFromContainer(dmOpaqueHandleContainer<uintptr_t>& container, HAssetHandle asset_handle)
    {
        assert(asset_handle <= MAX_ASSET_HANDLE_VALUE);
        HOpaqueHandle opaque_handle = GetOpaqueHandle(asset_handle);
        return (T*) container.Get(opaque_handle);
    }

    // Test functions:
    uint64_t    GetDrawCount(); // Unit test
    void*       MapVertexBuffer(HVertexBuffer buffer, BufferAccess access);
    bool        UnmapVertexBuffer(HVertexBuffer buffer);
    void*       MapIndexBuffer(HIndexBuffer buffer, BufferAccess access);
    bool        UnmapIndexBuffer(HIndexBuffer buffer);
    // <- end test functions
}

#endif // #ifndef DM_GRAPHICS_PRIVATE_H<|MERGE_RESOLUTION|>--- conflicted
+++ resolved
@@ -20,14 +20,10 @@
 
 namespace dmGraphics
 {
-<<<<<<< HEAD
-=======
     uint32_t      GetTextureFormatBitsPerPixel(TextureFormat format); // Gets the bits per pixel from uncompressed formats
     uint32_t      GetGraphicsTypeDataSize(Type type);
+    const char*   GetGraphicsTypeLiteral(Type type);
 
-    const static uint8_t MAX_VERTEX_STREAM_COUNT = 8;
-
->>>>>>> bd014553
     struct VertexStream
     {
         dmhash_t m_NameHash;
@@ -44,21 +40,6 @@
     };
 
     PipelineState GetDefaultPipelineState();
-<<<<<<< HEAD
-    void          SetPipelineStateValue(PipelineState& pipeline_state, State state, uint8_t value);
-    uint64_t      GetDrawCount();
-    void          SetForceFragmentReloadFail(bool should_fail);
-    void          SetForceVertexReloadFail(bool should_fail);
-    bool          IsTextureFormatCompressed(TextureFormat format);
-    const char*   GetGraphicsTypeLiteral(Type type);
-
-    // Test functions:
-    void* MapVertexBuffer(HVertexBuffer buffer, BufferAccess access);
-    bool  UnmapVertexBuffer(HVertexBuffer buffer);
-    void* MapIndexBuffer(HIndexBuffer buffer, BufferAccess access);
-    bool  UnmapIndexBuffer(HIndexBuffer buffer);
-    // <- end test functions
-=======
     Type          GetGraphicsTypeFromShaderDataType(ShaderDesc::ShaderDataType shader_type);
     void          SetForceFragmentReloadFail(bool should_fail);
     void          SetForceVertexReloadFail(bool should_fail);
@@ -67,7 +48,6 @@
     bool          IsUniformTextureSampler(ShaderDesc::ShaderDataType uniform_type);
     void          RepackRGBToRGBA(uint32_t num_pixels, uint8_t* rgb, uint8_t* rgba);
     const char*   TextureFormatToString(TextureFormat format);
->>>>>>> bd014553
 
     template <typename T>
     static inline HAssetHandle StoreAssetInContainer(dmOpaqueHandleContainer<uintptr_t>& container, T* asset, AssetType type)
