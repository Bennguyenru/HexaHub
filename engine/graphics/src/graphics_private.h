--- conflicted
+++ resolved
@@ -21,14 +21,11 @@
 
 namespace dmGraphics
 {
-<<<<<<< HEAD
-=======
     const static uint8_t MAX_VERTEX_STREAM_COUNT = 8;
 
     // Decorated asset handle with 32 bits meta | 32 bits opaque handle
     typedef uint64_t HAssetHandle;
 
->>>>>>> b4b3a497
     struct VertexStream
     {
         dmhash_t m_NameHash;
@@ -45,18 +42,11 @@
     };
 
     PipelineState GetDefaultPipelineState();
-<<<<<<< HEAD
     void          SetPipelineStateValue(PipelineState& pipeline_state, State state, uint8_t value);
     uint64_t      GetDrawCount();
     void          SetForceFragmentReloadFail(bool should_fail);
     void          SetForceVertexReloadFail(bool should_fail);
     bool          IsTextureFormatCompressed(TextureFormat format);
-=======
-    void SetPipelineStateValue(PipelineState& pipeline_state, State state, uint8_t value);
-    uint64_t GetDrawCount();
-    void SetForceFragmentReloadFail(bool should_fail);
-    void SetForceVertexReloadFail(bool should_fail);
-    bool IsTextureFormatCompressed(TextureFormat format);
 
     // Test functions:
     void* MapVertexBuffer(HVertexBuffer buffer, BufferAccess access);
@@ -99,7 +89,6 @@
         HOpaqueHandle opaque_handle = GetOpaqueHandle(asset_handle);
         return (T*) container.Get(opaque_handle);
     }
->>>>>>> b4b3a497
 }
 
 #endif // #ifndef DM_GRAPHICS_PRIVATE_H