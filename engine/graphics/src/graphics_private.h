// Copyright 2020-2023 The Defold Foundation
// Copyright 2014-2020 King
// Copyright 2009-2014 Ragnar Svensson, Christian Murray
// Licensed under the Defold License version 1.0 (the "License"); you may not use
// this file except in compliance with the License.
//
// You may obtain a copy of the License, together with FAQs at
// https://www.defold.com/license
//
// Unless required by applicable law or agreed to in writing, software distributed
// under the License is distributed on an "AS IS" BASIS, WITHOUT WARRANTIES OR
// CONDITIONS OF ANY KIND, either express or implied. See the License for the
// specific language governing permissions and limitations under the License.

#ifndef DM_GRAPHICS_PRIVATE_H
#define DM_GRAPHICS_PRIVATE_H

#include <stdint.h>
#include "graphics.h"

namespace dmGraphics
{
    // In OpenGL, there is a single global resource identifier between
    // fragment and vertex uniforms for a single program. In Vulkan,
    // a uniform can be present in both shaders so we have to keep track
    // of this ourselves. Because of this we pack resource locations
    // for uniforms in a single base register with 15 bits
    // per shader location. If uniform is not found, we return -1 as usual.
    #define UNIFORM_LOCATION_MAX                ((uint64_t) 0xFFFF)
    #define UNIFORM_LOCATION_GET_VS(loc)        (loc & UNIFORM_LOCATION_MAX)
    #define UNIFORM_LOCATION_GET_VS_MEMBER(loc) ((loc & (UNIFORM_LOCATION_MAX << 16)) >> 16)
    #define UNIFORM_LOCATION_GET_FS(loc)        ((loc & (UNIFORM_LOCATION_MAX << 32)) >> 32)
    #define UNIFORM_LOCATION_GET_FS_MEMBER(loc) ((loc & (UNIFORM_LOCATION_MAX << 48)) >> 48)

    struct VertexStream
    {
        dmhash_t m_NameHash;
        uint32_t m_Stream;
        uint32_t m_Size;
        Type     m_Type;
        bool     m_Normalize;
    };

    struct VertexStreamDeclaration
    {
        VertexStream m_Streams[MAX_VERTEX_STREAM_COUNT];
        uint8_t      m_StreamCount;
    };

    struct UniformBlockMember
    {
        char*                      m_Name;
        uint64_t                   m_NameHash;
        ShaderDesc::ShaderDataType m_Type;
        uint32_t                   m_Offset;
        uint16_t                   m_ElementCount;
    };

    struct ShaderResourceBinding
    {
        char*                       m_Name;
        uint64_t                    m_NameHash;
        ShaderDesc::ShaderDataType  m_Type;
        dmArray<UniformBlockMember> m_BlockMembers;
        uint32_t                    m_DataSize;
        uint16_t                    m_ElementCount;
        uint16_t                    m_Set;
        uint16_t                    m_Binding;
        union
        {
            uint16_t               m_UniformDataIndex;
            uint16_t               m_TextureUnit;
        };
    };

    uint32_t             GetTextureFormatBitsPerPixel(TextureFormat format); // Gets the bits per pixel from uncompressed formats
    uint32_t             GetGraphicsTypeDataSize(Type type);
    const char*          GetGraphicsTypeLiteral(Type type);
    void                 InstallAdapterVendor();
    PipelineState        GetDefaultPipelineState();
    Type                 GetGraphicsTypeFromShaderDataType(ShaderDesc::ShaderDataType shader_type);
    void                 SetForceFragmentReloadFail(bool should_fail);
    void                 SetForceVertexReloadFail(bool should_fail);
    void                 SetPipelineStateValue(PipelineState& pipeline_state, State state, uint8_t value);
    bool                 IsTextureFormatCompressed(TextureFormat format);
    bool                 IsUniformTextureSampler(ShaderDesc::ShaderDataType uniform_type);
    void                 RepackRGBToRGBA(uint32_t num_pixels, uint8_t* rgb, uint8_t* rgba);
    const char*          TextureFormatToString(TextureFormat format);
    bool                 GetUniformIndices(const dmArray<ShaderResourceBinding>& uniforms, dmhash_t name_hash, uint64_t* index_out, uint64_t* index_member_out);
    ShaderDesc::Language GetShaderProgramLanguage(HContext context);
    uint32_t             GetShaderTypeSize(ShaderDesc::ShaderDataType type);
    Type                 ShaderDataTypeToGraphicsType(ShaderDesc::ShaderDataType shader_type);

    static inline void ClearTextureParamsData(TextureParams& params)
    {
        params.m_Data     = 0x0;
        params.m_DataSize = 0;
    }

    template <typename T>
    static inline HAssetHandle StoreAssetInContainer(dmOpaqueHandleContainer<uintptr_t>& container, T* asset, AssetType type)
    {
        if (container.Full())
        {
            container.Allocate(8);
        }
        HOpaqueHandle opaque_handle = container.Put((uintptr_t*) asset);
        HAssetHandle asset_handle   = MakeAssetHandle(opaque_handle, type);
        return asset_handle;
    }

    template <typename T>
    static inline T* GetAssetFromContainer(dmOpaqueHandleContainer<uintptr_t>& container, HAssetHandle asset_handle)
    {
        assert(asset_handle <= MAX_ASSET_HANDLE_VALUE);
        HOpaqueHandle opaque_handle = GetOpaqueHandle(asset_handle);
        return (T*) container.Get(opaque_handle);
    }

    // Test only functions:
    uint64_t GetDrawCount();
<<<<<<< HEAD
    void     EnableVertexDeclaration(HContext _context, HVertexDeclaration vertex_declaration, uint32_t binding_index);

    // Both experimental + tests only:
    void* MapVertexBuffer(HContext context, HVertexBuffer buffer, BufferAccess access);
    bool  UnmapVertexBuffer(HContext context, HVertexBuffer buffer);
    void* MapIndexBuffer(HContext context, HIndexBuffer buffer, BufferAccess access);
    bool  UnmapIndexBuffer(HContext context, HIndexBuffer buffer);
=======
    void     SetOverrideShaderLanguage(HContext context, ShaderDesc::ShaderClass shader_class, ShaderDesc::Language language);
>>>>>>> 739a0a3a
}

#endif // #ifndef DM_GRAPHICS_PRIVATE_H<|MERGE_RESOLUTION|>--- conflicted
+++ resolved
@@ -119,17 +119,8 @@
 
     // Test only functions:
     uint64_t GetDrawCount();
-<<<<<<< HEAD
     void     EnableVertexDeclaration(HContext _context, HVertexDeclaration vertex_declaration, uint32_t binding_index);
-
-    // Both experimental + tests only:
-    void* MapVertexBuffer(HContext context, HVertexBuffer buffer, BufferAccess access);
-    bool  UnmapVertexBuffer(HContext context, HVertexBuffer buffer);
-    void* MapIndexBuffer(HContext context, HIndexBuffer buffer, BufferAccess access);
-    bool  UnmapIndexBuffer(HContext context, HIndexBuffer buffer);
-=======
     void     SetOverrideShaderLanguage(HContext context, ShaderDesc::ShaderClass shader_class, ShaderDesc::Language language);
->>>>>>> 739a0a3a
 }
 
 #endif // #ifndef DM_GRAPHICS_PRIVATE_H