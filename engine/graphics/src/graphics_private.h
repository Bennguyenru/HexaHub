--- conflicted
+++ resolved
@@ -20,16 +20,6 @@
 
 namespace dmGraphics
 {
-<<<<<<< HEAD
-    static const uint32_t MAX_SUBPASSES            = 4;
-    static const uint32_t MAX_SUBPASS_DEPENDENCIES = 4;
-
-    enum VertexStepFunction
-    {
-        VERTEX_STEP_VERTEX,
-        VERTEX_STEP_INSTANCE,
-    };
-=======
     // In OpenGL, there is a single global resource identifier between
     // fragment and vertex uniforms for a single program. In Vulkan,
     // a uniform can be present in both shaders so we have to keep track
@@ -41,7 +31,15 @@
     #define UNIFORM_LOCATION_GET_VS_MEMBER(loc) ((loc & (UNIFORM_LOCATION_MAX << 16)) >> 16)
     #define UNIFORM_LOCATION_GET_FS(loc)        ((loc & (UNIFORM_LOCATION_MAX << 32)) >> 32)
     #define UNIFORM_LOCATION_GET_FS_MEMBER(loc) ((loc & (UNIFORM_LOCATION_MAX << 48)) >> 48)
->>>>>>> f7403f4f
+
+    static const uint32_t MAX_SUBPASSES            = 4;
+    static const uint32_t MAX_SUBPASS_DEPENDENCIES = 4;
+
+    enum VertexStepFunction
+    {
+        VERTEX_STEP_VERTEX,
+        VERTEX_STEP_INSTANCE,
+    };
 
     struct VertexStream
     {
