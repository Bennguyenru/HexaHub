#include <dlib/array.h>
#include <dlib/log.h>
#include <extension/extension.h>
#include <script/script.h>
#include "iap.h"
#include "iap_private.h"

#import <Foundation/Foundation.h>
#import <UIKit/UIKit.h>
#import <StoreKit/StoreKit.h>

#define LIB_NAME "iap"

struct IAP;

@interface SKPaymentTransactionObserver : NSObject<SKPaymentTransactionObserver>
    @property IAP* m_IAP;
@end

/*# In-app purchases API documentation
 *
 * Functions and constants for interacting with Apple's In-app purchases
 * and Google's In-app billing.
 *
 * @document
 * @name In-app purchases
 * @namespace iap
 */

struct IAP
{
    IAP()
    {
        m_Callback = LUA_NOREF;
        m_Self = LUA_NOREF;
        m_InitCount = 0;
        m_AutoFinishTransactions = true;
        m_PendingTransactions = 0;
  }
    int                  m_InitCount;
    int                  m_Callback;
    int                  m_Self;
    bool                 m_AutoFinishTransactions;
    NSMutableDictionary* m_PendingTransactions;
    IAPListener          m_Listener;
    SKPaymentTransactionObserver* m_Observer;
};

IAP g_IAP;



@interface SKProductsRequestDelegate : NSObject<SKProductsRequestDelegate>
    @property lua_State* m_LuaState;
    @property (assign) SKProductsRequest* m_Request;
@end

@implementation SKProductsRequestDelegate
- (void)productsRequest:(SKProductsRequest *)request didReceiveResponse:(SKProductsResponse *)response{

    lua_State* L = self.m_LuaState;
    if (g_IAP.m_Callback == LUA_NOREF) {
        dmLogError("No callback set");
        return;
    }

    NSArray * skProducts = response.products;
    int top = lua_gettop(L);

    lua_rawgeti(L, LUA_REGISTRYINDEX, g_IAP.m_Callback);

    // Setup self
    lua_rawgeti(L, LUA_REGISTRYINDEX, g_IAP.m_Self);
    lua_pushvalue(L, -1);
    dmScript::SetInstance(L);

    if (!dmScript::IsInstanceValid(L))
    {
        dmLogError("Could not run facebook callback because the instance has been deleted.");
        lua_pop(L, 2);
        assert(top == lua_gettop(L));
        return;
    }

    lua_newtable(L);
    for (SKProduct * p in skProducts) {

        lua_pushstring(L, [p.productIdentifier UTF8String]);
        lua_newtable(L);

        lua_pushstring(L, "ident");
        lua_pushstring(L, [p.productIdentifier UTF8String]);
        lua_rawset(L, -3);

        lua_pushstring(L, "title");
        lua_pushstring(L, [p.localizedTitle UTF8String]);
        lua_rawset(L, -3);

        lua_pushstring(L, "description");
        lua_pushstring(L, [p.localizedDescription  UTF8String]);
        lua_rawset(L, -3);

        lua_pushstring(L, "price");
        lua_pushnumber(L, p.price.floatValue);
        lua_rawset(L, -3);

        NSNumberFormatter *formatter = [[[NSNumberFormatter alloc] init] autorelease];
        [formatter setNumberStyle: NSNumberFormatterCurrencyStyle];
        [formatter setLocale: p.priceLocale];
        NSString *price_string = [formatter stringFromNumber: p.price];

        lua_pushstring(L, "price_string");
        lua_pushstring(L, [price_string UTF8String]);
        lua_rawset(L, -3);

        lua_pushstring(L, "currency_code");
        lua_pushstring(L, [[p.priceLocale objectForKey:NSLocaleCurrencyCode] UTF8String]);
        lua_rawset(L, -3);

        lua_rawset(L, -3);
    }
    lua_pushnil(L);

    int ret = lua_pcall(L, 3, LUA_MULTRET, 0);
    if (ret != 0) {
        dmLogError("Error running iap callback: %s", lua_tostring(L,-1));
        lua_pop(L, 1);
    }

    dmScript::Unref(L, LUA_REGISTRYINDEX, g_IAP.m_Callback);
    dmScript::Unref(L, LUA_REGISTRYINDEX, g_IAP.m_Self);
    g_IAP.m_Callback = LUA_NOREF;
    g_IAP.m_Self = LUA_NOREF;

    assert(top == lua_gettop(L));
}

- (void)request:(SKRequest *)request didFailWithError:(NSError *)error{
    dmLogWarning("SKProductsRequest failed: %s", [error.localizedDescription UTF8String]);

    lua_State* L = self.m_LuaState;
    int top = lua_gettop(L);

    if (g_IAP.m_Callback == LUA_NOREF) {
        dmLogError("No callback set");
        return;
    }

    lua_rawgeti(L, LUA_REGISTRYINDEX, g_IAP.m_Callback);

    // Setup self
    lua_rawgeti(L, LUA_REGISTRYINDEX, g_IAP.m_Self);
    lua_pushvalue(L, -1);
    dmScript::SetInstance(L);

    if (!dmScript::IsInstanceValid(L))
    {
        dmLogError("Could not run iap callback because the instance has been deleted.");
        lua_pop(L, 2);
        assert(top == lua_gettop(L));
        return;
    }

    lua_pushnil(L);
    IAP_PushError(L, [error.localizedDescription UTF8String], REASON_UNSPECIFIED);

    int ret = lua_pcall(L, 3, LUA_MULTRET, 0);
    if (ret != 0) {
        dmLogError("Error running iap callback: %s", lua_tostring(L,-1));
        lua_pop(L, 1);
    }

    dmScript::Unref(L, LUA_REGISTRYINDEX, g_IAP.m_Callback);
    dmScript::Unref(L, LUA_REGISTRYINDEX, g_IAP.m_Self);
    g_IAP.m_Callback = LUA_NOREF;
    g_IAP.m_Self = LUA_NOREF;

    assert(top == lua_gettop(L));
}

- (void)requestDidFinish:(SKRequest *)request
{
    [self.m_Request release];
    [self release];
}

@end

static void PushTransaction(lua_State* L, SKPaymentTransaction* transaction)
{
    lua_newtable(L);

    lua_pushstring(L, "ident");
    lua_pushstring(L, [transaction.payment.productIdentifier UTF8String]);
    lua_rawset(L, -3);

    lua_pushstring(L, "state");
    lua_pushnumber(L, transaction.transactionState);
    lua_rawset(L, -3);

    if (transaction.transactionState == SKPaymentTransactionStatePurchased || transaction.transactionState == SKPaymentTransactionStateRestored) {
        lua_pushstring(L, "trans_ident");
        lua_pushstring(L, [transaction.transactionIdentifier UTF8String]);
        lua_rawset(L, -3);
    }

    if (transaction.transactionState == SKPaymentTransactionStatePurchased) {
        lua_pushstring(L, "receipt");
        if (floor(NSFoundationVersionNumber) <= NSFoundationVersionNumber_iOS_6_1) {
            lua_pushlstring(L, (const char*) transaction.transactionReceipt.bytes, transaction.transactionReceipt.length);
        } else {
            NSURL *receiptURL = [[NSBundle mainBundle] appStoreReceiptURL];
            NSData *receiptData = [NSData dataWithContentsOfURL:receiptURL];
            lua_pushlstring(L, (const char*) receiptData.bytes, receiptData.length);
        }
        lua_rawset(L, -3);
    }

    NSDateFormatter *dateFormatter = [[[NSDateFormatter alloc] init] autorelease];
    [dateFormatter setDateFormat:@"yyyy-MM-dd'T'HH:mm:ssZZZ"];
    lua_pushstring(L, "date");
    lua_pushstring(L, [[dateFormatter stringFromDate: transaction.transactionDate] UTF8String]);
    lua_rawset(L, -3);

    if (transaction.transactionState == SKPaymentTransactionStateRestored && transaction.originalTransaction) {
        lua_pushstring(L, "original_trans");
        PushTransaction(L, transaction.originalTransaction);
        lua_rawset(L, -3);
    }
}

void RunTransactionCallback(lua_State* L, int cb, int self, SKPaymentTransaction* transaction)
{
    int top = lua_gettop(L);

    lua_rawgeti(L, LUA_REGISTRYINDEX, cb);

    // Setup self
    lua_rawgeti(L, LUA_REGISTRYINDEX, self);
    lua_pushvalue(L, -1);
    dmScript::SetInstance(L);

    if (!dmScript::IsInstanceValid(L))
    {
        dmLogError("Could not run iap callback because the instance has been deleted.");
        lua_pop(L, 2);
        assert(top == lua_gettop(L));
        return;
    }

    PushTransaction(L, transaction);

    if (transaction.transactionState == SKPaymentTransactionStateFailed) {
        if (transaction.error.code == SKErrorPaymentCancelled) {
            IAP_PushError(L, [transaction.error.localizedDescription UTF8String], REASON_USER_CANCELED);
        } else {
            IAP_PushError(L, [transaction.error.localizedDescription UTF8String], REASON_UNSPECIFIED);
        }
    } else {
        lua_pushnil(L);
    }

    int ret = lua_pcall(L, 3, LUA_MULTRET, 0);
    if (ret != 0) {
        dmLogError("Error running iap callback: %s", lua_tostring(L,-1));
        lua_pop(L, 1);
    }

    assert(top == lua_gettop(L));
}

@implementation SKPaymentTransactionObserver
    - (void)paymentQueue:(SKPaymentQueue *)queue updatedTransactions:(NSArray *)transactions
    {
        for (SKPaymentTransaction * transaction in transactions) {

            if ((!g_IAP.m_AutoFinishTransactions) && (transaction.transactionState == SKPaymentTransactionStatePurchased)) {
                NSData *data = [transaction.transactionIdentifier dataUsingEncoding:NSUTF8StringEncoding];
                uint64_t trans_id_hash = dmHashBuffer64((const char*) [data bytes], [data length]);
                [g_IAP.m_PendingTransactions setObject:transaction forKey:[NSNumber numberWithInteger:trans_id_hash] ];
            }

            bool has_listener = false;
            if (self.m_IAP->m_Listener.m_Callback != LUA_NOREF) {
                const IAPListener& l = self.m_IAP->m_Listener;
                RunTransactionCallback(l.m_L, l.m_Callback, l.m_Self, transaction);
                has_listener = true;
            }

            switch (transaction.transactionState)
            {
                case SKPaymentTransactionStatePurchasing:
                    break;
                case SKPaymentTransactionStatePurchased:
                    if (has_listener > 0 && g_IAP.m_AutoFinishTransactions) {
                        [[SKPaymentQueue defaultQueue] finishTransaction:transaction];
                    }
                    break;
                case SKPaymentTransactionStateFailed:
                    if (has_listener > 0) {
                        [[SKPaymentQueue defaultQueue] finishTransaction:transaction];
                    }
                    break;
                case SKPaymentTransactionStateRestored:
                    if (has_listener > 0) {
                        [[SKPaymentQueue defaultQueue] finishTransaction:transaction];
                    }
                    break;
            }
        }
    }
@end

/*# list in-app products
 *
 * Get a list of all avaliable iap products.
 *
 * [icon:attention] Nested calls, that is calling iap.list from within callback is not supported.
 * Doing so will result in call being ignored with the engine reporting "Unexpected callback set".
 *
 * @name iap.list
 * @param ids [type:table] table (array) of identifiers to get products from
 * @param callback [type:function(self, products, error)] result callback
 *
 * self
 * :        [type:object] The current object.
 *
 * products
 * :        [type:table] The available iap products.
 *
 * error
 * :        [type:table] Any error message. [type:nil] if there is no error.
 *
 * @examples
 *
 * ```lua
 * local function iap_callback(self, products, error)
 *     if error == nil then
 *         for k,v in pairs(products) do
 *             print(v.ident)
 *             print(v.title)
 *             print(v.description)
 *             print(v.price)
 *             print(v.price_string)
 *             print(v.currency_code) -- only available on iOS
 *         end
 *     else
 *         print(error.error)
 *     end
 * end
 *
 * function init(self)
 *     iap.list({"my_iap"}, iap_callback)
 * end
 * ```
 */
int IAP_List(lua_State* L)
{
    int top = lua_gettop(L);
    if (g_IAP.m_Callback != LUA_NOREF) {
        dmLogError("Unexpected callback set");
        dmScript::Unref(L, LUA_REGISTRYINDEX, g_IAP.m_Callback);
        dmScript::Unref(L, LUA_REGISTRYINDEX, g_IAP.m_Self);
        g_IAP.m_Callback = LUA_NOREF;
        g_IAP.m_Self = LUA_NOREF;
    }

    NSCountedSet* product_identifiers = [[[NSCountedSet alloc] init] autorelease];

    luaL_checktype(L, 1, LUA_TTABLE);
    lua_pushnil(L);
    while (lua_next(L, 1) != 0) {
        const char* p = luaL_checkstring(L, -1);
        [product_identifiers addObject: [NSString stringWithUTF8String: p]];
        lua_pop(L, 1);
    }

    luaL_checktype(L, 2, LUA_TFUNCTION);
    lua_pushvalue(L, 2);
    g_IAP.m_Callback = dmScript::Ref(L, LUA_REGISTRYINDEX);

    dmScript::GetInstance(L);
    g_IAP.m_Self = dmScript::Ref(L, LUA_REGISTRYINDEX);

    SKProductsRequest* products_request = [[SKProductsRequest alloc] initWithProductIdentifiers: product_identifiers];
    SKProductsRequestDelegate* delegate = [SKProductsRequestDelegate alloc];
    delegate.m_LuaState = dmScript::GetMainThread(L);
    delegate.m_Request = products_request;
    products_request.delegate = delegate;
    [products_request start];

    assert(top == lua_gettop(L));
    return 0;
}

/*# buy product
 *
 * @note Calling iap.finish is required on a successful transaction if auto_finish_transactions is disabled in project settings.
 * @name iap.buy
 * @param id product to buy (identifier)
 * @param [options] [type:table] optional parameters as properties.
 *
 * The options table has the following members:
 *
 * request_id [icon:facebook]
 * : custom unique request id - only available for Facebook IAP transactions
 *
 * @examples
 *
 * ```lua
 * local function iap_listener(self, transaction, error)
 *     if error == nil then
 *         print(transaction.ident)
 *         print(transaction.state)
 *         print(transaction.date)
 *         print(transaction.trans_ident) -- only available when state == TRANS_STATE_PURCHASED, TRANS_STATE_UNVERIFIED or TRANS_STATE_RESTORED
 *         print(transaction.receipt)     -- only available when state == TRANS_STATE_PURCHASED or TRANS_STATE_UNVERIFIED
 *         print(transaction.request_id)  -- only available for Facebook IAP transactions (and if used in the iap.buy call parameters)
 *         print(transaction.user_id)     -- only available for Amazon IAP transactions
 *
 *         -- required if auto finish transactions is disabled in project settings
 *         if (transaction.state == iap.TRANS_STATE_PURCHASED) then
 *             -- do server-side verification of purchase here..
 *             iap.finish(transaction)
 *         end
 *     else
 *         print(error.error, error.reason)
 *     end
 * end
 *
 * function init(self)
 *     iap.set_listener(iap_listener)
 *     iap.buy("my_iap")
 * end
 * ```
 */
int IAP_Buy(lua_State* L)
{
    int top = lua_gettop(L);

    const char* id = luaL_checkstring(L, 1);
    SKMutablePayment* payment = [[SKMutablePayment alloc] init];
    payment.productIdentifier = [NSString stringWithUTF8String: id];
    payment.quantity = 1;

    [[SKPaymentQueue defaultQueue] addPayment:payment];
    [payment release];

    assert(top == lua_gettop(L));
    return 0;
}

/*# finish buying product
 *
 * Explicitly finish a product transaction.
 *
 * [icon:attention] Calling iap.finish is required on a successful transaction
 * if auto_finish_transactions is disabled in project settings (otherwise ignored).
 * The transaction.state field must equal iap.TRANS_STATE_PURCHASED.
 *
 * @name iap.finish
 * @param transaction [type:table] transaction table parameter as supplied in listener callback
 *
 */
int IAP_Finish(lua_State* L)
{
    if(g_IAP.m_AutoFinishTransactions)
    {
        dmLogWarning("Calling iap.finish when autofinish transactions is enabled. Ignored.");
        return 0;
    }

    int top = lua_gettop(L);

    luaL_checktype(L, 1, LUA_TTABLE);

    lua_getfield(L, -1, "state");
    if (lua_isnumber(L, -1))
    {
        if(lua_tointeger(L, -1) != SKPaymentTransactionStatePurchased)
        {
            dmLogError("Transaction error. Invalid transaction state for transaction finish (must be iap.TRANS_STATE_PURCHASED).");
            lua_pop(L, 1);
            assert(top == lua_gettop(L));
            return 0;
        }
    }
    lua_pop(L, 1);

    lua_getfield(L, -1, "trans_ident");
    if (!lua_isstring(L, -1)) {
        dmLogError("Transaction error. Invalid transaction data for transaction finish, does not contain 'trans_ident' key.");
        lua_pop(L, 1);
    }
    else
    {
          const char *str = lua_tostring(L, -1);
          uint64_t trans_ident_hash = dmHashBuffer64(str, strlen(str));
          lua_pop(L, 1);
          SKPaymentTransaction * transaction = [g_IAP.m_PendingTransactions objectForKey:[NSNumber numberWithInteger:trans_ident_hash]];
          if(transaction == 0x0) {
              dmLogError("Transaction error. Invalid trans_ident value for transaction finish.");
          } else {
              [[SKPaymentQueue defaultQueue] finishTransaction:transaction];
              [g_IAP.m_PendingTransactions removeObjectForKey:[NSNumber numberWithInteger:trans_ident_hash]];
          }
    }

    assert(top == lua_gettop(L));
    return 0;
}

/*# restore products (non-consumable)
 *
 * @name iap.restore
 * @return success [type:boolean] false if current store doesn't support handling restored transactions, otherwise true
 */
int IAP_Restore(lua_State* L)
{
    // TODO: Missing callback here for completion/error
    // See callback under "Handling Restored Transactions"
    // https://developer.apple.com/library/ios/documentation/StoreKit/Reference/SKPaymentTransactionObserver_Protocol/Reference/Reference.html
    int top = lua_gettop(L);
    [[SKPaymentQueue defaultQueue] restoreCompletedTransactions];
    assert(top == lua_gettop(L));
    lua_pushboolean(L, 1);
    return 1;
}

/*# set transaction listener
 *
 * Set the callback function to receive transaction events.
 *
 * @name iap.set_listener
<<<<<<< HEAD
 * @param listener [type:function(self, transaction, error)] listener callback function
 *
 * `self`
 * : [type:object] The current object.
 *
 * `transaction`
 * : [type:table] a table describing the transaction. The table contains the following fields:
 *
 * - `ident`: product identifier
 * - `state`: transaction state
 * - `date`: transaction date
 * - `original_trans`: original transaction (only set when state == TRANS_STATE_RESTORED)
 * - `trans_ident` : transaction identifier (only set when state == TRANS_STATE_RESTORED, TRANS_STATE_UNVERIFIED or TRANS_STATE_PURCHASED)
 * - `request_id`: transaction request id. (only if receipt is set and for Facebook IAP transactions when used in the iap.buy call parameters)
 * - `receipt`: receipt (only set when state == TRANS_STATE_PURCHASED or TRANS_STATE_UNVERIFIED)
 *
 * `error`
 * : [type:table] a table containing any error information. The error parameter is `nil` on success.
 *
 *
=======
 * @param listener listener function. Pass an empty function if you no longer wish to receive callbacks.
>>>>>>> a9aa2bfa
 */
int IAP_SetListener(lua_State* L)
{
    IAP* iap = &g_IAP;
    luaL_checktype(L, 1, LUA_TFUNCTION);
    lua_pushvalue(L, 1);
    int cb = dmScript::Ref(L, LUA_REGISTRYINDEX);

    if (iap->m_Listener.m_Callback != LUA_NOREF) {
        dmScript::Unref(iap->m_Listener.m_L, LUA_REGISTRYINDEX, iap->m_Listener.m_Callback);
        dmScript::Unref(iap->m_Listener.m_L, LUA_REGISTRYINDEX, iap->m_Listener.m_Self);
    }

    iap->m_Listener.m_L = dmScript::GetMainThread(L);
    iap->m_Listener.m_Callback = cb;

    dmScript::GetInstance(L);
    iap->m_Listener.m_Self = dmScript::Ref(L, LUA_REGISTRYINDEX);

    if (g_IAP.m_Observer == 0) {
        SKPaymentTransactionObserver* observer = [[SKPaymentTransactionObserver alloc] init];
        observer.m_IAP = &g_IAP;
        // NOTE: We add the listener *after* a lua listener is set
        // The payment queue is persistent and "old" transaction might be processed
        // from previous session. We call "finishTransaction" when appropriate
        // for all transaction and we must ensure that the result is delivered to lua.
        [[SKPaymentQueue defaultQueue] addTransactionObserver: observer];
        g_IAP.m_Observer = observer;
    }

    return 0;
}

/*# get current provider id
 *
 * @name iap.get_provider_id
 * @return id [type:constant] provider id.
 *
 * - `iap.PROVIDER_ID_GOOGLE`
 * - `iap.PROVIDER_ID_AMAZON`
 * - `iap.PROVIDER_ID_APPLE`
 * - `iap.PROVIDER_ID_FACEBOOK`
 *
 */
int IAP_GetProviderId(lua_State* L)
{
    lua_pushinteger(L, PROVIDER_ID_APPLE);
    return 1;
}

static const luaL_reg IAP_methods[] =
{
    {"list", IAP_List},
    {"buy", IAP_Buy},
    {"finish", IAP_Finish},
    {"restore", IAP_Restore},
    {"set_listener", IAP_SetListener},
    {"get_provider_id", IAP_GetProviderId},
    {0, 0}
};

/*# transaction purchasing state
 *
 * This is an intermediate mode followed by TRANS_STATE_PURCHASED.
 * Store provider support dependent.
 *
 * @name iap.TRANS_STATE_PURCHASING
 * @variable
 */

/*# transaction purchased state
 *
 * @name iap.TRANS_STATE_PURCHASED
 * @variable
 */

/*# transaction unverified state, requires verification of purchase
 *
 * @name iap.TRANS_STATE_UNVERIFIED
 * @variable
 */

/*# transaction failed state
 *
 * @name iap.TRANS_STATE_FAILED
 * @variable
 */

/*# transaction restored state
 *
 * This is only available on store providers supporting restoring purchases.
 *
 * @name iap.TRANS_STATE_RESTORED
 * @variable
 */

/*# unspecified error reason
 *
 * @name iap.REASON_UNSPECIFIED
 * @variable
 */

/*# user canceled reason
 *
 * @name iap.REASON_USER_CANCELED
 * @variable
 */

dmExtension::Result InitializeIAP(dmExtension::Params* params)
{
    // TODO: Life-cycle managaemnt is *budget*. No notion of "static initalization"
    // Extend extension functionality with per system initalization?
    if (g_IAP.m_InitCount == 0) {
        g_IAP.m_AutoFinishTransactions = dmConfigFile::GetInt(params->m_ConfigFile, "iap.auto_finish_transactions", 1) == 1;
        g_IAP.m_PendingTransactions = [[NSMutableDictionary alloc]initWithCapacity:2];
    }
    g_IAP.m_InitCount++;


    lua_State*L = params->m_L;
    int top = lua_gettop(L);
    luaL_register(L, LIB_NAME, IAP_methods);

    // ensure ios payment constants values corresponds to iap constants.
    assert(TRANS_STATE_PURCHASING == SKPaymentTransactionStatePurchasing);
    assert(TRANS_STATE_PURCHASED == SKPaymentTransactionStatePurchased);
    assert(TRANS_STATE_FAILED == SKPaymentTransactionStateFailed);
    assert(TRANS_STATE_RESTORED == SKPaymentTransactionStateRestored);

#define SETCONSTANT(name) \
        lua_pushnumber(L, (lua_Number) name); \
        lua_setfield(L, -2, #name);\

    SETCONSTANT(TRANS_STATE_PURCHASING)
    SETCONSTANT(TRANS_STATE_PURCHASED)
    SETCONSTANT(TRANS_STATE_FAILED)
    SETCONSTANT(TRANS_STATE_RESTORED)

    SETCONSTANT(REASON_UNSPECIFIED)
    SETCONSTANT(REASON_USER_CANCELED)

    SETCONSTANT(PROVIDER_ID_GOOGLE)
    SETCONSTANT(PROVIDER_ID_AMAZON)
    SETCONSTANT(PROVIDER_ID_APPLE)
    SETCONSTANT(PROVIDER_ID_FACEBOOK)

#undef SETCONSTANT


    lua_pop(L, 1);
    assert(top == lua_gettop(L));

    return dmExtension::RESULT_OK;
}

dmExtension::Result FinalizeIAP(dmExtension::Params* params)
{
    --g_IAP.m_InitCount;

    // TODO: Should we support one listener per lua-state?
    // Or just use a single lua-state...?
    if (params->m_L == g_IAP.m_Listener.m_L && g_IAP.m_Listener.m_Callback != LUA_NOREF) {
        dmScript::Unref(g_IAP.m_Listener.m_L, LUA_REGISTRYINDEX, g_IAP.m_Listener.m_Callback);
        dmScript::Unref(g_IAP.m_Listener.m_L, LUA_REGISTRYINDEX, g_IAP.m_Listener.m_Self);
        g_IAP.m_Listener.m_L = 0;
        g_IAP.m_Listener.m_Callback = LUA_NOREF;
        g_IAP.m_Listener.m_Self = LUA_NOREF;
    }

    if (g_IAP.m_InitCount == 0) {
        if (g_IAP.m_PendingTransactions) {
             [g_IAP.m_PendingTransactions release];
             g_IAP.m_PendingTransactions = 0;
        }

        if (g_IAP.m_Observer) {
            [[SKPaymentQueue defaultQueue] removeTransactionObserver: g_IAP.m_Observer];
            [g_IAP.m_Observer release];
            g_IAP.m_Observer = 0;
        }
    }
    return dmExtension::RESULT_OK;
}


DM_DECLARE_EXTENSION(IAPExt, "IAP", 0, 0, InitializeIAP, 0, 0, FinalizeIAP)<|MERGE_RESOLUTION|>--- conflicted
+++ resolved
@@ -532,8 +532,8 @@
  * Set the callback function to receive transaction events.
  *
  * @name iap.set_listener
-<<<<<<< HEAD
- * @param listener [type:function(self, transaction, error)] listener callback function
+ * @param listener [type:function(self, transaction, error)] listener callback function.
+ * Pass an empty function if you no longer wish to receive callbacks.
  *
  * `self`
  * : [type:object] The current object.
@@ -552,10 +552,6 @@
  * `error`
  * : [type:table] a table containing any error information. The error parameter is `nil` on success.
  *
- *
-=======
- * @param listener listener function. Pass an empty function if you no longer wish to receive callbacks.
->>>>>>> a9aa2bfa
  */
 int IAP_SetListener(lua_State* L)
 {
