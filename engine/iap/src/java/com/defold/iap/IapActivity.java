package com.defold.iap;

import java.util.ArrayList;

import org.json.JSONException;
import org.json.JSONObject;

import android.app.Activity;
import android.app.PendingIntent;
import android.content.ComponentName;
import android.content.Context;
import android.content.Intent;
import android.content.IntentSender.SendIntentException;
import android.content.ServiceConnection;
import android.os.Bundle;
import android.os.IBinder;
import android.os.Message;
import android.os.Messenger;
import android.os.RemoteException;
import android.util.Log;
import android.view.View;
import android.view.ViewGroup.LayoutParams;

import com.android.vending.billing.IInAppBillingService;
import com.defold.iap.Iap.Action;

public class IapActivity extends Activity {

    private boolean hasPendingPurchases = false;
    private Messenger messenger;
    ServiceConnection serviceConn;
    IInAppBillingService service;

    // NOTE: Code from "trivialdrivesample"
    int getResponseCodeFromBundle(Bundle b) {
        Object o = b.get(Iap.RESPONSE_CODE);
        if (o == null) {
            Log.d(Iap.TAG, "Bundle with null response code, assuming OK (known issue)");
            return Iap.BILLING_RESPONSE_RESULT_OK;
        } else if (o instanceof Integer)
            return ((Integer) o).intValue();
        else if (o instanceof Long)
            return (int) ((Long) o).longValue();
        else {
            Log.e(Iap.TAG, "Unexpected type for bundle response code.");
            Log.e(Iap.TAG, o.getClass().getName());
            throw new RuntimeException("Unexpected type for bundle response code: " + o.getClass().getName());
        }
    }

    private void sendBuyError(int error) {
        Bundle bundle = new Bundle();
        bundle.putString("action", Action.BUY.toString());

        bundle.putInt(Iap.RESPONSE_CODE, error);
        Message msg = new Message();
        msg.setData(bundle);

        try {
            messenger.send(msg);
        } catch (RemoteException e) {
            Log.wtf(Iap.TAG, "Unable to send message", e);
        }
        this.finish();
    }

    private void buy(String product) {
        try {
            Bundle buyIntentBundle = service.getBuyIntent(3, getPackageName(), product, "inapp", "");
            int response = getResponseCodeFromBundle(buyIntentBundle);
            if (response == Iap.BILLING_RESPONSE_RESULT_OK) {
                hasPendingPurchases = true;
                PendingIntent pendingIntent = buyIntentBundle.getParcelable("BUY_INTENT");
                startIntentSenderForResult(pendingIntent.getIntentSender(), 1001, new Intent(), Integer.valueOf(0), Integer.valueOf(0), Integer.valueOf(0));
            } else if (response == Iap.BILLING_RESPONSE_RESULT_ITEM_ALREADY_OWNED) {
                sendBuyError(Iap.BILLING_RESPONSE_RESULT_ITEM_ALREADY_OWNED);
            } else {
                sendBuyError(response);
            }

        } catch (RemoteException e) {
            Log.e(Iap.TAG, String.format("Failed to buy", e));
            sendBuyError(Iap.BILLING_RESPONSE_RESULT_ERROR);
        } catch (SendIntentException e) {
            Log.e(Iap.TAG, String.format("Failed to buy", e));
            sendBuyError(Iap.BILLING_RESPONSE_RESULT_ERROR);
        }
    }

    private boolean consume(String purchaseData) {
        try {
            JSONObject pd = new JSONObject(purchaseData);
            String token = pd.getString("purchaseToken");
            int consumeResponse = service.consumePurchase(3, getPackageName(), token);
            if (consumeResponse == Iap.BILLING_RESPONSE_RESULT_OK) {
                return true;
            } else {
                Log.e(Iap.TAG, String.format("Failed to consume purchase (%d)", consumeResponse));
            }
        } catch (RemoteException e) {
            Log.e(Iap.TAG, "Failed to consume purchase", e);
        } catch (JSONException e) {
            Log.e(Iap.TAG, "Failed to consume purchase", e);
        }
        return false;
    }

    private boolean consumeAndSendMessage(String purchaseData, String signature)
    {
        if (!consume(purchaseData)) {
            Log.e(Iap.TAG, "Failed to consume and send message");
            return false;
        }

        Bundle bundle = new Bundle();
        bundle.putString("action", Action.BUY.toString());
        bundle.putInt(Iap.RESPONSE_CODE, Iap.BILLING_RESPONSE_RESULT_OK);
        bundle.putString(Iap.RESPONSE_INAPP_PURCHASE_DATA, purchaseData);
        bundle.putString(Iap.RESPONSE_INAPP_SIGNATURE, signature);

        Message msg = new Message();
        msg.setData(bundle);
        try {
            messenger.send(msg);
            return true;
        } catch (RemoteException e) {
            Log.wtf(Iap.TAG, "Unable to send message", e);
            return false;
        }
    }

    // Make buy response codes for all consumables not yet processed.
    private void processPendingConsumables() {
        try {
            Bundle items = service.getPurchases(3, getPackageName(), "inapp", null);
            int response = getResponseCodeFromBundle(items);
            if (response == Iap.BILLING_RESPONSE_RESULT_OK) {
                ArrayList<String> purchaseDataList = items.getStringArrayList(Iap.RESPONSE_INAPP_PURCHASE_DATA_LIST);
                ArrayList<String> signatureList = items.getStringArrayList(Iap.RESPONSE_INAPP_SIGNATURE_LIST);
                for (int i = 0; i < purchaseDataList.size(); ++i) {
                    String purchaseData = purchaseDataList.get(i);
                    String signature = signatureList.get(i);
                    if (!consumeAndSendMessage(purchaseData, signature)) {
                        // abort and retry some other time
                        break;
                    }
                }
            }
        } catch (RemoteException e) {
            Log.e(Iap.TAG, "Failed to consume purchase", e);
        }
    }

    private void restore() {
        int response = Iap.BILLING_RESPONSE_RESULT_ERROR;
        Bundle bundle = new Bundle();
        bundle.putString("action", Action.RESTORE.toString());

        try {
            Bundle items = service.getPurchases(3, getPackageName(), "inapp", null);
            response = getResponseCodeFromBundle(items);

            if (response == Iap.BILLING_RESPONSE_RESULT_OK) {
                bundle.putBundle("items", items);
            }
        } catch (RemoteException e) {
            Log.e(Iap.TAG, "Failed to restore purchases", e);
        }

        bundle.putInt(Iap.RESPONSE_CODE, response);
        Message msg = new Message();
        msg.setData(bundle);

        try {
            messenger.send(msg);
        } catch (RemoteException e) {
            Log.wtf(Iap.TAG, "Unable to send message", e);
        }
        this.finish();
    }

    @Override
    protected void onCreate(Bundle savedInstanceState) {
        super.onCreate(savedInstanceState);
        View view = new View(this);
        view.setBackgroundColor(0x10ffffff);
        setContentView(view, new LayoutParams(LayoutParams.MATCH_PARENT, LayoutParams.MATCH_PARENT));

        Intent intent = getIntent();
        final Bundle extras = intent.getExtras();
        this.messenger = (Messenger) extras.getParcelable(Iap.PARAM_MESSENGER);
        final Action action = Action.valueOf(intent.getAction());

        serviceConn = new ServiceConnection() {
            @Override
            public void onServiceDisconnected(ComponentName name) {
                service = null;
            }

            @Override
            public void onServiceConnected(ComponentName name, IBinder serviceBinder) {
                service = IInAppBillingService.Stub.asInterface(serviceBinder);
                if (action == Action.BUY) {
                    buy(extras.getString(Iap.PARAM_PRODUCT));
                } else if (action == Action.RESTORE) {
                    restore();
                } else if (action == Action.PROCESS_PENDING_CONSUMABLES) {
                    processPendingConsumables();
                    finish();
                }
            }
        };

<<<<<<< HEAD
        bindService(new Intent("com.android.vending.billing.InAppBillingService.BIND"), serviceConn, Context.BIND_AUTO_CREATE);
=======
        Intent serviceIntent = new Intent("com.android.vending.billing.InAppBillingService.BIND");
        serviceIntent.setPackage("com.android.vending");
        if (!getPackageManager().queryIntentServices(serviceIntent, 0).isEmpty()) {
            // service available to handle that Intent
            bindService(serviceIntent, serviceConn, Context.BIND_AUTO_CREATE);
        } else {
            // Service will never be connected; just send unavailability message
            serviceConn = null;
            Bundle bundle = new Bundle();
            bundle.putString("action", intent.getAction());
            bundle.putInt(Iap.RESPONSE_CODE, Iap.BILLING_RESPONSE_RESULT_BILLING_UNAVAILABLE);
            Message msg = new Message();
            msg.setData(bundle);
            try {
                messenger.send(msg);
            } catch (RemoteException e) {
                Log.wtf(Iap.TAG, "Unable to send message", e);
            }
            this.finish();
        }
>>>>>>> 81ded919
    }

    @Override
    protected void onDestroy() {
        if (hasPendingPurchases) {
            // Not sure connectitno is up so need to check here.
            if (service != null) {
                processPendingConsumables();
            }
            hasPendingPurchases = false;
        }

        super.onDestroy();
        if (serviceConn != null) {
            unbindService(serviceConn);
        }
    }

    // NOTE: Code from "trivialdrivesample"
    int getResponseCodeFromIntent(Intent i) {
        Object o = i.getExtras().get(Iap.RESPONSE_CODE);
        if (o == null) {
            Log.e(Iap.TAG, "Intent with no response code, assuming OK (known issue)");
            return Iap.BILLING_RESPONSE_RESULT_OK;
        } else if (o instanceof Integer) {
            return ((Integer) o).intValue();
        } else if (o instanceof Long) {
            return (int) ((Long) o).longValue();
        } else {
            Log.e(Iap.TAG, "Unexpected type for intent response code.");
            Log.e(Iap.TAG, o.getClass().getName());
            throw new RuntimeException("Unexpected type for intent response code: " + o.getClass().getName());
        }
    }

    @Override
    protected void onActivityResult(int requestCode, int resultCode, Intent data) {
        super.onActivityResult(requestCode, resultCode, data);
        Bundle bundle = null;
        if (data != null) {
            int responseCode = getResponseCodeFromIntent(data);
            String purchaseData = data.getStringExtra(Iap.RESPONSE_INAPP_PURCHASE_DATA);
            String dataSignature = data.getStringExtra(Iap.RESPONSE_INAPP_SIGNATURE);
            if (responseCode == Iap.BILLING_RESPONSE_RESULT_OK) {
                 consumeAndSendMessage(purchaseData, dataSignature);
            } else {
                 bundle = new Bundle();
                 bundle.putString("action", Action.BUY.toString());
                 bundle.putInt(Iap.RESPONSE_CODE, responseCode);
                 bundle.putString(Iap.RESPONSE_INAPP_PURCHASE_DATA, purchaseData);
                 bundle.putString(Iap.RESPONSE_INAPP_SIGNATURE, dataSignature);
            }
        } else {
            bundle = new Bundle();
            bundle.putString("action", Action.BUY.toString());
            bundle.putInt(Iap.RESPONSE_CODE, Iap.BILLING_RESPONSE_RESULT_ERROR);
        }

        // Send message if generated above
        if (bundle != null) {
            Message msg = new Message();
            msg.setData(bundle);
            try {
                messenger.send(msg);
            } catch (RemoteException e) {
                Log.wtf(Iap.TAG, "Unable to send message", e);
            }
        }

        this.finish();
    }
}<|MERGE_RESOLUTION|>--- conflicted
+++ resolved
@@ -211,9 +211,6 @@
             }
         };
 
-<<<<<<< HEAD
-        bindService(new Intent("com.android.vending.billing.InAppBillingService.BIND"), serviceConn, Context.BIND_AUTO_CREATE);
-=======
         Intent serviceIntent = new Intent("com.android.vending.billing.InAppBillingService.BIND");
         serviceIntent.setPackage("com.android.vending");
         if (!getPackageManager().queryIntentServices(serviceIntent, 0).isEmpty()) {
@@ -234,7 +231,6 @@
             }
             this.finish();
         }
->>>>>>> 81ded919
     }
 
     @Override
