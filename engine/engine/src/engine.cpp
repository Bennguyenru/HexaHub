--- conflicted
+++ resolved
@@ -1570,19 +1570,7 @@
                     {
                         dmRender::UpdateRenderScriptInstance(engine->m_RenderScriptPrototype->m_Instance, dt);
                     }
-<<<<<<< HEAD
                     else
-=======
-
-
-                    dmGameObject::UpdateContext update_context;
-                    update_context.m_TimeScale = 1.0f;
-                    update_context.m_DT = dt;
-                    dmGameObject::Update(engine->m_MainCollection, &update_context);
-
-                    // Don't render while iconified
-                    if (!dmGraphics::GetWindowState(engine->m_GraphicsContext, dmGraphics::WINDOW_STATE_ICONIFIED))
->>>>>>> ad7b6a22
                     {
                         dmGraphics::SetViewport(engine->m_GraphicsContext, 0, 0, dmGraphics::GetWindowWidth(engine->m_GraphicsContext), dmGraphics::GetWindowHeight(engine->m_GraphicsContext));
                         dmGraphics::Clear(engine->m_GraphicsContext, dmGraphics::BUFFER_TYPE_COLOR_BIT | dmGraphics::BUFFER_TYPE_DEPTH_BIT | dmGraphics::BUFFER_TYPE_STENCIL_BIT,
