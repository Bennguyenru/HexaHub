#include "engine.h"

#include "engine_private.h"

#include <dmsdk/vectormath/cpp/vectormath_aos.h>
#include <sys/stat.h>

#include <stdio.h>
#include <algorithm>

#include <dlib/dlib.h>
#include <dlib/dstrings.h>
#include <dlib/hash.h>
#include <dlib/profile.h>
#include <dlib/time.h>
#include <dlib/math.h>
#include <dlib/path.h>
#include <dlib/sys.h>
#include <dlib/http_client.h>
#include <extension/extension.h>
#include <gamesys/gamesys.h>
#include <gamesys/model_ddf.h>
#include <gamesys/physics_ddf.h>
#include <gameobject/gameobject_ddf.h>
#include <gameobject/gameobject_script_util.h>
#include <hid/hid.h>
#include <sound/sound.h>
#include <render/render.h>
#include <render/render_ddf.h>
#include <profiler/profiler.h>
#include <particle/particle.h>
#include <script/sys_ddf.h>
#include <tracking/tracking.h>
#include <tracking/tracking_ddf.h>
#include <liveupdate/liveupdate.h>

#include "engine_service.h"
#include "engine_version.h"
#include "physics_debug_render.h"

// Embedded resources
// Unfortunately, the draw_line et. al are used in production code
extern unsigned char DEBUG_VPC[];
extern uint32_t DEBUG_VPC_SIZE;
extern unsigned char DEBUG_FPC[];
extern uint32_t DEBUG_FPC_SIZE;

#if defined(DM_RELEASE)
    extern unsigned char BUILTINS_RELEASE_ARCD[];
    extern uint32_t BUILTINS_RELEASE_ARCD_SIZE;
    extern unsigned char BUILTINS_RELEASE_ARCI[];
    extern uint32_t BUILTINS_RELEASE_ARCI_SIZE;
    extern unsigned char BUILTINS_RELEASE_DMANIFEST[];
    extern uint32_t BUILTINS_RELEASE_DMANIFEST_SIZE;

#else
    extern unsigned char BUILTINS_ARCD[];
    extern uint32_t BUILTINS_ARCD_SIZE;
    extern unsigned char BUILTINS_ARCI[];
    extern uint32_t BUILTINS_ARCI_SIZE;
    extern unsigned char BUILTINS_DMANIFEST[];
    extern uint32_t BUILTINS_DMANIFEST_SIZE;

    extern unsigned char CONNECT_PROJECT[];
    extern uint32_t CONNECT_PROJECT_SIZE;
#endif

using namespace Vectormath::Aos;

#if defined(__ANDROID__)
// On Android we need to notify the activity which input method to use
// before the keyboard is brought up. This choice is stored as a
// game.project config and used in dmEngine::Init(), passed along to
// the GLFW Android implementation.
extern "C" {
    extern void _glfwAndroidSetInputMethod(int);
    extern void _glfwAndroidSetImmersiveMode(int);
}
#endif

namespace dmEngine
{
#define SYSTEM_SOCKET_NAME "@system"

    void GetWorldTransform(void* user_data, Point3& position, Quat& rotation)
    {
        if (!user_data)
            return;
        dmGameObject::HInstance instance = (dmGameObject::HInstance)user_data;
        position = dmGameObject::GetWorldPosition(instance);
        rotation = dmGameObject::GetWorldRotation(instance);
    }

    void SetWorldTransform(void* user_data, const Point3& position, const Quat& rotation)
    {
        if (!user_data)
            return;
        dmGameObject::HInstance instance = (dmGameObject::HInstance)user_data;
        dmGameObject::SetPosition(instance, position);
        dmGameObject::SetRotation(instance, rotation);
    }

    void SetObjectModel(void* visual_object, Quat* rotation, Point3* position)
    {
        if (!visual_object) return;
        dmGameObject::HInstance go = (dmGameObject::HInstance) visual_object;
        *position = dmGameObject::GetWorldPosition(go);
        *rotation = dmGameObject::GetWorldRotation(go);
    }

    void OnWindowResize(void* user_data, uint32_t width, uint32_t height)
    {
        uint32_t data_size = sizeof(dmRenderDDF::WindowResized);
        uintptr_t descriptor = (uintptr_t)dmRenderDDF::WindowResized::m_DDFDescriptor;
        dmhash_t message_id = dmRenderDDF::WindowResized::m_DDFDescriptor->m_NameHash;

        dmRenderDDF::WindowResized window_resized;
        window_resized.m_Width = width;
        window_resized.m_Height = height;

        dmMessage::URL receiver;
        dmMessage::ResetURL(receiver);
        dmMessage::Result result = dmMessage::GetSocket(dmRender::RENDER_SOCKET_NAME, &receiver.m_Socket);
        if (result != dmMessage::RESULT_OK)
        {
            dmLogError("Could not find '%s' socket.", dmRender::RENDER_SOCKET_NAME);
        }
        else
        {
            result = dmMessage::Post(0x0, &receiver, message_id, 0, descriptor, &window_resized, data_size, 0);
            if (result != dmMessage::RESULT_OK)
            {
                dmLogError("Could not send 'window_resized' to '%s' socket.", dmRender::RENDER_SOCKET_NAME);
            }
        }

        Engine* engine = (Engine*)user_data;
        engine->m_InvPhysicalWidth = 1.0f / width;
        engine->m_InvPhysicalHeight = 1.0f / height;
        // update gui context
        dmGui::SetPhysicalResolution(engine->m_GuiContext.m_GuiContext, width, height);

        dmGameSystem::OnWindowResized(width, height);
    }

    bool OnWindowClose(void* user_data)
    {
        Engine* engine = (Engine*)user_data;
        engine->m_Alive = false;
        // Never allow closing the window here, clean up and then close manually
        return false;
    }

    void Dispatch(dmMessage::Message *message_object, void* user_ptr);

    static void OnWindowFocus(void* user_data, uint32_t focus)
    {
        Engine* engine = (Engine*)user_data;
        dmExtension::Params params;
        params.m_ConfigFile = engine->m_Config;
        params.m_L          = 0;
        dmExtension::Event event;
        event.m_Event = focus ? dmExtension::EVENT_ID_ACTIVATEAPP : dmExtension::EVENT_ID_DEACTIVATEAPP;
        dmExtension::DispatchEvent( &params, &event );

        dmGameSystem::OnWindowFocus(focus != 0);
    }

    Stats::Stats()
    : m_FrameCount(0)
    {

    }

    Engine::Engine(dmEngineService::HEngineService engine_service)
    : m_Config(0)
    , m_Alive(true)
    , m_MainCollection(0)
    , m_LastReloadMTime(0)
    , m_MouseSensitivity(1.0f)
    , m_GraphicsContext(0)
    , m_RenderContext(0)
    , m_SharedScriptContext(0x0)
    , m_GOScriptContext(0x0)
    , m_RenderScriptContext(0x0)
    , m_GuiScriptContext(0x0)
    , m_Factory(0x0)
    , m_SystemSocket(0x0)
    , m_SystemFontMap(0x0)
    , m_HidContext(0x0)
    , m_InputContext(0x0)
    , m_GameInputBinding(0x0)
    , m_DisplayProfiles(0x0)
    , m_TrackingContext(0x0)
    , m_RenderScriptPrototype(0x0)
    , m_Stats()
    , m_WasIconified(true)
    , m_QuitOnEsc(false)
    , m_ConnectionAppMode(false)
    , m_Width(960)
    , m_Height(640)
    , m_InvPhysicalWidth(1.0f/960)
    , m_InvPhysicalHeight(1.0f/640)
    {
        m_EngineService = engine_service;
        m_Register = dmGameObject::NewRegister();
        m_InputBuffer.SetCapacity(64);

        m_PhysicsContext.m_Context3D = 0x0;
        m_PhysicsContext.m_Debug = false;
        m_PhysicsContext.m_3D = false;
        m_GuiContext.m_GuiContext = 0x0;
        m_GuiContext.m_RenderContext = 0x0;
        m_SpriteContext.m_RenderContext = 0x0;
        m_SpriteContext.m_MaxSpriteCount = 0;
        m_SpineModelContext.m_RenderContext = 0x0;
        m_SpineModelContext.m_MaxSpineModelCount = 0;
        m_ModelContext.m_RenderContext = 0x0;
        m_ModelContext.m_MaxModelCount = 0;
    }

    HEngine New(dmEngineService::HEngineService engine_service)
    {
        return new Engine(engine_service);
    }

    void Delete(HEngine engine)
    {
        if (engine->m_MainCollection)
            dmResource::Release(engine->m_Factory, engine->m_MainCollection);
        dmGameObject::PostUpdate(engine->m_Register);

        dmHttpClient::ShutdownConnectionPool();

        dmLiveUpdate::Finalize();

        dmGameSystem::ScriptLibContext script_lib_context;
        script_lib_context.m_Factory = engine->m_Factory;
        script_lib_context.m_Register = engine->m_Register;
        if (engine->m_SharedScriptContext) {
            script_lib_context.m_LuaState = dmScript::GetLuaState(engine->m_SharedScriptContext);
            dmGameSystem::FinalizeScriptLibs(script_lib_context);
        } else {
            script_lib_context.m_LuaState = dmScript::GetLuaState(engine->m_GOScriptContext);
            dmGameSystem::FinalizeScriptLibs(script_lib_context);
            if (engine->m_GuiContext.m_GuiContext != 0x0)
            {
                script_lib_context.m_LuaState = dmGui::GetLuaState(engine->m_GuiContext.m_GuiContext);
                dmGameSystem::FinalizeScriptLibs(script_lib_context);
            }
        }

        dmHttpClient::ReopenConnectionPool();

        dmGameObject::DeleteRegister(engine->m_Register);

        UnloadBootstrapContent(engine);

        dmSound::Finalize();

        dmInput::DeleteContext(engine->m_InputContext);

        dmRender::DeleteRenderContext(engine->m_RenderContext, engine->m_RenderScriptContext);

        if (engine->m_HidContext)
        {
            dmHID::Final(engine->m_HidContext);
            dmHID::DeleteContext(engine->m_HidContext);
        }

        if (engine->m_GuiContext.m_GuiContext)
            dmGui::DeleteContext(engine->m_GuiContext.m_GuiContext, engine->m_GuiScriptContext);

        if (engine->m_TrackingContext)
        {
            dmTracking::Finalize(engine->m_TrackingContext);
            dmTracking::Delete(engine->m_TrackingContext);
        }

        if (engine->m_SharedScriptContext) {
            dmScript::Finalize(engine->m_SharedScriptContext);
            dmScript::DeleteContext(engine->m_SharedScriptContext);
        } else {
            if (engine->m_GOScriptContext) {
                dmScript::Finalize(engine->m_GOScriptContext);
                dmScript::DeleteContext(engine->m_GOScriptContext);
            }
            if (engine->m_RenderScriptContext) {
                dmScript::Finalize(engine->m_RenderScriptContext);
                dmScript::DeleteContext(engine->m_RenderScriptContext);
            }
            if (engine->m_GuiScriptContext) {
                dmScript::Finalize(engine->m_GuiScriptContext);
                dmScript::DeleteContext(engine->m_GuiScriptContext);
            }
        }

        if (engine->m_Factory) {
            dmResource::DeleteFactory(engine->m_Factory);
        }

        if (engine->m_GraphicsContext)
        {
            dmGraphics::CloseWindow(engine->m_GraphicsContext);
            dmGraphics::DeleteContext(engine->m_GraphicsContext);
        }

        if (engine->m_SystemSocket)
            dmMessage::DeleteSocket(engine->m_SystemSocket);

        if (engine->m_PhysicsContext.m_Context3D)
        {
            if (engine->m_PhysicsContext.m_3D)
                dmPhysics::DeleteContext3D(engine->m_PhysicsContext.m_Context3D);
            else
                dmPhysics::DeleteContext2D(engine->m_PhysicsContext.m_Context2D);
        }

        dmExtension::AppParams app_params;
        app_params.m_ConfigFile = engine->m_Config;
        dmExtension::AppFinalize(&app_params);

        dmBuffer::DeleteContext();

        if (engine->m_Config)
        {
            dmConfigFile::Delete(engine->m_Config);
        }

        delete engine;
    }

    dmGraphics::TextureFilter ConvertMinTextureFilter(const char* filter)
    {
        if (strcmp(filter, "linear") == 0)
        {
            return dmGraphics::TEXTURE_FILTER_LINEAR_MIPMAP_NEAREST;
        }
        else
        {
            return dmGraphics::TEXTURE_FILTER_NEAREST_MIPMAP_NEAREST;
        }
    }

    dmGraphics::TextureFilter ConvertMagTextureFilter(const char* filter)
    {
        if (strcmp(filter, "linear") == 0)
        {
            return dmGraphics::TEXTURE_FILTER_LINEAR;
        }
        else
        {
            return dmGraphics::TEXTURE_FILTER_NEAREST;
        }
    }

    static bool GetProjectFile(int argc, char *argv[], char* project_file, uint32_t project_file_size)
    {
        if (argc > 1 && argv[argc-1][0] != '-')
        {
            dmStrlCpy(project_file, argv[argc-1], project_file_size);
            return true;
        }
        else
        {
            char p1[DMPATH_MAX_PATH];
            char p2[DMPATH_MAX_PATH];
            char p3[DMPATH_MAX_PATH];
            char tmp[DMPATH_MAX_PATH];
            char* paths[] = { p1, p2, p3 };
            uint32_t count = 0;

            dmStrlCpy(p1, "./game.projectc", sizeof(p1));
            dmStrlCpy(p2, "build/default/game.projectc", sizeof(p2));
            if (dmSys::GetResourcesPath(argc, argv, tmp, sizeof(tmp)) == dmSys::RESULT_OK)
            {
                dmPath::Concat(tmp, "game.projectc", p3, sizeof(p3));
                count = 3;
            }
            else
            {
                count = 2;
            }

            for (uint32_t i = 0; i < count; ++i)
            {
                if (dmSys::ResourceExists(paths[i]))
                {
                    dmStrlCpy(project_file, paths[i], project_file_size);
                    return true;
                }
            }
        }

        return false;
    }

    static void SetSwapInterval(HEngine engine, int swap_interval)
    {
<<<<<<< HEAD
        swap_interval = dmMath::Max(0, swap_interval);
#if !(defined(__arm__) || defined(__arm64__) || defined(IOS_SIMULATOR) || defined(__EMSCRIPTEN__))
        engine->m_UseSwVsync = (!engine->m_UseVariableDt && swap_interval == 0);
#endif
        dmGraphics::SetSwapInterval(engine->m_GraphicsContext, swap_interval);
=======
        if (!engine->m_UseVariableDt)
        {
            swap_interval = dmMath::Max(0, swap_interval);
            // For backward-compatability, hardware vsync with swap_interval 0 on desktop should result in sw vsync
            engine->m_UseSwVsync = (engine->m_VsyncMode == VSYNC_SOFTWARE || (engine->m_VsyncMode == VSYNC_HARDWARE && swap_interval == 0));
            if (engine->m_VsyncMode == VSYNC_HARDWARE && swap_interval > 0) // need to update engine update freq to get correct dt when swap interval changes
                engine->m_UpdateFrequency /= swap_interval;
            dmGraphics::SetSwapInterval(engine->m_GraphicsContext, swap_interval);
        }
>>>>>>> 12373e91
    }

    static void SetUpdateFrequency(HEngine engine, uint32_t frequency)
    {
        engine->m_UpdateFrequency = frequency;
        engine->m_UpdateFrequency = dmMath::Max(1U, engine->m_UpdateFrequency);
        dmProfiler::SetUpdateFrequency(engine->m_UpdateFrequency);
    }

    /*
     The game.projectc is located using the following scheme:

     A.
      1. If an argument is specified load the game.project from specified file
     B.
      1. Look for game.project (relative path)
      2. Look for build/default/game.projectc (relative path)
      3. Look for dmSys::GetResourcePath()/game.project
      4. Load first game.project-file found. If none is
         found start the built-in connect application

      The content-root is set to the directory name of
      the project if not overridden in project-file
      (resource.uri)
    */
    bool Init(HEngine engine, int argc, char *argv[])
    {
        dmSys::EngineInfoParam engine_info;
        engine_info.m_Version = dmEngineVersion::VERSION;
        engine_info.m_VersionSHA1 = dmEngineVersion::VERSION_SHA1;
        engine_info.m_IsDebug = dLib::IsDebugMode();
        dmSys::SetEngineInfo(engine_info);

        char* qoe_s = getenv("DM_QUIT_ON_ESC");
        engine->m_QuitOnEsc = ((qoe_s != 0x0) && (qoe_s[0] == '1'));

        char project_file[DMPATH_MAX_PATH];
        char content_root[DMPATH_MAX_PATH] = ".";
        bool loaded_ok = false;
        if (GetProjectFile(argc, argv, project_file, sizeof(project_file)))
        {
            dmConfigFile::Result cr = dmConfigFile::Load(project_file, argc, (const char**) argv, &engine->m_Config);
            if (cr != dmConfigFile::RESULT_OK)
            {
                if (!engine->m_ConnectionAppMode)
                {
                    dmLogFatal("Unable to load project file: '%s' (%d)", project_file, cr);
                    return false;
                }
                dmLogError("Unable to load project file: '%s' (%d)", project_file, cr);
            }
            else
            {
                loaded_ok = true;
                dmPath::Dirname(project_file, content_root, sizeof(content_root));

                char tmp[DMPATH_MAX_PATH];
                dmStrlCpy(tmp, content_root, sizeof(tmp));
                if (content_root[0])
                {
                    dmStrlCat(tmp, "/game.dmanifest", sizeof(tmp));
                }
                else
                {
                    dmStrlCat(tmp, "game.dmanifest", sizeof(tmp));
                }
                if (dmSys::ResourceExists(tmp))
                {
                    dmStrlCpy(content_root, "dmanif:", sizeof(content_root));
                    dmStrlCat(content_root, tmp, sizeof(content_root));
                }
            }
        }

        if( !loaded_ok )
        {
#if defined(DM_RELEASE)
            dmLogFatal("Unable to load project");
            return false;
#else
            dmConfigFile::Result cr = dmConfigFile::LoadFromBuffer((const char*) CONNECT_PROJECT, CONNECT_PROJECT_SIZE, argc, (const char**) argv, &engine->m_Config);
            if (cr != dmConfigFile::RESULT_OK)
            {
                dmLogFatal("Unable to load builtin connect project");
                return false;
            }
            engine->m_ConnectionAppMode = true;
#endif
        }

        // Catch engine specific arguments
        bool verify_graphics_calls = dLib::IsDebugMode();
        const char verify_graphics_calls_arg[] = "--verify-graphics-calls=";
        for (int i = 0; i < argc; ++i)
        {
            const char* arg = argv[i];
            if (strncmp(verify_graphics_calls_arg, arg, sizeof(verify_graphics_calls_arg)-1) == 0)
            {
                const char* eq = strchr(arg, '=');
                if (strncmp("true", eq+1, sizeof("true")-1) == 0) {
                    verify_graphics_calls = true;
                } else if (strncmp("false", eq+1, sizeof("false")-1) == 0) {
                    verify_graphics_calls = false;
                } else {
                    dmLogWarning("Invalid value used for %s%s.", verify_graphics_calls_arg, eq);
                }
            }
        }

        dmBuffer::NewContext();

        dmExtension::AppParams app_params;
        app_params.m_ConfigFile = engine->m_Config;
        dmExtension::Result er = dmExtension::AppInitialize(&app_params);
        if (er != dmExtension::RESULT_OK) {
            dmLogFatal("Failed to initialize extensions (%d)", er);
            return false;
        }

        int write_log = dmConfigFile::GetInt(engine->m_Config, "project.write_log", 0);
        if (write_log) {
            char sys_path[DMPATH_MAX_PATH];
            if (dmSys::GetLogPath(sys_path, sizeof(sys_path)) == dmSys::RESULT_OK) {
                const char* path = dmConfigFile::GetString(engine->m_Config, "project.log_dir", sys_path);
                char full[DMPATH_MAX_PATH];
                dmPath::Concat(path, "log.txt", full, sizeof(full));
                dmSetLogFile(full);
            } else {
                dmLogFatal("Unable to get log-file path");
            }
        }

        const char* update_order = dmConfigFile::GetString(engine->m_Config, "gameobject.update_order", 0);

        // This scope is mainly here to make sure the "Main" scope is created first
        DM_PROFILE(Engine, "Init");

        dmGraphics::ContextParams graphics_context_params;
        graphics_context_params.m_DefaultTextureMinFilter = ConvertMinTextureFilter(dmConfigFile::GetString(engine->m_Config, "graphics.default_texture_min_filter", "linear"));
        graphics_context_params.m_DefaultTextureMagFilter = ConvertMagTextureFilter(dmConfigFile::GetString(engine->m_Config, "graphics.default_texture_mag_filter", "linear"));
        graphics_context_params.m_VerifyGraphicsCalls = verify_graphics_calls;

        engine->m_GraphicsContext = dmGraphics::NewContext(graphics_context_params);
        if (engine->m_GraphicsContext == 0x0)
        {
            dmLogFatal("Unable to create the graphics context.");
            return false;
        }

        engine->m_Width = dmConfigFile::GetInt(engine->m_Config, "display.width", 960);
        engine->m_Height = dmConfigFile::GetInt(engine->m_Config, "display.height", 640);

        dmGraphics::WindowParams window_params;
        window_params.m_ResizeCallback = OnWindowResize;
        window_params.m_ResizeCallbackUserData = engine;
        window_params.m_CloseCallback = OnWindowClose;
        window_params.m_CloseCallbackUserData = engine;
        window_params.m_FocusCallback = OnWindowFocus;
        window_params.m_FocusCallbackUserData = engine;
        window_params.m_Width = engine->m_Width;
        window_params.m_Height = engine->m_Height;
        window_params.m_Samples = dmConfigFile::GetInt(engine->m_Config, "display.samples", 0);
        window_params.m_Title = dmConfigFile::GetString(engine->m_Config, "project.title", "TestTitle");
        window_params.m_Fullscreen = (bool) dmConfigFile::GetInt(engine->m_Config, "display.fullscreen", 0);
        window_params.m_PrintDeviceInfo = false;
        window_params.m_HighDPI = (bool) dmConfigFile::GetInt(engine->m_Config, "display.high_dpi", 0);

        dmGraphics::WindowResult window_result = dmGraphics::OpenWindow(engine->m_GraphicsContext, &window_params);
        if (window_result != dmGraphics::WINDOW_RESULT_OK)
        {
            dmLogFatal("Could not open window (%d).", window_result);
            return false;
        }

        uint32_t physical_dpi = dmGraphics::GetDisplayDpi(engine->m_GraphicsContext);
        uint32_t physical_width = dmGraphics::GetWindowWidth(engine->m_GraphicsContext);
        uint32_t physical_height = dmGraphics::GetWindowHeight(engine->m_GraphicsContext);
        engine->m_InvPhysicalWidth = 1.0f / physical_width;
        engine->m_InvPhysicalHeight = 1.0f / physical_height;

        engine->m_PreviousFrameTime = dmTime::GetTime();
        engine->m_FlipTime = dmTime::GetTime();
        engine->m_PreviousRenderTime = 0;
        engine->m_UseSwVsync = false;

        bool setting_vsync = dmConfigFile::GetInt(engine->m_Config, "display.vsync", true);
        uint32_t setting_update_frequency = dmConfigFile::GetInt(engine->m_Config, "display.update_frequency", 0);
        uint32_t update_frequency = setting_update_frequency;
        uint32_t swap_interval = 1;

        if (!setting_vsync)
        {
            engine->m_UseVariableDt = setting_update_frequency == 0; // if no setting_vsync and update_frequency 0, use variable_dt
            engine->m_VsyncMode = VSYNC_SOFTWARE;
            swap_interval = 0;
        }
        else
        {
            engine->m_UseVariableDt = 0;
            uint32_t refresh_rate = dmGraphics::GetWindowRefreshRate(engine->m_GraphicsContext);
            if (refresh_rate == 0) // default to 60 if read failed
            {
                refresh_rate = 60;
            }
            else // Only bother setting a custom swap interval if we succeeded in getting a window refresh rate
            {
                if (setting_update_frequency > 0)
                {
                    // Calculate closest integer swap-interval from refresh rate and setting_update_frequency
                    float fswap_interval = refresh_rate / setting_update_frequency;
                    swap_interval = dmMath::Max(1U, (uint32_t) fswap_interval);
                }
            }
            update_frequency = refresh_rate;
            engine->m_VsyncMode = VSYNC_HARDWARE;
        }

        SetUpdateFrequency(engine, update_frequency);
        SetSwapInterval(engine, swap_interval);

        const uint32_t max_resources = dmConfigFile::GetInt(engine->m_Config, dmResource::MAX_RESOURCES_KEY, 1024);
        dmResource::NewFactoryParams params;
        int32_t http_cache = dmConfigFile::GetInt(engine->m_Config, "resource.http_cache", 1);
        params.m_MaxResources = max_resources;
        params.m_Flags = 0;
        if (dLib::IsDebugMode())
        {
            params.m_Flags = RESOURCE_FACTORY_FLAGS_RELOAD_SUPPORT;
            if (http_cache)
                params.m_Flags |= RESOURCE_FACTORY_FLAGS_HTTP_CACHE;
        }

#if defined(DM_RELEASE)
        params.m_ArchiveIndex.m_Data = (const void*) BUILTINS_RELEASE_ARCI;
        params.m_ArchiveIndex.m_Size = BUILTINS_RELEASE_ARCI_SIZE;
        params.m_ArchiveData.m_Data = (const void*) BUILTINS_RELEASE_ARCD;
        params.m_ArchiveData.m_Size = BUILTINS_RELEASE_ARCD_SIZE;
        params.m_ArchiveManifest.m_Data = (const void*) BUILTINS_RELEASE_DMANIFEST;
        params.m_ArchiveManifest.m_Size = BUILTINS_RELEASE_DMANIFEST_SIZE;
#else
        params.m_ArchiveIndex.m_Data = (const void*) BUILTINS_ARCI;
        params.m_ArchiveIndex.m_Size = BUILTINS_ARCI_SIZE;
        params.m_ArchiveData.m_Data = (const void*) BUILTINS_ARCD;
        params.m_ArchiveData.m_Size = BUILTINS_ARCD_SIZE;
        params.m_ArchiveManifest.m_Data = (const void*) BUILTINS_DMANIFEST;
        params.m_ArchiveManifest.m_Size = BUILTINS_DMANIFEST_SIZE;
#endif

        const char* resource_uri = dmConfigFile::GetString(engine->m_Config, "resource.uri", content_root);
        dmLogInfo("Loading data from: %s", resource_uri);
        engine->m_Factory = dmResource::NewFactory(&params, resource_uri);
        if (!engine->m_Factory)
        {
            return false;
        }

        dmScript::ClearLuaRefCount(); // Reset the debug counter to 0

        dmArray<dmScript::HContext>& module_script_contexts = engine->m_ModuleContext.m_ScriptContexts;

        bool shared = dmConfigFile::GetInt(engine->m_Config, "script.shared_state", 0);
        if (shared) {
            engine->m_SharedScriptContext = dmScript::NewContext(engine->m_Config, engine->m_Factory, true);
            dmScript::Initialize(engine->m_SharedScriptContext);
            engine->m_GOScriptContext = engine->m_SharedScriptContext;
            engine->m_RenderScriptContext = engine->m_SharedScriptContext;
            engine->m_GuiScriptContext = engine->m_SharedScriptContext;
            module_script_contexts.SetCapacity(1);
            module_script_contexts.Push(engine->m_SharedScriptContext);
        } else {
            engine->m_GOScriptContext = dmScript::NewContext(engine->m_Config, engine->m_Factory, true);
            dmScript::Initialize(engine->m_GOScriptContext);
            engine->m_RenderScriptContext = dmScript::NewContext(engine->m_Config, engine->m_Factory, true);
            dmScript::Initialize(engine->m_RenderScriptContext);
            engine->m_GuiScriptContext = dmScript::NewContext(engine->m_Config, engine->m_Factory, true);
            dmScript::Initialize(engine->m_GuiScriptContext);
            module_script_contexts.SetCapacity(3);
            module_script_contexts.Push(engine->m_GOScriptContext);
            module_script_contexts.Push(engine->m_RenderScriptContext);
            module_script_contexts.Push(engine->m_GuiScriptContext);
        }

        dmHID::NewContextParams new_hid_params = dmHID::NewContextParams();

        // Accelerometer
        int32_t use_accelerometer = dmConfigFile::GetInt(engine->m_Config, "input.use_accelerometer", 1);
        if (use_accelerometer) {
        	dmHID::EnableAccelerometer(); // Creates and enables the accelerometer
        }
        new_hid_params.m_IgnoreAcceleration = use_accelerometer ? 0 : 1;

#if defined(__EMSCRIPTEN__)
        // DEF-2450 Reverse scroll direction for firefox browser
        dmSys::SystemInfo info;
        dmSys::GetSystemInfo(&info);
        if (info.m_UserAgent != 0x0)
        {
            const char* str_firefox = "firefox";
            new_hid_params.m_FlipScrollDirection = (strcasestr(info.m_UserAgent, str_firefox) != NULL) ? 1 : 0;
        }
#endif
        engine->m_HidContext = dmHID::NewContext(new_hid_params);
        dmHID::Init(engine->m_HidContext);

        // The attempt to fallback to other audio devices only has meaning if:
        // - sound is being used
        // - the matching device symbols have been exported for the target device
        dmSound::InitializeParams sound_params;
        static const char* audio_devices[] = {
                "default",
                "null",
                NULL
        };
        int deviceIndex = 0;
        while (NULL != audio_devices[deviceIndex]) {
            sound_params.m_OutputDevice = audio_devices[deviceIndex];
            dmSound::Result soundInit = dmSound::Initialize(engine->m_Config, &sound_params);
            if (dmSound::RESULT_OK == soundInit) {
                dmLogInfo("Initialised sound device '%s'\n", sound_params.m_OutputDevice);
                break;
            }
            ++deviceIndex;
        }

        dmGameObject::Result go_result = dmGameObject::SetCollectionDefaultCapacity(engine->m_Register, dmConfigFile::GetInt(engine->m_Config, dmGameObject::COLLECTION_MAX_INSTANCES_KEY, dmGameObject::DEFAULT_MAX_COLLECTION_CAPACITY));
        if(go_result != dmGameObject::RESULT_OK)
        {
            dmLogFatal("Failed to set max instance count for collections (%d)", go_result);
            return false;
        }

        dmRender::RenderContextParams render_params;
        render_params.m_MaxRenderTypes = 16;
        render_params.m_MaxInstances = (uint32_t) dmConfigFile::GetInt(engine->m_Config, "graphics.max_draw_calls", 1024);
        render_params.m_MaxRenderTargets = 32;
        render_params.m_VertexShaderDesc = ::DEBUG_VPC;
        render_params.m_VertexShaderDescSize = ::DEBUG_VPC_SIZE;
        render_params.m_FragmentShaderDesc = ::DEBUG_FPC;
        render_params.m_FragmentShaderDescSize = ::DEBUG_FPC_SIZE;
        render_params.m_MaxCharacters = (uint32_t) dmConfigFile::GetInt(engine->m_Config, "graphics.max_characters", 2048 * 4);;
        render_params.m_CommandBufferSize = 1024;
        render_params.m_ScriptContext = engine->m_RenderScriptContext;
        render_params.m_MaxDebugVertexCount = (uint32_t) dmConfigFile::GetInt(engine->m_Config, "graphics.max_debug_vertices", 10000);
        engine->m_RenderContext = dmRender::NewRenderContext(engine->m_GraphicsContext, render_params);

        dmGameObject::Initialize(engine->m_Register, engine->m_GOScriptContext);

        engine->m_ParticleFXContext.m_Factory = engine->m_Factory;
        engine->m_ParticleFXContext.m_RenderContext = engine->m_RenderContext;
        engine->m_ParticleFXContext.m_MaxParticleFXCount = dmConfigFile::GetInt(engine->m_Config, dmParticle::MAX_INSTANCE_COUNT_KEY, 64);
        engine->m_ParticleFXContext.m_MaxParticleCount = dmConfigFile::GetInt(engine->m_Config, dmParticle::MAX_PARTICLE_COUNT_KEY, 1024);
        engine->m_ParticleFXContext.m_Debug = false;

        dmInput::NewContextParams input_params;
        input_params.m_HidContext = engine->m_HidContext;
        input_params.m_RepeatDelay = dmConfigFile::GetFloat(engine->m_Config, "input.repeat_delay", 0.5f);
        input_params.m_RepeatInterval = dmConfigFile::GetFloat(engine->m_Config, "input.repeat_interval", 0.2f);
        engine->m_InputContext = dmInput::NewContext(input_params);

        dmMessage::Result mr = dmMessage::NewSocket(SYSTEM_SOCKET_NAME, &engine->m_SystemSocket);
        if (mr != dmMessage::RESULT_OK)
        {
            dmLogFatal("Unable to create system socket: %s (%d)", SYSTEM_SOCKET_NAME, mr);
            return false;
        }

        // rig.max_instance_count is deprecated in favour of component specific max count values.
        // For backwards combatibility we get the rig generic value and take the max of it and each
        // specific component max value.
        int32_t max_rig_instance = dmConfigFile::GetInt(engine->m_Config, "rig.max_instance_count", 128);
        int32_t max_model_count = dmMath::Max(dmConfigFile::GetInt(engine->m_Config, "model.max_count", 128), max_rig_instance);
        int32_t max_spine_count = dmMath::Max(dmConfigFile::GetInt(engine->m_Config, "spine.max_count", 128), max_rig_instance);

        dmGui::NewContextParams gui_params;
        gui_params.m_ScriptContext = engine->m_GuiScriptContext;
        gui_params.m_GetURLCallback = dmGameSystem::GuiGetURLCallback;
        gui_params.m_GetUserDataCallback = dmGameSystem::GuiGetUserDataCallback;
        gui_params.m_ResolvePathCallback = dmGameSystem::GuiResolvePathCallback;
        gui_params.m_GetTextMetricsCallback = dmGameSystem::GuiGetTextMetricsCallback;
        gui_params.m_PhysicalWidth = physical_width;
        gui_params.m_PhysicalHeight = physical_height;
        gui_params.m_DefaultProjectWidth = engine->m_Width;
        gui_params.m_DefaultProjectHeight = engine->m_Height;
        gui_params.m_Dpi = physical_dpi;
        gui_params.m_HidContext = engine->m_HidContext;
        engine->m_GuiContext.m_GuiContext = dmGui::NewContext(&gui_params);
        engine->m_GuiContext.m_RenderContext = engine->m_RenderContext;
        engine->m_GuiContext.m_ScriptContext = engine->m_GuiScriptContext;
        engine->m_GuiContext.m_MaxGuiComponents = dmConfigFile::GetInt(engine->m_Config, "gui.max_count", 64);
        engine->m_GuiContext.m_MaxParticleFXCount = dmConfigFile::GetInt(engine->m_Config, "gui.max_particlefx_count", 64);
        engine->m_GuiContext.m_MaxParticleCount = dmConfigFile::GetInt(engine->m_Config, "gui.max_particle_count", 1024);
        engine->m_GuiContext.m_MaxSpineCount = dmConfigFile::GetInt(engine->m_Config, "gui.max_spine_count", max_spine_count);

        dmPhysics::NewContextParams physics_params;
        physics_params.m_WorldCount = dmConfigFile::GetInt(engine->m_Config, "physics.world_count", 4);
        const char* physics_type = dmConfigFile::GetString(engine->m_Config, "physics.type", "2D");
        physics_params.m_Gravity.setX(dmConfigFile::GetFloat(engine->m_Config, "physics.gravity_x", 0.0f));
        physics_params.m_Gravity.setY(dmConfigFile::GetFloat(engine->m_Config, "physics.gravity_y", -10.0f));
        physics_params.m_Gravity.setZ(dmConfigFile::GetFloat(engine->m_Config, "physics.gravity_z", 0.0f));
        physics_params.m_Scale = dmConfigFile::GetFloat(engine->m_Config, "physics.scale", 1.0f);
        physics_params.m_RayCastLimit2D = dmConfigFile::GetInt(engine->m_Config, "physics.ray_cast_limit_2d", 64);
        physics_params.m_RayCastLimit3D = dmConfigFile::GetInt(engine->m_Config, "physics.ray_cast_limit_3d", 128);
        physics_params.m_TriggerOverlapCapacity = dmConfigFile::GetInt(engine->m_Config, "physics.trigger_overlap_capacity", 16);
        if (physics_params.m_Scale < dmPhysics::MIN_SCALE || physics_params.m_Scale > dmPhysics::MAX_SCALE)
        {
            dmLogWarning("Physics scale must be in the range %.2f - %.2f and has been clamped.", dmPhysics::MIN_SCALE, dmPhysics::MAX_SCALE);
            if (physics_params.m_Scale < dmPhysics::MIN_SCALE)
                physics_params.m_Scale = dmPhysics::MIN_SCALE;
            if (physics_params.m_Scale > dmPhysics::MAX_SCALE)
                physics_params.m_Scale = dmPhysics::MAX_SCALE;
        }
        physics_params.m_ContactImpulseLimit = dmConfigFile::GetFloat(engine->m_Config, "physics.contact_impulse_limit", 0.0f);
        if (dmStrCaseCmp(physics_type, "3D") == 0)
        {
            engine->m_PhysicsContext.m_3D = true;
            engine->m_PhysicsContext.m_Context3D = dmPhysics::NewContext3D(physics_params);
        }
        else if (dmStrCaseCmp(physics_type, "2D") == 0)
        {
            engine->m_PhysicsContext.m_3D = false;
            engine->m_PhysicsContext.m_Context2D = dmPhysics::NewContext2D(physics_params);
        }
        else
        {
            dmLogWarning("Unsupported physics type '%s'. Defaults to 2D", physics_type);
            engine->m_PhysicsContext.m_3D = false;
            engine->m_PhysicsContext.m_Context2D = dmPhysics::NewContext2D(physics_params);
        }
        engine->m_PhysicsContext.m_MaxCollisionCount = dmConfigFile::GetInt(engine->m_Config, dmGameSystem::PHYSICS_MAX_COLLISIONS_KEY, 64);
        engine->m_PhysicsContext.m_MaxContactPointCount = dmConfigFile::GetInt(engine->m_Config, dmGameSystem::PHYSICS_MAX_CONTACTS_KEY, 128);
        engine->m_PhysicsContext.m_Debug = (bool) dmConfigFile::GetInt(engine->m_Config, "physics.debug", 0);

#if !defined(DM_RELEASE)
        dmPhysics::DebugCallbacks debug_callbacks;
        debug_callbacks.m_UserData = engine->m_RenderContext;
        debug_callbacks.m_DrawLines = PhysicsDebugRender::DrawLines;
        debug_callbacks.m_DrawTriangles = PhysicsDebugRender::DrawTriangles;
        debug_callbacks.m_Alpha = dmConfigFile::GetFloat(engine->m_Config, "physics.debug_alpha", 0.9f);
        debug_callbacks.m_Scale = physics_params.m_Scale;
        debug_callbacks.m_InvScale = 1.0f / physics_params.m_Scale;
        debug_callbacks.m_DebugScale = dmConfigFile::GetFloat(engine->m_Config, "physics.debug_scale", 30.0f);
        if (engine->m_PhysicsContext.m_3D)
            dmPhysics::SetDebugCallbacks3D(engine->m_PhysicsContext.m_Context3D, debug_callbacks);
        else
            dmPhysics::SetDebugCallbacks2D(engine->m_PhysicsContext.m_Context2D, debug_callbacks);
#endif

        engine->m_SpriteContext.m_RenderContext = engine->m_RenderContext;
        engine->m_SpriteContext.m_MaxSpriteCount = dmConfigFile::GetInt(engine->m_Config, "sprite.max_count", 128);
        engine->m_SpriteContext.m_Subpixels = dmConfigFile::GetInt(engine->m_Config, "sprite.subpixels", 1);

        engine->m_ModelContext.m_RenderContext = engine->m_RenderContext;
        engine->m_ModelContext.m_Factory = engine->m_Factory;
        engine->m_ModelContext.m_MaxModelCount = max_model_count;

        engine->m_SpineModelContext.m_RenderContext = engine->m_RenderContext;
        engine->m_SpineModelContext.m_Factory = engine->m_Factory;
        engine->m_SpineModelContext.m_MaxSpineModelCount = max_spine_count;

        engine->m_LabelContext.m_RenderContext      = engine->m_RenderContext;
        engine->m_LabelContext.m_MaxLabelCount      = dmConfigFile::GetInt(engine->m_Config, "label.max_count", 64);
        engine->m_LabelContext.m_Subpixels          = dmConfigFile::GetInt(engine->m_Config, "label.subpixels", 1);

        engine->m_CollectionProxyContext.m_Factory = engine->m_Factory;
        engine->m_CollectionProxyContext.m_MaxCollectionProxyCount = dmConfigFile::GetInt(engine->m_Config, dmGameSystem::COLLECTION_PROXY_MAX_COUNT_KEY, 8);

        engine->m_FactoryContext.m_MaxFactoryCount = dmConfigFile::GetInt(engine->m_Config, dmGameSystem::FACTORY_MAX_COUNT_KEY, 128);
        engine->m_CollectionFactoryContext.m_MaxCollectionFactoryCount = dmConfigFile::GetInt(engine->m_Config, dmGameSystem::COLLECTION_FACTORY_MAX_COUNT_KEY, 128);
        if (shared)
        {
            engine->m_FactoryContext.m_ScriptContext = engine->m_SharedScriptContext;
            engine->m_CollectionFactoryContext.m_ScriptContext = engine->m_SharedScriptContext;
        }
        else
        {
            engine->m_FactoryContext.m_ScriptContext = engine->m_GOScriptContext;
            engine->m_CollectionFactoryContext.m_ScriptContext = engine->m_GOScriptContext;
        }

        dmResource::Result fact_result;
        dmGameSystem::ScriptLibContext script_lib_context;

        fact_result = dmGameObject::RegisterResourceTypes(engine->m_Factory, engine->m_Register, engine->m_GOScriptContext, &engine->m_ModuleContext);
        if (fact_result != dmResource::RESULT_OK)
            goto bail;
        fact_result = dmGameSystem::RegisterResourceTypes(engine->m_Factory, engine->m_RenderContext, &engine->m_GuiContext, engine->m_InputContext, &engine->m_PhysicsContext);
        if (fact_result != dmResource::RESULT_OK)
            goto bail;

        if (dmGameObject::RegisterComponentTypes(engine->m_Factory, engine->m_Register, engine->m_GOScriptContext) != dmGameObject::RESULT_OK)
            goto bail;

        go_result = dmGameSystem::RegisterComponentTypes(engine->m_Factory, engine->m_Register, engine->m_RenderContext, &engine->m_PhysicsContext, &engine->m_ParticleFXContext, &engine->m_GuiContext, &engine->m_SpriteContext,
                                                                                                &engine->m_CollectionProxyContext, &engine->m_FactoryContext, &engine->m_CollectionFactoryContext, &engine->m_SpineModelContext,
                                                                                                &engine->m_ModelContext, &engine->m_LabelContext);
        if (go_result != dmGameObject::RESULT_OK)
            goto bail;

        if (!LoadBootstrapContent(engine, engine->m_Config))
        {
            dmLogWarning("Unable to load bootstrap data.");
            goto bail;
        }

#if !defined(DM_RELEASE)
        {
            const char* init_script = dmConfigFile::GetString(engine->m_Config, "bootstrap.debug_init_script", 0);
            if (init_script) {
                char* tmp = strdup(init_script);
                char* iter = 0;
                char* filename = dmStrTok(tmp, ",", &iter);
                do
                {
                    // We need the size, in order to send it as a proper LuaModule message
                    void* data;
                    uint32_t datasize;
                    dmResource::Result r = dmResource::GetRaw(engine->m_Factory, filename, (void**)&data, &datasize);
                    if (r != dmResource::RESULT_OK) {
                        dmLogWarning("Failed to load script: %s (%d)", filename, r);
                        free(tmp);
                        return false;
                    }


                    dmLuaDDF::LuaModule* lua_module = 0;
                    dmDDF::Result e = dmDDF::LoadMessage<dmLuaDDF::LuaModule>(data, datasize, &lua_module);
                    if ( e != dmDDF::RESULT_OK ) {
                        free(tmp);
                        free(data);
                        dmLogWarning("Failed to load LuaModule message from: %s (%d)", filename, r);
                        return dmResource::RESULT_FORMAT_ERROR;
                    }

                    // Due to the fact that the same message can be loaded in two different ways, we have two separate call sites
                    // Here, we have an already resolved filename string.
                    if (engine->m_SharedScriptContext) {
                        dmGameObject::LuaLoad(engine->m_Factory, engine->m_SharedScriptContext, lua_module);
                    }
                    else {
                        dmGameObject::LuaLoad(engine->m_Factory, engine->m_GOScriptContext, lua_module);
                        dmGameObject::LuaLoad(engine->m_Factory, engine->m_GuiScriptContext, lua_module);
                        dmGameObject::LuaLoad(engine->m_Factory, engine->m_RenderScriptContext, lua_module);
                    }

                    dmDDF::FreeMessage(lua_module);
                    free(data);

                } while( (filename = dmStrTok(0, ",", &iter)) );
                free(tmp);
            }
        }
#endif

        dmGui::SetDefaultFont(engine->m_GuiContext.m_GuiContext, engine->m_SystemFontMap);
        dmGui::SetDisplayProfiles(engine->m_GuiContext.m_GuiContext, engine->m_DisplayProfiles);

        if (engine->m_RenderScriptPrototype) {
            dmRender::RenderScriptResult script_result = InitRenderScriptInstance(engine->m_RenderScriptPrototype->m_Instance);
            if (script_result != dmRender::RENDER_SCRIPT_RESULT_OK) {
                dmLogFatal("Render script could not be initialized.");
                goto bail;
            }
        }

        script_lib_context.m_Factory = engine->m_Factory;
        script_lib_context.m_Register = engine->m_Register;
        if (engine->m_SharedScriptContext) {
            script_lib_context.m_LuaState = dmScript::GetLuaState(engine->m_SharedScriptContext);
            if (!dmGameSystem::InitializeScriptLibs(script_lib_context))
                goto bail;
        } else {
            script_lib_context.m_LuaState = dmScript::GetLuaState(engine->m_GOScriptContext);
            if (!dmGameSystem::InitializeScriptLibs(script_lib_context))
                goto bail;
            script_lib_context.m_LuaState = dmGui::GetLuaState(engine->m_GuiContext.m_GuiContext);
            if (!dmGameSystem::InitializeScriptLibs(script_lib_context))
                goto bail;
        }

        dmLiveUpdate::Initialize(engine->m_Factory);

        engine->m_TrackingContext = dmTracking::New(engine->m_Config);
        if (engine->m_TrackingContext)
        {
            dmTracking::Start(engine->m_TrackingContext, "Defold", dmEngineVersion::VERSION);
        }
        else
        {
            dmLogWarning("Failed to create tracking context");
        }

        fact_result = dmResource::Get(engine->m_Factory, dmConfigFile::GetString(engine->m_Config, "bootstrap.main_collection", "/logic/main.collectionc"), (void**) &engine->m_MainCollection);
        if (fact_result != dmResource::RESULT_OK)
            goto bail;
        dmGameObject::Init(engine->m_MainCollection);

        engine->m_LastReloadMTime = 0;
        struct stat file_stat;
        if (stat("build/default/content/reload", &file_stat) == 0)
        {
            engine->m_LastReloadMTime = (uint32_t) file_stat.st_mtime;
        }

        if (update_order)
        {
            char* tmp = strdup(update_order);
            char* s, *last;
            s = dmStrTok(tmp, ",", &last);
            uint16_t prio = 0;
            while (s)
            {
                dmResource::ResourceType type;
                fact_result = dmResource::GetTypeFromExtension(engine->m_Factory, s, &type);
                if (fact_result == dmResource::RESULT_OK)
                {
                    dmGameObject::SetUpdateOrderPrio(engine->m_Register, type, prio++);
                }
                else
                {
                    dmLogError("Unknown resource-type extension for update_order: %s", s);
                }
                s = dmStrTok(0, ",", &last);
            }
            free(tmp);
        }
        dmGameObject::SortComponentTypes(engine->m_Register);

#if defined(__ANDROID__)
        {
            const char* input_method = dmConfigFile::GetString(engine->m_Config, "android.input_method", "KeyEvents");

            int use_hidden_inputfield = 0;
            if (!strcmp(input_method, "HiddenInputField"))
                use_hidden_inputfield = 1;
            else if (strcmp(input_method, "KeyEvents"))
                dmLogWarning("Unknown Android input method [%s], defaulting to key events", input_method);

            _glfwAndroidSetInputMethod(use_hidden_inputfield);
        }
        {
            int immersive_mode = dmConfigFile::GetInt(engine->m_Config, "android.immersive_mode", 0);
            _glfwAndroidSetImmersiveMode(immersive_mode);
        }
#endif

        if (engine->m_EngineService)
        {
            dmEngineService::InitProfiler(engine->m_EngineService, engine->m_Factory, engine->m_Register);
        }

        return true;

bail:
        return false;
    }

    void GOActionCallback(dmhash_t action_id, dmInput::Action* action, void* user_data)
    {
        Engine* engine = (Engine*)user_data;
        int32_t window_height = dmGraphics::GetWindowHeight(engine->m_GraphicsContext);
        dmArray<dmGameObject::InputAction>* input_buffer = &engine->m_InputBuffer;
        dmGameObject::InputAction input_action;
        input_action.m_ActionId = action_id;
        input_action.m_Value = action->m_Value;
        input_action.m_Pressed = action->m_Pressed;
        input_action.m_Released = action->m_Released;
        input_action.m_Repeated = action->m_Repeated;
        input_action.m_PositionSet = action->m_PositionSet;
        input_action.m_AccelerationSet = action->m_AccelerationSet;
        float width_ratio = engine->m_InvPhysicalWidth * engine->m_Width;
        float height_ratio = engine->m_InvPhysicalHeight * engine->m_Height;
        input_action.m_X = (action->m_X + 0.5f) * width_ratio;
        input_action.m_Y = engine->m_Height - (action->m_Y + 0.5f) * height_ratio;
        input_action.m_DX = action->m_DX * width_ratio;
        input_action.m_DY = -action->m_DY * height_ratio;
        input_action.m_ScreenX = action->m_X;
        input_action.m_ScreenY = window_height - action->m_Y;
        input_action.m_ScreenDX = action->m_DX;
        input_action.m_ScreenDY = -action->m_DY;
        input_action.m_AccX = action->m_AccX;
        input_action.m_AccY = action->m_AccY;
        input_action.m_AccZ = action->m_AccZ;

        input_action.m_TouchCount = action->m_TouchCount;
        int tc = action->m_TouchCount;
        for (int i = 0; i < tc; ++i) {
            dmHID::Touch& a = action->m_Touch[i];
            dmHID::Touch& ia = input_action.m_Touch[i];
            ia = action->m_Touch[i];
            ia.m_Id = a.m_Id;
            ia.m_X = (a.m_X + 0.5f) * width_ratio;
            ia.m_Y = engine->m_Height - (a.m_Y + 0.5f) * height_ratio;
            ia.m_DX = a.m_DX * width_ratio;
            ia.m_DY = -a.m_DY * height_ratio;
            ia.m_ScreenX = a.m_X;
            ia.m_ScreenY = window_height - a.m_Y;
            ia.m_ScreenDX = a.m_DX;
            ia.m_ScreenDY = -a.m_DY;
        }

        input_action.m_TextCount = action->m_TextCount;
        input_action.m_HasText = action->m_HasText;
        tc = action->m_TextCount;
        for (int i = 0; i < tc; ++i) {
            input_action.m_Text[i] = action->m_Text[i];
        }

        input_action.m_IsGamepad = action->m_IsGamepad;
        input_action.m_GamepadIndex = action->m_GamepadIndex;

        input_buffer->Push(input_action);
    }

    uint16_t GetHttpPort(HEngine engine)
    {
        if (engine->m_EngineService)
        {
            return dmEngineService::GetPort(engine->m_EngineService);
        }
        return 0;
    }

    static int InputBufferOrderSort(const void * a, const void * b)
    {
        dmGameObject::InputAction *ipa = (dmGameObject::InputAction *)a;
        dmGameObject::InputAction *ipb = (dmGameObject::InputAction *)b;
        bool a_is_text = ipa->m_HasText || ipa->m_TextCount > 0;
        bool b_is_text = ipb->m_HasText || ipb->m_TextCount > 0;
        return a_is_text - b_is_text;
    }

    static uint32_t GetLuaMemCount(HEngine engine)
    {
        uint32_t memcount = 0;
        if (engine->m_SharedScriptContext) {
            memcount += dmScript::GetLuaGCCount(dmScript::GetLuaState(engine->m_SharedScriptContext));
        } else {
            memcount += dmScript::GetLuaGCCount(dmScript::GetLuaState(engine->m_GOScriptContext));
            if (engine->m_GuiContext.m_GuiContext != 0x0)
            {
                memcount += dmScript::GetLuaGCCount(dmGui::GetLuaState(engine->m_GuiContext.m_GuiContext));
            }
        }
        return memcount;
    }

    void Step(HEngine engine)
    {
        engine->m_Alive = true;
        engine->m_RunResult.m_ExitCode = 0;

        uint64_t target_frametime = 1000000 / engine->m_UpdateFrequency;
        uint64_t prev_flip_time = engine->m_FlipTime;
        uint64_t time = dmTime::GetTime();

        float fps = engine->m_UpdateFrequency;
        float fixed_dt = 1.0f / fps;
        float dt = fixed_dt;
        bool variable_dt = engine->m_UseVariableDt;
        if (variable_dt && time > engine->m_PreviousFrameTime) {
            dt = (float)((time - engine->m_PreviousFrameTime) * 0.000001);
            // safety mechanism for crazy; GetTime() is not guaranteed to always
            // produce small deltas between calls, cap to 25 frames in one.
            const float max = fixed_dt * 25.0f;
            if (dt > max) {
                dt = max;
            }
        }
        engine->m_PreviousFrameTime = time;

        if (engine->m_Alive)
        {
            if (engine->m_TrackingContext)
            {
                DM_PROFILE(Engine, "Tracking")
                dmTracking::Update(engine->m_TrackingContext, dt);
            }

            if (dmGraphics::GetWindowState(engine->m_GraphicsContext, dmGraphics::WINDOW_STATE_ICONIFIED))
            {
                // NOTE: Polling the event queue is crucial on iOS for life-cycle management
                // NOTE: Also running graphics on iOS while transitioning is not permitted and will crash the application
                dmHID::Update(engine->m_HidContext);
                dmTime::Sleep(1000 * 100);
                // Update time again after the sleep to avoid big leaps after iconified.
                // In practice, it makes the delta time 1/freq even though we slept for long

                time = dmTime::GetTime();
                uint64_t i_dt = fixed_dt * 1000000;
                if (i_dt > time) {
                    engine->m_PreviousFrameTime = 0;
                } else {
                    engine->m_PreviousFrameTime = time - i_dt;
                }

                engine->m_WasIconified = true;
                return;
            }
            else
            {
                if (engine->m_WasIconified)
                {
                    if (engine->m_TrackingContext)
                    {
                        dmTracking::PostSimpleEvent(engine->m_TrackingContext, "@Invoke");
                    }
                    engine->m_WasIconified = false;
                }
            }

            dmProfile::HProfile profile = dmProfile::Begin();
            {
                DM_PROFILE(Engine, "Frame");

                {
                    DM_PROFILE(Engine, "Sim");

                    dmLiveUpdate::Update();
                    dmResource::UpdateFactory(engine->m_Factory);

                    dmHID::Update(engine->m_HidContext);
                    if (dmGraphics::GetWindowState(engine->m_GraphicsContext, dmGraphics::WINDOW_STATE_ICONIFIED))
                    {
                        // NOTE: This is a bit ugly but os event are polled in dmHID::Update and an iOS application
                        // might have entered background at this point and OpenGL calls are not permitted and will
                        // crash the application
                        dmProfile::Release(profile);
                        return;
                    }

                    /* Script context updates */
                    if (engine->m_SharedScriptContext) {
                        dmScript::Update(engine->m_SharedScriptContext);
                    } else {
                        if (engine->m_GOScriptContext) {
                            dmScript::Update(engine->m_GOScriptContext);
                        }
                        if (engine->m_RenderScriptContext) {
                            dmScript::Update(engine->m_RenderScriptContext);
                        }
                        if (engine->m_GuiScriptContext) {
                            dmScript::Update(engine->m_GuiScriptContext);
                        }
                    }

                    dmSound::Update();

                    dmHID::KeyboardPacket keybdata;
                    dmHID::GetKeyboardPacket(engine->m_HidContext, &keybdata);

                    if ((engine->m_QuitOnEsc && dmHID::GetKey(&keybdata, dmHID::KEY_ESC)) || !dmGraphics::GetWindowState(engine->m_GraphicsContext, dmGraphics::WINDOW_STATE_OPENED))
                    {
                        engine->m_Alive = false;
                        return;
                    }

                    dmInput::UpdateBinding(engine->m_GameInputBinding, dt);

                    engine->m_InputBuffer.SetSize(0);
                    dmInput::ForEachActive(engine->m_GameInputBinding, GOActionCallback, engine);

                    // Sort input so that text and marked text is triggered last
                    // NOTE: Due to Korean keyboards on iOS will send a backspace sometimes to "replace" a character with a new one,
                    //       we want to make sure these keypresses arrive to the input listeners before the "new" character.
                    //       If the backspace arrive after the text, it will instead remove the new character that
                    //       actually should replace the old one.
                    qsort(engine->m_InputBuffer.Begin(), engine->m_InputBuffer.Size(), sizeof(dmGameObject::InputAction), InputBufferOrderSort);

                    dmArray<dmGameObject::InputAction>& input_buffer = engine->m_InputBuffer;
                    uint32_t input_buffer_size = input_buffer.Size();
                    if (input_buffer_size > 0)
                    {
                        dmGameObject::DispatchInput(engine->m_MainCollection, &input_buffer[0], input_buffer.Size());
                    }


                    dmGameObject::UpdateContext update_context;
                    update_context.m_DT = dt;
                    dmGameObject::Update(engine->m_MainCollection, &update_context);

                    // Make the render list that will be used later.
                    dmRender::RenderListBegin(engine->m_RenderContext);
                    dmGameObject::Render(engine->m_MainCollection);

                    // Make sure we dispatch messages to the render script
                    // since it could have some "draw_text" messages waiting.
                    if (engine->m_RenderScriptPrototype)
                    {
                        dmRender::DispatchRenderScriptInstance(engine->m_RenderScriptPrototype->m_Instance);
                    }

                    dmRender::RenderListEnd(engine->m_RenderContext);

                    if (engine->m_RenderScriptPrototype)
                    {
                        dmRender::UpdateRenderScriptInstance(engine->m_RenderScriptPrototype->m_Instance, dt);
                    }
                    else
                    {
                        dmGraphics::SetViewport(engine->m_GraphicsContext, 0, 0, dmGraphics::GetWindowWidth(engine->m_GraphicsContext), dmGraphics::GetWindowHeight(engine->m_GraphicsContext));
                        dmGraphics::Clear(engine->m_GraphicsContext, dmGraphics::BUFFER_TYPE_COLOR_BIT | dmGraphics::BUFFER_TYPE_DEPTH_BIT | dmGraphics::BUFFER_TYPE_STENCIL_BIT, 0, 0, 0, 0, 1.0, 0);
                        dmRender::DrawRenderList(engine->m_RenderContext, 0x0, 0x0);
                    }

                    dmGameObject::PostUpdate(engine->m_MainCollection);
                    dmGameObject::PostUpdate(engine->m_Register);

                    dmRender::ClearRenderObjects(engine->m_RenderContext);


                    dmMessage::Dispatch(engine->m_SystemSocket, Dispatch, engine);
                }

                DM_COUNTER("Lua.Refs", dmScript::GetLuaRefCount());
                DM_COUNTER("Lua.Mem (Kb)", GetLuaMemCount(engine));

                if (dLib::IsDebugMode())
                {
                    // We had buffering problems with the output when running the engine inside the editor
                    // Flushing stdout/stderr solves this problem.
                    fflush(stdout);
                    fflush(stderr);
                }

                if (engine->m_EngineService)
                {
                    dmEngineService::Update(engine->m_EngineService, profile);
                }

                dmProfiler::RenderProfiler(profile, engine->m_GraphicsContext, engine->m_RenderContext, engine->m_SystemFontMap);

<<<<<<< HEAD
                    dmRender::RenderListBegin(engine->m_RenderContext);
                    dmProfileRender::Draw(profile, engine->m_RenderContext, engine->m_SystemFontMap);
                    dmRender::RenderListEnd(engine->m_RenderContext);
                    dmRender::SetViewMatrix(engine->m_RenderContext, Matrix4::identity());
                    dmRender::SetProjectionMatrix(engine->m_RenderContext, Matrix4::orthographic(0.0f, dmGraphics::GetWindowWidth(engine->m_GraphicsContext), 0.0f, dmGraphics::GetWindowHeight(engine->m_GraphicsContext), 1.0f, -1.0f));
                    dmRender::DrawRenderList(engine->m_RenderContext, 0x0, 0x0);
                    dmRender::ClearRenderObjects(engine->m_RenderContext);
                    dmProfile::Pause(false);
                }
#endif

#if !(defined(__arm__) || defined(__arm64__) || defined(IOS_SIMULATOR) || defined(__EMSCRIPTEN__))
=======
>>>>>>> 12373e91
                if (engine->m_UseSwVsync)
                {
                    uint64_t flip_dt = dmTime::GetTime() - prev_flip_time;
                    int remainder = (int)((target_frametime - flip_dt) - engine->m_PreviousRenderTime);
                    if (!engine->m_UseVariableDt && flip_dt < target_frametime && remainder > 1000) // only bother with sleep if diff b/w target and actual time is big enough
                    {
                        DM_PROFILE(Engine, "SoftwareVsync");
                        while (remainder > 500) // dont bother with less than 0.5ms
                        {
                            uint64_t t1 = dmTime::GetTime();
                            dmTime::Sleep(100); // sleep in chunks of 0.1ms
                            uint64_t t2 = dmTime::GetTime();
                            remainder -= (t2-t1);
                        }
                    }
                }
                uint64_t flip_time_start = dmTime::GetTime();

                dmGraphics::Flip(engine->m_GraphicsContext);

                engine->m_FlipTime = dmTime::GetTime();
                engine->m_PreviousRenderTime = engine->m_FlipTime - flip_time_start;

                RecordData* record_data = &engine->m_RecordData;
                if (record_data->m_Recorder)
                {
                    if (record_data->m_FrameCount % record_data->m_FramePeriod == 0)
                    {
                        uint32_t width = dmGraphics::GetWidth(engine->m_GraphicsContext);
                        uint32_t height = dmGraphics::GetHeight(engine->m_GraphicsContext);
                        uint32_t buffer_size = width * height * 4;

                        dmGraphics::ReadPixels(engine->m_GraphicsContext, record_data->m_Buffer, buffer_size);

                        dmRecord::Result r = dmRecord::RecordFrame(record_data->m_Recorder, record_data->m_Buffer, buffer_size, dmRecord::BUFFER_FORMAT_BGRA);
                        if (r != dmRecord::RESULT_OK)
                        {
                            dmLogError("Error while recoding frame (%d)", r);
                        }
                    }
                    record_data->m_FrameCount++;
                }
            }
            dmProfile::Release(profile);


            ++engine->m_Stats.m_FrameCount;
        }
    }

    static int IsRunning(void* context)
    {
        HEngine engine = (HEngine)context;
        return engine->m_Alive;
    }

    static void PerformStep(void* context)
    {
        HEngine engine = (HEngine)context;
        Step(engine);
    }

    static void Exit(HEngine engine, int32_t code)
    {
        engine->m_Alive = false;
        engine->m_RunResult.m_ExitCode = code;
    }

    static void Reboot(HEngine engine, dmSystemDDF::Reboot* reboot)
    {
        int argc = 0;
        engine->m_RunResult.m_Argv[argc++] = strdup("dmengine");

        // This value should match the count in dmSystemDDF::Reboot
        const int ARG_COUNT = 6;
        char* args[ARG_COUNT] =
        {
            strdup(reboot->m_Arg1),
            strdup(reboot->m_Arg2),
            strdup(reboot->m_Arg3),
            strdup(reboot->m_Arg4),
            strdup(reboot->m_Arg5),
            strdup(reboot->m_Arg6),
        };

        bool empty_found = false;
        for (int i = 0; i < ARG_COUNT; ++i)
        {
            // NOTE: +1 here, see above
            engine->m_RunResult.m_Argv[i + 1] = args[i];
            if (args[i][0] == '\0')
            {
                empty_found = true;
            }

            if (!empty_found)
                argc++;
        }

        engine->m_RunResult.m_Argc = argc;

        engine->m_Alive = false;
        engine->m_RunResult.m_Action = dmEngine::RunResult::REBOOT;
    }

    static RunResult InitRun(dmEngineService::HEngineService engine_service, int argc, char *argv[], PreRun pre_run, PostRun post_run, void* context)
    {
        dmEngine::HEngine engine = dmEngine::New(engine_service);
        dmEngine::RunResult run_result;
        dmLogInfo("Defold Engine %s (%.7s)", dmEngineVersion::VERSION, dmEngineVersion::VERSION_SHA1);
        if (dmEngine::Init(engine, argc, argv))
        {
            if (pre_run)
            {
                pre_run(engine, context);
            }

            dmGraphics::RunApplicationLoop(engine, PerformStep, IsRunning);
            run_result = engine->m_RunResult;

            if (post_run)
            {
                post_run(engine, context);
            }
        }
        else
        {
            run_result.m_ExitCode = 1;
            run_result.m_Action = dmEngine::RunResult::EXIT;
        }
        dmEngine::Delete(engine);

        return run_result;
    }

    int Launch(int argc, char *argv[], PreRun pre_run, PostRun post_run, void* context)
    {
        dmEngineService::HEngineService engine_service = 0;

        if (dLib::FeaturesSupported(DM_FEATURE_BIT_SOCKET_SERVER_TCP | DM_FEATURE_BIT_SOCKET_SERVER_UDP))
        {
            uint16_t engine_port = dmEngineService::GetServicePort(8001);
            engine_service = dmEngineService::New(engine_port);
        }

        dmEngine::RunResult run_result = InitRun(engine_service, argc, argv, pre_run, post_run, context);
        while (run_result.m_Action == dmEngine::RunResult::REBOOT)
        {
            dmEngine::RunResult tmp = InitRun(engine_service, run_result.m_Argc, run_result.m_Argv, pre_run, post_run, context);
            run_result.Free();
            run_result = tmp;
        }
        run_result.Free();

        if (engine_service)
        {
            dmEngineService::Delete(engine_service);
        }
        return run_result.m_ExitCode;
    }

    void Dispatch(dmMessage::Message* message, void* user_ptr)
    {
        Engine* self = (Engine*) user_ptr;

        if (message->m_Descriptor != 0)
        {
            dmDDF::Descriptor* descriptor = (dmDDF::Descriptor*)message->m_Descriptor;

            dmDDF::ResolvePointers(descriptor, message->m_Data);

            if (descriptor == dmSystemDDF::Exit::m_DDFDescriptor)
            {
                dmSystemDDF::Exit* ddf = (dmSystemDDF::Exit*) message->m_Data;
                dmEngine::Exit(self, ddf->m_Code);
            }
            else if (descriptor == dmSystemDDF::Reboot::m_DDFDescriptor)
            {
                dmSystemDDF::Reboot* reboot = (dmSystemDDF::Reboot*) message->m_Data;
                dmEngine::Reboot(self, reboot);
            }
            else if (descriptor == dmSystemDDF::ToggleProfile::m_DDFDescriptor)
            {
                dmProfiler::ToggleProfiler();
            }
            else if (descriptor == dmSystemDDF::TogglePhysicsDebug::m_DDFDescriptor)
            {
                if(dLib::IsDebugMode())
                {
                    self->m_PhysicsContext.m_Debug = !self->m_PhysicsContext.m_Debug;
                }
            }
            else if (descriptor == dmSystemDDF::StartRecord::m_DDFDescriptor)
            {
                dmSystemDDF::StartRecord* start_record = (dmSystemDDF::StartRecord*) message->m_Data;
                RecordData* record_data = &self->m_RecordData;

                record_data->m_FramePeriod = start_record->m_FramePeriod;

                uint32_t width = dmGraphics::GetWidth(self->m_GraphicsContext);
                uint32_t height = dmGraphics::GetHeight(self->m_GraphicsContext);
                dmRecord::NewParams params;
                params.m_Width = width;
                params.m_Height = height;
                params.m_Filename = start_record->m_FileName;
                params.m_Fps = start_record->m_Fps;

                dmRecord::Result r = dmRecord::New(&params, &record_data->m_Recorder);
                if (r == dmRecord::RESULT_OK)
                {
                    record_data->m_Buffer = new char[width * height * 4];
                    record_data->m_FrameCount = 0;
                }
                else
                {
                    dmLogError("Unable to start recording (%d)", r);
                    record_data->m_Recorder = 0;
                }
            }
            else if (descriptor == dmSystemDDF::StopRecord::m_DDFDescriptor)
            {
                RecordData* record_data = &self->m_RecordData;
                if (record_data->m_Recorder)
                {
                    dmRecord::Delete(record_data->m_Recorder);
                    delete[] record_data->m_Buffer;
                    record_data->m_Recorder = 0;
                    record_data->m_Buffer = 0;
                }
                else
                {
                    dmLogError("No recording in progress");
                }
            }
            else if (descriptor == dmSystemDDF::SetUpdateFrequency::m_DDFDescriptor)
            {
                dmSystemDDF::SetUpdateFrequency* m = (dmSystemDDF::SetUpdateFrequency*) message->m_Data;
                SetUpdateFrequency(self, (uint32_t) m->m_Frequency);
            }
            else if (descriptor == dmEngineDDF::HideApp::m_DDFDescriptor)
            {
                dmGraphics::IconifyWindow(self->m_GraphicsContext);
            }
            else if (descriptor == dmSystemDDF::SetVsync::m_DDFDescriptor)
            {
                dmSystemDDF::SetVsync* m = (dmSystemDDF::SetVsync*) message->m_Data;
                SetSwapInterval(self, m->m_SwapInterval);
            }
            else if (descriptor == dmEngineDDF::RunScript::m_DDFDescriptor)
            {
                dmEngineDDF::RunScript* run_script = (dmEngineDDF::RunScript*) message->m_Data;

                dmResource::HFactory factory = self->m_Factory;
                if (self->m_SharedScriptContext) {
                    dmGameObject::LuaLoad(factory, self->m_SharedScriptContext, &run_script->m_Module);
                }
                else {
                    dmGameObject::LuaLoad(factory, self->m_GOScriptContext, &run_script->m_Module);
                    dmGameObject::LuaLoad(factory, self->m_GuiScriptContext, &run_script->m_Module);
                    dmGameObject::LuaLoad(factory, self->m_RenderScriptContext, &run_script->m_Module);
                }
            }
            else
            {
                const dmMessage::URL* sender = &message->m_Sender;
                const char* socket_name = dmMessage::GetSocketName(sender->m_Socket);
                const char* path_name = dmHashReverseSafe64(sender->m_Path);
                const char* fragment_name = dmHashReverseSafe64(sender->m_Fragment);
                dmLogError("Unknown system message '%s' sent to socket '%s' from %s:%s#%s.",
                           descriptor->m_Name, SYSTEM_SOCKET_NAME, socket_name, path_name, fragment_name);
            }
        }
        else
        {
            const dmMessage::URL* sender = &message->m_Sender;
            const char* socket_name = dmMessage::GetSocketName(sender->m_Socket);
            const char* path_name = dmHashReverseSafe64(sender->m_Path);
            const char* fragment_name = dmHashReverseSafe64(sender->m_Fragment);

            dmLogError("Only system messages can be sent to the '%s' socket. Message sent from: %s:%s#%s",
                       SYSTEM_SOCKET_NAME, socket_name, path_name, fragment_name);
        }
    }

    bool LoadBootstrapContent(HEngine engine, dmConfigFile::HConfig config)
    {
        dmResource::Result fact_error;

        const char* system_font_map = "/builtins/fonts/system_font.fontc";
        fact_error = dmResource::Get(engine->m_Factory, system_font_map, (void**) &engine->m_SystemFontMap);
        if (fact_error != dmResource::RESULT_OK)
        {
            dmLogFatal("Could not load system font map '%s'.", system_font_map);
            return false;
        }
        dmRender::SetSystemFontMap(engine->m_RenderContext, engine->m_SystemFontMap);

        // The system font is currently the only resource we need from the connection app
        // After this point, the rest of the resources should be loaded the ordinary way
        if (!engine->m_ConnectionAppMode)
        {
            int unload = dmConfigFile::GetInt(engine->m_Config, "dmengine.unload_builtins", 1);
            if (unload)
            {
                dmResource::ReleaseBuiltinsManifest(engine->m_Factory);
            }
        }

        const char* gamepads = dmConfigFile::GetString(config, "input.gamepads", "/builtins/input/default.gamepadsc");
        dmInputDDF::GamepadMaps* gamepad_maps_ddf;
        fact_error = dmResource::Get(engine->m_Factory, gamepads, (void**)&gamepad_maps_ddf);
        if (fact_error != dmResource::RESULT_OK)
            return false;
        dmInput::RegisterGamepads(engine->m_InputContext, gamepad_maps_ddf);
        dmResource::Release(engine->m_Factory, gamepad_maps_ddf);

        const char* game_input_binding = dmConfigFile::GetString(config, "input.game_binding", "/input/game.input_bindingc");
        fact_error = dmResource::Get(engine->m_Factory, game_input_binding, (void**)&engine->m_GameInputBinding);
        if (fact_error != dmResource::RESULT_OK)
            return false;

        const char* render_path = dmConfigFile::GetString(config, "bootstrap.render", "/builtins/render/default.renderc");
        fact_error = dmResource::Get(engine->m_Factory, render_path, (void**)&engine->m_RenderScriptPrototype);
        if (fact_error != dmResource::RESULT_OK)
            return false;

        const char* display_profiles_path = dmConfigFile::GetString(config, "display.display_profiles", "/builtins/render/default.display_profilesc");
        fact_error = dmResource::Get(engine->m_Factory, display_profiles_path, (void**)&engine->m_DisplayProfiles);
        if (fact_error != dmResource::RESULT_OK)
            return false;

        return true;
    }

    void UnloadBootstrapContent(HEngine engine)
    {
        if (engine->m_RenderScriptPrototype)
            dmResource::Release(engine->m_Factory, engine->m_RenderScriptPrototype);
        if (engine->m_SystemFontMap)
            dmResource::Release(engine->m_Factory, engine->m_SystemFontMap);
        if (engine->m_GameInputBinding)
            dmResource::Release(engine->m_Factory, engine->m_GameInputBinding);
        if (engine->m_DisplayProfiles)
            dmResource::Release(engine->m_Factory, engine->m_DisplayProfiles);
    }

    uint32_t GetFrameCount(HEngine engine)
    {
        return engine->m_Stats.m_FrameCount;
    }
}<|MERGE_RESOLUTION|>--- conflicted
+++ resolved
@@ -397,13 +397,6 @@
 
     static void SetSwapInterval(HEngine engine, int swap_interval)
     {
-<<<<<<< HEAD
-        swap_interval = dmMath::Max(0, swap_interval);
-#if !(defined(__arm__) || defined(__arm64__) || defined(IOS_SIMULATOR) || defined(__EMSCRIPTEN__))
-        engine->m_UseSwVsync = (!engine->m_UseVariableDt && swap_interval == 0);
-#endif
-        dmGraphics::SetSwapInterval(engine->m_GraphicsContext, swap_interval);
-=======
         if (!engine->m_UseVariableDt)
         {
             swap_interval = dmMath::Max(0, swap_interval);
@@ -413,7 +406,6 @@
                 engine->m_UpdateFrequency /= swap_interval;
             dmGraphics::SetSwapInterval(engine->m_GraphicsContext, swap_interval);
         }
->>>>>>> 12373e91
     }
 
     static void SetUpdateFrequency(HEngine engine, uint32_t frequency)
@@ -1345,21 +1337,6 @@
 
                 dmProfiler::RenderProfiler(profile, engine->m_GraphicsContext, engine->m_RenderContext, engine->m_SystemFontMap);
 
-<<<<<<< HEAD
-                    dmRender::RenderListBegin(engine->m_RenderContext);
-                    dmProfileRender::Draw(profile, engine->m_RenderContext, engine->m_SystemFontMap);
-                    dmRender::RenderListEnd(engine->m_RenderContext);
-                    dmRender::SetViewMatrix(engine->m_RenderContext, Matrix4::identity());
-                    dmRender::SetProjectionMatrix(engine->m_RenderContext, Matrix4::orthographic(0.0f, dmGraphics::GetWindowWidth(engine->m_GraphicsContext), 0.0f, dmGraphics::GetWindowHeight(engine->m_GraphicsContext), 1.0f, -1.0f));
-                    dmRender::DrawRenderList(engine->m_RenderContext, 0x0, 0x0);
-                    dmRender::ClearRenderObjects(engine->m_RenderContext);
-                    dmProfile::Pause(false);
-                }
-#endif
-
-#if !(defined(__arm__) || defined(__arm64__) || defined(IOS_SIMULATOR) || defined(__EMSCRIPTEN__))
-=======
->>>>>>> 12373e91
                 if (engine->m_UseSwVsync)
                 {
                     uint64_t flip_dt = dmTime::GetTime() - prev_flip_time;
