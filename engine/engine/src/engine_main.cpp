// Copyright 2020 The Defold Foundation
// Licensed under the Defold License version 1.0 (the "License"); you may not use
// this file except in compliance with the License.
//
// You may obtain a copy of the License, together with FAQs at
// https://www.defold.com/license
//
// Unless required by applicable law or agreed to in writing, software distributed
// under the License is distributed on an "AS IS" BASIS, WITHOUT WARRANTIES OR
// CONDITIONS OF ANY KIND, either express or implied. See the License for the
// specific language governing permissions and limitations under the License.

#include <dlib/dlib.h>
#include <dlib/socket.h>
#include <dlib/dns.h>
#include <dlib/memprofile.h>
#include <dlib/log.h>
#include <dlib/profile.h>
#include <graphics/graphics.h>
#include <crash/crash.h>

#if defined(ANDROID)
#include <android_native_app_glue.h>

#include <dlib/thread.h>
#include <dlib/time.h>
#include <graphics/glfw/glfw.h>
#endif

#include "engine.h"
#include "engine_version.h"
#include "engine_private.h"

<<<<<<< HEAD
static int EngineMain(int argc, char *argv[])
{
=======
static void AppCreate(void* _ctx)
{
    (void)_ctx;
    dmThread::SetThreadName(dmThread::GetCurrentThread(), "engine_main");

>>>>>>> 5184b4ea
#if DM_RELEASE
    dLib::SetDebugMode(false);
#endif
    dmHashEnableReverseHash(dLib::IsDebugMode());

    dmCrash::Init(dmEngineVersion::VERSION, dmEngineVersion::VERSION_SHA1);
    dmDDF::RegisterAllTypes();
    dmSocket::Initialize();
    dmDNS::Initialize();
    dmMemProfile::Initialize();
    dmProfile::Initialize(256, 1024 * 16, 128);
    dmLogParams params;
    dmLogInitialize(&params);
}

static void AppDestroy(void* _ctx)
{
    (void)_ctx;
    dmGraphics::Finalize();
    dmLogFinalize();
    dmProfile::Finalize();
    dmMemProfile::Finalize();
    dmDNS::Finalize();
    dmSocket::Finalize();
<<<<<<< HEAD
    return exit_code;
}

#if defined(ANDROID)

extern struct android_app* __attribute__((weak)) g_AndroidApp;

struct EngineMainThreadArgs
{
    char** m_Argv;
    int m_Argc;
    int m_ExitCode;
    int m_Finished;
};

static void EngineMainThread(void* ctx)
{
    dmThread::SetThreadName(dmThread::GetCurrentThread(), "engine_main");
    EngineMainThreadArgs* args = (EngineMainThreadArgs*)ctx;
    args->m_ExitCode = EngineMain(args->m_Argc, args->m_Argv);
=======
>>>>>>> 5184b4ea
}

int engine_main(int argc, char *argv[])
{
<<<<<<< HEAD
    dmThread::SetThreadName(dmThread::GetCurrentThread(), "looper_main");

    pthread_attr_t attr;
    size_t stacksize;

    pthread_getattr_np(pthread_self(), &attr);
    pthread_attr_getstacksize(&attr, &stacksize);

    g_AndroidApp->onAppCmd = glfwAndroidHandleCommand;
    g_AndroidApp->onInputEvent = glfwAndroidHandleInput;

    // Wait for window to become ready (APP_CMD_INIT_WINDOW in handleCommand)
    while (glfwAndroidWindowOpened() == 0)
    {
        int ident;
        int events;
        struct android_poll_source* source;

        if ((ident=ALooper_pollAll(300, NULL, &events, (void**)&source)) >= 0)
        {
            // Process this event.
            if (source != NULL) {
                source->process(g_AndroidApp, source);
            }
        }

        glfwAndroidFlushEvents();
        dmTime::Sleep(300);
    }

    glfwInit();

    EngineMainThreadArgs args;
    args.m_Argc = argc;
    args.m_Argv = argv;
    args.m_Finished = 0;
    dmThread::Thread t = dmThread::New(EngineMainThread, stacksize, &args, "engine_main");
    while (!args.m_Finished)
    {
        glfwAndroidPollEvents();
        dmTime::Sleep(0);
    }
    dmThread::Join(t);

    glfwTerminate();
    return args.m_ExitCode;
}

#else

int engine_main(int argc, char *argv[])
{
    dmThread::SetThreadName(dmThread::GetCurrentThread(), "engine_main");
    return EngineMain(argc, argv);
}

#endif
=======
    dmEngine::RunLoopParams params;
    params.m_Argc = argc;
    params.m_Argv = argv;
    params.m_AppCtx = 0;
    params.m_AppCreate = AppCreate;
    params.m_AppDestroy = AppDestroy;
    params.m_EngineCreate = (dmEngine::EngineCreate)dmEngineCreate;
    params.m_EngineDestroy = (dmEngine::EngineDestroy)dmEngineDestroy;
    params.m_EngineUpdate = (dmEngine::EngineUpdate)dmEngineUpdate;
    params.m_EngineGetResult = (dmEngine::EngineGetResult)dmEngineGetResult;
    return dmEngine::RunLoop(&params);
}
>>>>>>> 5184b4ea
<|MERGE_RESOLUTION|>--- conflicted
+++ resolved
@@ -31,16 +31,11 @@
 #include "engine_version.h"
 #include "engine_private.h"
 
-<<<<<<< HEAD
-static int EngineMain(int argc, char *argv[])
-{
-=======
 static void AppCreate(void* _ctx)
 {
     (void)_ctx;
     dmThread::SetThreadName(dmThread::GetCurrentThread(), "engine_main");
 
->>>>>>> 5184b4ea
 #if DM_RELEASE
     dLib::SetDebugMode(false);
 #endif
@@ -65,8 +60,21 @@
     dmMemProfile::Finalize();
     dmDNS::Finalize();
     dmSocket::Finalize();
-<<<<<<< HEAD
-    return exit_code;
+}
+
+static int EngineMain(int argc, char *argv[])
+{
+    dmEngine::RunLoopParams params;
+    params.m_Argc = argc;
+    params.m_Argv = argv;
+    params.m_AppCtx = 0;
+    params.m_AppCreate = AppCreate;
+    params.m_AppDestroy = AppDestroy;
+    params.m_EngineCreate = (dmEngine::EngineCreate)dmEngineCreate;
+    params.m_EngineDestroy = (dmEngine::EngineDestroy)dmEngineDestroy;
+    params.m_EngineUpdate = (dmEngine::EngineUpdate)dmEngineUpdate;
+    params.m_EngineGetResult = (dmEngine::EngineGetResult)dmEngineGetResult;
+    return dmEngine::RunLoop(&params);
 }
 
 #if defined(ANDROID)
@@ -86,13 +94,10 @@
     dmThread::SetThreadName(dmThread::GetCurrentThread(), "engine_main");
     EngineMainThreadArgs* args = (EngineMainThreadArgs*)ctx;
     args->m_ExitCode = EngineMain(args->m_Argc, args->m_Argv);
-=======
->>>>>>> 5184b4ea
 }
 
 int engine_main(int argc, char *argv[])
 {
-<<<<<<< HEAD
     dmThread::SetThreadName(dmThread::GetCurrentThread(), "looper_main");
 
     pthread_attr_t attr;
@@ -145,22 +150,7 @@
 
 int engine_main(int argc, char *argv[])
 {
-    dmThread::SetThreadName(dmThread::GetCurrentThread(), "engine_main");
     return EngineMain(argc, argv);
 }
 
-#endif
-=======
-    dmEngine::RunLoopParams params;
-    params.m_Argc = argc;
-    params.m_Argv = argv;
-    params.m_AppCtx = 0;
-    params.m_AppCreate = AppCreate;
-    params.m_AppDestroy = AppDestroy;
-    params.m_EngineCreate = (dmEngine::EngineCreate)dmEngineCreate;
-    params.m_EngineDestroy = (dmEngine::EngineDestroy)dmEngineDestroy;
-    params.m_EngineUpdate = (dmEngine::EngineUpdate)dmEngineUpdate;
-    params.m_EngineGetResult = (dmEngine::EngineGetResult)dmEngineGetResult;
-    return dmEngine::RunLoop(&params);
-}
->>>>>>> 5184b4ea
+#endif