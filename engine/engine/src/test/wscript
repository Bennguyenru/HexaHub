--- conflicted
+++ resolved
@@ -19,16 +19,12 @@
         graphics_lib = 'GRAPHICS_NULL DMGLFW' # g_AndroidApp is currently in glfw
 
     resource_type_symbols = ['ResourceTypeGameObject', 'ResourceTypeCollection', 'ResourceTypeScript', 'ResourceTypeLua', 'ResourceTypeAnim']
+    component_type_symbols = ['ComponentTypeAnim', 'ComponentTypeScript']
     exported_symbols = ['ProfilerExt', 'GraphicsAdapterNull']
     obj = bld.new_task_gen(
         features = 'cc cxx cprogram test',
-<<<<<<< HEAD
         uselib = 'TESTMAIN RECORD CRASH VPX PROFILEREXT GAMEOBJECT DDF LIVEUPDATE GAMESYS RESOURCE DMGLFW GRAPHICS_NULL GRAPHICS_UTIL PHYSICS RENDER PLATFORM_SOCKET SCRIPT LUA EXTENSION HID_NULL INPUT PARTICLE RIG GUI SOUND_NULL DLIB CARES'.split() + additional_libs,
-        exported_symbols = exported_symbols + resource_type_symbols,
-=======
-        uselib = 'TESTMAIN RECORD CRASH VPX PROFILEREXT GAMEOBJECT DDF LIVEUPDATE RESOURCE GAMESYS DMGLFW GRAPHICS_NULL GRAPHICS_UTIL PHYSICS RENDER PLATFORM_SOCKET SCRIPT LUA EXTENSION HID_NULL INPUT PARTICLE RIG GUI SOUND_NULL DLIB CARES',
-        exported_symbols = ['ProfilerExt', 'GraphicsAdapterNull','ComponentTypeScript','ComponentTypeAnim'],
->>>>>>> 68e89059
+        exported_symbols = exported_symbols + resource_type_symbols + component_type_symbols,
         uselib_local = 'engine engine_service',
         web_libs = ['library_sys.js', 'library_script.js'],
         includes = '../../proto .',
