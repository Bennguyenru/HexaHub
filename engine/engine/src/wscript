--- conflicted
+++ resolved
@@ -46,12 +46,9 @@
 
     additional_libs = ['CRASH']
 
-<<<<<<< HEAD
     resource_type_symbols = ['ResourceTypeGameObject', 'ResourceTypeCollection', 'ResourceTypeScript', 'ResourceTypeLua', 'ResourceTypeAnim']
+    component_type_symbols = ['ComponentTypeAnim', 'ComponentTypeScript']
     exported_symbols = ['DefaultSoundDevice', 'AudioDecoderWav', 'CrashExt', 'ProfilerExt']
-=======
-    exported_symbols = ['DefaultSoundDevice', 'AudioDecoderWav', 'CrashExt', 'ProfilerExt', 'ComponentTypeAnim', 'ComponentTypeScript']
->>>>>>> 68e89059
 
     # Add stb_vorbis and/or tremolo depending on platform
     #if 'web' in bld.env['PLATFORM'] or 'win32' in bld.env['PLATFORM']:
@@ -109,7 +106,7 @@
         uselib = 'WEBVIEWEXT PROFILEREXT FACEBOOKEXT IAPEXT PUSHEXT IACEXT GAMEOBJECT DDF LIVEUPDATE RESOURCE GAMESYS PHYSICS RECORD RENDER PLATFORM_SOCKET SCRIPT LUA EXTENSION HID INPUT PARTICLE RIG DLIB GUI CRASH CARES CRASH X'.split() + graphics_lib + sound_lib + additional_libs,
         uselib_local = 'engine engine_service',
         web_libs = web_libs,
-        exported_symbols = exported_symbols + resource_type_symbols,
+        exported_symbols = exported_symbols + resource_type_symbols + component_type_symbols,
         includes = '../build ../proto . ..',
         #NOTE: _XBOX to get static lib and avoid dllimport/dllexport stuff
         defines = '_XBOX',
@@ -137,7 +134,7 @@
         uselib = 'WEBVIEWEXT PROFILEREXT_NULL FACEBOOKEXT IAPEXT PUSHEXT IACEXT GAMEOBJECT DDF LIVEUPDATE RESOURCE GAMESYS PHYSICS RECORD RENDER PLATFORM_SOCKET SCRIPT LUA EXTENSION HID INPUT PARTICLE RIG DLIB GUI CARES CRASH X'.split() + graphics_lib + sound_lib + additional_libs,
         uselib_local = 'engine_release engine_service_null',
         web_libs = web_libs,
-        exported_symbols = exported_symbols + resource_type_symbols,
+        exported_symbols = exported_symbols + resource_type_symbols + component_type_symbols,
         includes = '../build ../proto . ..',
         #NOTE: _XBOX to get static lib and avoid dllimport/dllexport stuff
         defines = '_XBOX DM_RELEASE=1',
@@ -162,7 +159,7 @@
     obj = bld.new_task_gen(
         features = 'cc cxx cprogram apk web extract_symbols',
         uselib = 'RECORD_NULL GAMEOBJECT PROFILEREXT DDF LIVEUPDATE GAMESYS RESOURCE PHYSICS RENDER PLATFORM_SOCKET SCRIPT LUA EXTENSION HID_NULL INPUT PARTICLE RIG GUI CRASH DLIB SOUND_NULL CARES CRASH'.split() + graphics_lib.split() + additional_libs,
-        exported_symbols = ['ProfilerExt', 'GraphicsAdapterNull'] + resource_type_symbols,
+        exported_symbols = ['ProfilerExt', 'GraphicsAdapterNull'] + resource_type_symbols + component_type_symbols,
         uselib_local = 'engine engine_service',
         web_libs = web_libs,
         includes = '../build ../proto . ..',
