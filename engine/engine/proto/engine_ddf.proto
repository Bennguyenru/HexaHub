package dmEngineDDF;

import "ddf/ddf_extensions.proto";
import "ddf/ddf_math.proto";

import "gameobject/lua_ddf.proto";

option java_package = "com.dynamo.engine.proto";
option java_outer_classname = "Engine";

// (Hidden) iconifies the application
/* This command asks the window manager to minimize/iconify the application
 *
 * This message can only be sent to the designated `@system` socket.
 */
message HideApp {}

<<<<<<< HEAD
/*# shows/hides the on-screen profiler
 * Toggles the on-screen profiler.
 * The profiler is a real-time tool that shows the numbers of milliseconds spent
 * in each scope per frame as well as counters. The profiler is very useful for
 * tracking down performance and resource problems.
 *
 * In addition to the on-screen profiler, Defold includes a web-based profiler that
 * allows you to sample a series of data points and then analyze them in detail.
 * The web profiler is available at `http://<device IP>:8002` where <device IP> is
 * the IP address of the device you are running your game on.
 *
 * This message can only be sent to the designated `@system` socket.
 *
 * @message
 * @name toggle_profile
 * @examples
 *
 * ```lua
 * msg.post("@system:", "toggle_profile")
 * ```
 */
message ToggleProfile {}

/*# shows/hides the on-screen physics visual debugging
 * Toggles the on-screen physics visual debugging mode which is very useful for
 * tracking down issues related to physics. This mode visualizes
 * all collision object shapes and normals at detected contact points. Toggling
 * this mode on is equal to setting `physics.debug` in the "game.project" settings,
 * but set in run-time.
 *
 * This message can only be sent to the designated `@system` socket.
 *
 * @message
 * @name toggle_physics_debug
 * @examples
 * @examples
 *
 * ```lua
 * msg.post("@system:", "toggle_physics_debug")
 * ```
 */
message TogglePhysicsDebug {}

/*# starts video recording
 * Starts video recording of the game frame-buffer to file. Current video format is the
 * open vp8 codec in the ivf container. It's possible to upload this format directly
 * to YouTube. The VLC video player has native support but with the known issue that
 * not the entire file is played back. It's probably an issue with VLC.
 * The Miro Video Converter has support for vp8/ivf.
 *
 * [icon:macos] [icon:windows] [icon:linux] Video recording is only supported on desktop platforms.
 *
 * [icon:attention] Audio is currently not supported.
 *
 * [icon:attention] Window width and height must be a multiple of 8 to be able to record video.
 *
 * This message can only be sent to the designated `@system` socket.
 *
 * @message
 * @name start_record
 * @param file_name [type:string] file name to write the video to
 * @param frame_period [type:number] frame period to record, ie write every nth frame. Default value is `2`
 * @param fps [type:number] frames per second. Playback speed for the video. Default value is `30`. The fps value doens't affect the recording. It's only meta-data in the written video file.
 * @examples
 *
 * Record a video in 30 fps given that the native game fps is 60:
 *
 * ```lua
 * msg.post("@system:", "start_record", { file_name = "test_rec.ivf" } )
 * ```
 *
 * To write a video in 60 fps given that the native game fps is 60:
 *
 * ```lua
 * msg.post("@system:", "start_record", { file_name = "test_rec.ivf", frame_period = 1, fps = 60 } )
 * ```
 */
message StartRecord
{
    required string file_name = 1;
    optional int32 frame_period = 2 [default = 2];
    optional int32 fps = 3 [ default = 30 ];
}

/*# stop current video recording
 * Stops the currently active video recording.
 *
 * [icon:macos] [icon:windows] [icon:linux] Video recording is only supported on desktop platforms.
 *
 * This message can only be sent to the designated `@system` socket.
 *
 * @message
 * @name stop_record
 * @examples
 *
 * ```lua
 * msg.post("@system:", "stop_record")
 * ```
 */
message StopRecord
{
}


/*# reboot engine with arguments
 * Reboots the game engine with a specified set of arguments.
 * Arguments will be translated into command line arguments. Sending the reboot
 * command is equivalent to starting the engine with the same arguments.
 *
 * On startup the engine reads configuration from "game.project" in the
 * project root.
 *
 * This message can only be sent to the designated `@system` socket.
 *
 * @message
 * @name reboot
 * @param arg1 [type:string] argument 1
 * @param arg2 [type:string] argument 2
 * @param arg3 [type:string] argument 3
 * @param arg4 [type:string] argument 4
 * @param arg5 [type:string] argument 5
 * @param arg6 [type:string] argument 6
 * @examples
 *
 * How to reboot engine with a specific bootstrap collection.
 *
 * ```lua
 * local arg1 = '--config=bootstrap.main_collection=/my.collectionc'
 * local arg2 = 'build/default/game.projectc'
 * msg.post("@system:", "reboot", {arg1 = arg1, arg2 = arg2})
 * ```
 */
message Reboot
{
    // We don't support repeated value in script_ddf. Probably for a good reason.
    optional string arg1 = 1;
    optional string arg2 = 2;
    optional string arg3 = 3;
    optional string arg4 = 4;
    optional string arg5 = 5;
    optional string arg6 = 6;
}

/*# set vsync swap interval
 * Set the vsync swap interval. The interval with which to swap the front and back buffers
 * in sync with vertical blanks (v-blank), the hardware event where the screen image is updated
 * with data from the front buffer. A value of 1 swaps the buffers at every v-blank, a value of
 * 2 swaps the buffers every other v-blank and so on. A value of 0 disables waiting for v-blank
 * before swapping the buffers. Default value is 1.
 *
 * When setting the swap interval to 0 and having `vsync` disabled in
 * "game.project", the engine will try to respect the set frame cap value from
 * "game.project" in software instead.
 *
 * This setting may be overridden by driver settings.
 *
 * This message can only be sent to the designated `@system` socket.
 *
 * @message
 * @name set_vsync
 * @param swap_interval target swap interval.
 * @examples
 * <pre>
 * msg.post("@system:", "set_vsync", { swap_interval = 1 } )
 * </pre>
 */
message SetVsync
{
    required int32 swap_interval = 1 [default = 1];
}

/*# set update frequency
 * Set game update-frequency (frame cap). This option is equivalent to `display.update_frequency` in
 * the "game.project" settings but set in run-time. If `Vsync` checked in "game.project", the rate will
 * be clamped to a swap interval that matches any detected main monitor refresh rate. If `Vsync` is
 * unchecked the engine will try to respect the rate in software using timers. There is no
 * guarantee that the frame cap will be achieved depending on platform specifics and hardware settings.
 *
 * This message can only be sent to the designated `@system` socket.
 *
 * @message
 * @name set_update_frequency
 * @param frequency target frequency. 60 for 60 fps
 * @examples
 * <pre>
 * msg.post("@system:", "set_update_frequency", { frequency = 60 } )
 * </pre>
 */
message SetUpdateFrequency
{
    required int32 frequency = 1;
}

=======
>>>>>>> 357c64e6
// (Hidden) run a Lua script
/* Runs a Lua script on the initialized Lua contexts
 *
 * This message can only be sent to the designated `@system` socket.
 */
message RunScript
{
    required dmLuaDDF.LuaModule module = 1;
}<|MERGE_RESOLUTION|>--- conflicted
+++ resolved
@@ -15,7 +15,6 @@
  */
 message HideApp {}
 
-<<<<<<< HEAD
 /*# shows/hides the on-screen profiler
  * Toggles the on-screen profiler.
  * The profiler is a real-time tool that shows the numbers of milliseconds spent
@@ -209,8 +208,6 @@
     required int32 frequency = 1;
 }
 
-=======
->>>>>>> 357c64e6
 // (Hidden) run a Lua script
 /* Runs a Lua script on the initialized Lua contexts
  *
