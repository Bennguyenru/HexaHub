#! /usr/bin/env python
import re

def build(bld):
<<<<<<< HEAD
    if 'web' in bld.env.PLATFORM:
        return
    if bld.env.PLATFORM.find('arm') == -1:
=======
    if bld.env.PLATFORM.find('arm') == -1 and bld.env.PLATFORM != "x86_64-ios":
>>>>>>> 1238857e
        vpx = 'VPX'
        record = 'record'
    else:
        vpx = ''
        record = 'record_null'

    extra_defines = []
    if bld.env.PLATFORM in ('armv7-darwin', 'arm64-darwin', 'x86_64-ios'):
        extra_defines = ['DM_NO_SYSTEM_FUNCTION'] # Needed because we wish to build the tests for all platforms, but not all platforms have the system() function

    test_record = bld.new_task_gen(features='cxx cprogram test',
                                   includes='../../../src .',
                                   defines=extra_defines,
                                   uselib='DLIB %s' % vpx,
                                   uselib_local=record,
                                   proto_gen_py=True,
                                   target='test_record',
                                   source='test_record.cpp')
    test_record.install_path = None<|MERGE_RESOLUTION|>--- conflicted
+++ resolved
@@ -2,13 +2,9 @@
 import re
 
 def build(bld):
-<<<<<<< HEAD
     if 'web' in bld.env.PLATFORM:
         return
-    if bld.env.PLATFORM.find('arm') == -1:
-=======
     if bld.env.PLATFORM.find('arm') == -1 and bld.env.PLATFORM != "x86_64-ios":
->>>>>>> 1238857e
         vpx = 'VPX'
         record = 'record'
     else:
