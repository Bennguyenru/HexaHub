#! /usr/bin/env python
import os, re
import sdk
import waf_dynamo
from waf_dynamo import is_platform_private, platform_supports_feature
from BuildUtility import create_build_utility

def create_test(bld, name, extra_libs = None, extra_features = None, embed_source = None,
                extra_includes = None, extra_defines = None, skip_run = False, extra_local_libs = None, exclude_libs = None, target_name = None):

    # Sometimes, we need to disable certain tests until they're supported
    if not platform_supports_feature(bld.env.PLATFORM, name, {}):
        print ("Skipping test '%s' due to platform missing feature" % name)
        return

    build_util = create_build_utility(bld.env)

    req_libs = []
    req_defines = []

    if 'DM_IPV6_UNSUPPORTED' in os.environ:
        req_defines += ['DM_IPV6_UNSUPPORTED']

    req_features = ['cxx', 'cprogram']
    req_includes = ['../../src']
    req_embed = None

    if is_platform_private(bld.env.PLATFORM):
        req_includes.insert(0, '../dlib/%s' % build_util.get_target_os())

    platform_source = ''
    platform_source_path = '%s/test_platform.cpp' % build_util.get_target_os()
    if os.path.exists('src/test/' + platform_source_path):
        platform_source = ' ' + platform_source_path

    req_features.append('test')
    if skip_run:
        req_features.append('skip_test')
    if extra_features != None:
        req_features.extend(extra_features)
    if extra_libs != None:
        req_libs.extend(extra_libs)
    if extra_local_libs == None:
        extra_local_libs = []
    if extra_defines != None:
        req_defines.extend(extra_defines)

    local_libs = 'dlib mbedtls zip'.split()

    if bld.env.PLATFORM in ('js-web','wasm-web'):
        local_libs += ['profile_null','remotery_null']
    else:
        local_libs += ['profile','remotery']

    if exclude_libs != None:
        req_libs = [x for x in req_libs if not x in exclude_libs]
        extra_local_libs = [x for x in extra_local_libs if not x in exclude_libs]
        local_libs = [x for x in local_libs if x not in exclude_libs]

    if embed_source != None:
        req_embed = embed_source
    if extra_includes != None:
        req_includes.extend(extra_includes)

<<<<<<< HEAD
    req_local_libs = ['dlib', 'mbedtls', 'zip']
    if extra_local_libs is not None:
        req_local_libs.extend(extra_local_libs)

    task_args = {
        'features': ' '.join(req_features),
        'source': name + '.cpp' + ' testutil.cpp' + platform_source,
        'uselib': ' '.join(req_libs),
        'uselib_local': local_libs + req_local_libs,
=======
    use_lib_list = 'dlib mbedtls zip %s %s %s' % (' '.join(req_libs), ' '.join(local_libs), ' '.join(extra_local_libs))
    task_args = {
        'features': ' '.join(req_features),
        'source': name + '.cpp' + ' testutil.cpp' + platform_source,
        'use': use_lib_list,
>>>>>>> e9ed3589
        'web_libs': ['library_sys.js'], # part of dlib, which we're testing
        'includes': req_includes,
        'defines': req_defines,
        'target': target_name or name
    }

    if req_embed != None:
        task_args['embed_source'] = ' '.join(req_embed)

    test = bld(**task_args)
    test.install_path = None

    js_lib_paths = {}
    js_lib_paths['library_sys.js'] = '../src/dlib/js'
    test.env['JS_LIB_PATHS'] = js_lib_paths

def configure(conf):
    conf.env.append_value('CLASSPATH', '../ext/jetty-all-7.0.2.v20100331.jar')
    conf.env.append_value('CLASSPATH', '../ext/servlet-api-2.5.jar')

def build(bld):
    bld(features='javac seq',
        outdir='http_server',
        name='test_http_server',
        source_root='http_server')

    bld.env["JAVACFLAGS"] = '-g -source 1.7 -target 1.7'.split()

    extra_defines = []
    if bld.env.PLATFORM in ('arm64-darwin', 'x86_64-ios'):
        extra_defines = ['DM_NO_SYSTEM_FUNCTION'] # Needed because we wish to build the tests for all platforms, but not all platforms have the system() function

    skip_run = False
    if 'web' in bld.env['PLATFORM']:
        skip_run = True # Emscripten/Nodejs doesn't support popen()

    skip_http_run = False
    if 'win32' in bld.env['PLATFORM']:
        skip_http_run = True

    skip_ssdp = False
    if 'win32' in bld.env['PLATFORM'] or sdk.is_wsl():
        skip_ssdp = True

    create_test(bld, 'test_memory')

    create_test(bld, 'test_align', extra_libs = ['THREAD'])
    create_test(bld, 'test_buffer')
    create_test(bld, 'test_math', extra_libs = ['THREAD'])
    create_test(bld, 'test_transform', extra_libs = ['THREAD'])
    create_test(bld, 'test_hashtable')
    create_test(bld, 'test_array')
    create_test(bld, 'test_indexpool')
    create_test(bld, 'test_dlib', extra_libs = ['THREAD'])
    create_test(bld, 'test_socket', extra_libs = ['PLATFORM_SOCKET', 'THREAD'])
    create_test(bld, 'test_time')
    create_test(bld, 'test_thread', extra_libs = ['THREAD'])
    create_test(bld, 'test_mutex', extra_libs =['THREAD'])

    create_test(bld, 'test_profile', extra_libs = ['THREAD'])
    create_test(bld, 'test_profile',    extra_libs = ['THREAD'],
                                        extra_local_libs = ['profile_null', 'remotery_null'],
                                        exclude_libs = ['PROFILE', 'profile', 'remotery'],
                                        skip_run = True,
                                        target_name = 'test_profile_null')

    create_test(bld, 'test_poolallocator', extra_libs = ['THREAD'])
    create_test(bld, 'test_memprofile', extra_libs = ['DL', 'PLATFORM_SOCKET', 'THREAD'])
    create_test(bld, 'test_message', extra_libs = ['PLATFORM_SOCKET', 'THREAD'])
    create_test(bld, 'test_configfile', extra_libs = ['PLATFORM_SOCKET', 'THREAD'])
    create_test(bld, 'test_dstrings', extra_libs = ['THREAD'])

    create_test(bld, 'test_httpclient', extra_libs = ['PLATFORM_SOCKET', 'THREAD'], extra_defines = extra_defines, skip_run = skip_http_run)
    create_test(bld, 'test_httpcache', extra_libs = ['PLATFORM_SOCKET', 'THREAD'], extra_defines = extra_defines, skip_run = skip_http_run)
    create_test(bld, 'test_httpserver', extra_libs = ['PLATFORM_SOCKET', 'THREAD'], extra_defines = extra_defines, skip_run = skip_http_run)
    create_test(bld, 'test_webserver', extra_libs = ['PLATFORM_SOCKET', 'THREAD'], extra_defines = extra_defines, skip_run = skip_http_run)
    create_test(bld, 'test_uri', extra_libs = ['THREAD'])
    create_test(bld, 'test_stringpool', extra_libs = ['THREAD'])

    bld(rule = 'echo generated data > ${TGT}',
                     target = 'generated.embed')

    bld.add_group()

    create_test(bld, 'test_embed', extra_features = ['embed'], extra_libs = ['THREAD'],
                embed_source = ['data/test.embed', 'generated.embed'])
    create_test(bld, 'test_atomic', extra_libs = ['THREAD'])
    create_test(bld, 'test_spinlock', extra_libs = ['THREAD'])
    create_test(bld, 'test_sys', extra_libs = ['THREAD'], extra_defines = extra_defines)
    create_test(bld, 'test_template', extra_libs = ['THREAD'])
    create_test(bld, 'test_ssdp_internals', extra_libs = ['THREAD'], skip_run = skip_run or skip_ssdp)
    create_test(bld, 'test_ssdp', extra_libs = ['THREAD'], skip_run = skip_run or skip_ssdp)
    create_test(bld, 'test_log', extra_libs = ['THREAD'], skip_run = skip_http_run)
    create_test(bld, 'test_path', extra_libs = ['THREAD'])
    create_test(bld, 'test_trig_lookup', extra_libs = ['THREAD'])
    create_test(bld, 'test_vmath', extra_libs = ['THREAD'])
    create_test(bld, 'test_intersection', extra_libs = ['THREAD'])
    create_test(bld, 'test_easing', extra_libs = ['THREAD'])
    create_test(bld, 'test_json', extra_features = ['embed'], extra_libs = ['THREAD'],
                embed_source = ['data/flickr.json'], extra_includes = ['.'])
    create_test(bld, 'test_utf8', extra_libs = ['THREAD'])

    create_test(bld, 'test_zip', extra_features = ['embed'], extra_libs = ['THREAD'], embed_source = ['data/foo.zip'])
    create_test(bld, 'test_zlib', extra_features = ['embed'], extra_libs = ['THREAD'],
                embed_source = ['data/foo.gz', 'data/foo.deflate'])

    create_test(bld, 'test_lz4', extra_features = ['embed'], extra_libs = ['THREAD'],
                embed_source = ['data/foo.lz4'])

    create_test(bld, 'test_image', extra_features = ['embed'], extra_libs = ['THREAD'],
                embed_source = ['data/color_check_2x2.png',
                                'data/color_check_2x2_premult.png',
                                'data/color_check_2x2_indexed.png',
                                'data/case2319.jpg',
                                'data/color16_check_2x2.png',
                                'data/gray_check_2x2.png',
                                'data/gray_alpha_check_2x2.png',
                                'data/defold_64.jpg',
                                'data/defold_64_progressive.jpg'],
                extra_includes = ['.']
                )

    create_test(bld, 'test_connection_pool', extra_features = ['embed'], extra_libs = ['THREAD'],
                extra_includes = ['.'], extra_defines = extra_defines)

    create_test(bld, 'test_pprint', extra_libs = ['THREAD'])
    create_test(bld, 'test_condition_variable', extra_libs = ['THREAD'])
    create_test(bld, 'test_objectpool')
    create_test(bld, 'test_crypt')<|MERGE_RESOLUTION|>--- conflicted
+++ resolved
@@ -62,23 +62,11 @@
     if extra_includes != None:
         req_includes.extend(extra_includes)
 
-<<<<<<< HEAD
-    req_local_libs = ['dlib', 'mbedtls', 'zip']
-    if extra_local_libs is not None:
-        req_local_libs.extend(extra_local_libs)
-
-    task_args = {
-        'features': ' '.join(req_features),
-        'source': name + '.cpp' + ' testutil.cpp' + platform_source,
-        'uselib': ' '.join(req_libs),
-        'uselib_local': local_libs + req_local_libs,
-=======
     use_lib_list = 'dlib mbedtls zip %s %s %s' % (' '.join(req_libs), ' '.join(local_libs), ' '.join(extra_local_libs))
     task_args = {
         'features': ' '.join(req_features),
         'source': name + '.cpp' + ' testutil.cpp' + platform_source,
         'use': use_lib_list,
->>>>>>> e9ed3589
         'web_libs': ['library_sys.js'], # part of dlib, which we're testing
         'includes': req_includes,
         'defines': req_defines,
