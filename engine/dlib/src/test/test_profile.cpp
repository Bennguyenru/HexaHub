#include <stdint.h>
#include <vector>
#include <map>
#include <string>
#define JC_TEST_IMPLEMENTATION
#include <jc_test/jc_test.h>
#include "dlib/dstrings.h"
#include "dlib/hash.h"
#include "dlib/profile.h"
#include "dlib/time.h"
#include "dlib/thread.h"

#if !defined(_WIN32)

void ProfileSampleCallback(void* context, const dmProfile::Sample* sample)
{
    std::vector<dmProfile::Sample>* samples = (std::vector<dmProfile::Sample>*) context;
    samples->push_back(*sample);
}

void ProfileScopeCallback(void* context, const dmProfile::ScopeData* scope_data)
{
    std::map<std::string, const dmProfile::ScopeData*>* scopes = (std::map<std::string, const dmProfile::ScopeData*>*) context;
    (*scopes)[std::string(scope_data->m_Scope->m_Name)] = scope_data;
}

void ProfileCounterCallback(void* context, const dmProfile::CounterData* counter)
{
    std::map<std::string, const dmProfile::CounterData*>* counters = (std::map<std::string, const dmProfile::CounterData*>*) context;
    (*counters)[std::string(counter->m_Counter->m_Name)] = counter;
}

// TODO
// 100 msec, which is in fact much higher than the expected time of the profiler
// On OSX, the time is usually a few microseconds, but once in a while the time spikes to ~0.5 ms
// On Linux CI, the time can be as high as 16 msec
// The timings (dmTime::BusyWait) is based around dmTime::GetTime, this issue is a revisit to improve the expected granularity: DEF-2013
#define TOL 0.1

TEST(dmProfile, Profile)
{
    dmProfile::Initialize(128, 1024, 0);

    for (int i = 0; i < 2; ++i)
    {
        {
            dmProfile::HProfile profile = dmProfile::Begin();
            dmProfile::Release(profile);
            {
                DM_PROFILE(A, "a")
                dmTime::BusyWait(100000);
                {
                    {
                        DM_PROFILE(B, "a_b1")
                        dmTime::BusyWait(50000);
                        {
                            DM_PROFILE(C, "a_b1_c")
                            dmTime::BusyWait(40000);
                        }
                    }
                    {
                        DM_PROFILE(B, "b2")
                        dmTime::BusyWait(50000);
                        {
                            DM_PROFILE(C, "a_b2_c1")
                            dmTime::BusyWait(40000);
                        }
                        {
                            DM_PROFILE(C, "a_b2_c2")
                            dmTime::BusyWait(60000);
                        }
                    }
                }
            }
            {
                DM_PROFILE(D, "a_d")
                dmTime::BusyWait(80000);
            }
        }

        dmProfile::HProfile profile = dmProfile::Begin();

        std::vector<dmProfile::Sample> samples;
        std::map<std::string, const dmProfile::ScopeData*> scopes;

        dmProfile::IterateSamples(profile, &samples, false, &ProfileSampleCallback);
        dmProfile::IterateScopeData(profile, &scopes, false, &ProfileScopeCallback);
        dmProfile::Release(profile);

        ASSERT_EQ(7U, samples.size());

        double ticks_per_sec = dmProfile::GetTicksPerSecond();

        ASSERT_STREQ("a", samples[0].m_Name);
        ASSERT_STREQ("a_b1", samples[1].m_Name);
        ASSERT_STREQ("a_b1_c", samples[2].m_Name);
        ASSERT_STREQ("b2", samples[3].m_Name);
        ASSERT_STREQ("a_b2_c1", samples[4].m_Name);
        ASSERT_STREQ("a_b2_c2", samples[5].m_Name);
        ASSERT_STREQ("a_d", samples[6].m_Name);

        ASSERT_NEAR((100000 + 50000 + 40000 + 50000 + 40000 + 60000) / 1000000.0, samples[0].m_Elapsed / ticks_per_sec, TOL);
        ASSERT_NEAR((50000 + 40000) / 1000000.0, samples[1].m_Elapsed / ticks_per_sec, TOL);
        ASSERT_NEAR((40000) / 1000000.0, samples[2].m_Elapsed / ticks_per_sec, TOL);
        ASSERT_NEAR((50000 + 40000 + 60000) / 1000000.0, samples[3].m_Elapsed / ticks_per_sec, TOL);
        ASSERT_NEAR((40000) / 1000000.0, samples[4].m_Elapsed / ticks_per_sec, TOL);
        ASSERT_NEAR((60000) / 1000000.0, samples[5].m_Elapsed / ticks_per_sec, TOL);
        ASSERT_NEAR((80000) / 1000000.0, samples[6].m_Elapsed / ticks_per_sec, TOL);

        ASSERT_TRUE(scopes.end() != scopes.find("A"));
        ASSERT_TRUE(scopes.end() != scopes.find("B"));
        ASSERT_TRUE(scopes.end() != scopes.find("C"));
        ASSERT_TRUE(scopes.end() != scopes.find("D"));

        ASSERT_NEAR((100000 + 50000 + 40000 + 50000 + 40000 + 60000) / 1000000.0,
                    scopes["A"]->m_Elapsed / ticks_per_sec, TOL);

        ASSERT_NEAR((50000 + 40000 + 50000 + 40000 + 60000) / 1000000.0,
                    scopes["B"]->m_Elapsed / ticks_per_sec, TOL);

        ASSERT_NEAR((40000 + 40000 + 60000) / 1000000.0,
                    scopes["C"]->m_Elapsed / ticks_per_sec, TOL);

        ASSERT_NEAR((80000) / 1000000.0,
                    scopes["D"]->m_Elapsed / ticks_per_sec, TOL);

    }
    dmProfile::Finalize();
}

TEST(dmProfile, ProfileSorted)
{
    dmProfile::Initialize(128, 1024, 0);

    for (int i = 0; i < 2; ++i)
    {
        {
            dmProfile::HProfile profile = dmProfile::Begin();
            dmProfile::Release(profile);
            {
                DM_PROFILE(A, "a")
                dmTime::BusyWait(1000);
                {
                    {
                        DM_PROFILE(B, "a_b1")
                        dmTime::BusyWait(5000);
                        {
                            DM_PROFILE(C, "a_b1_c")
                            dmTime::BusyWait(4000);
                        }
                    }
                    {
                        DM_PROFILE(B, "b2")
                        dmTime::BusyWait(1000);
                        {
                            DM_PROFILE(C, "a_b2_c1")
                            dmTime::BusyWait(3000);
                        }
                        {
                            DM_PROFILE(C, "a_b2_c2")
                            dmTime::BusyWait(6000);
                        }
                    }
                }
            }
            {
                DM_PROFILE(D, "a_d")
                dmTime::BusyWait(80000);
            }
        }

        dmProfile::HProfile profile = dmProfile::Begin();

        std::vector<dmProfile::Sample> samples;
        std::map<std::string, const dmProfile::ScopeData*> scopes;

        dmProfile::IterateSamples(profile, &samples, true, &ProfileSampleCallback);
        dmProfile::IterateScopeData(profile, &scopes, true, &ProfileScopeCallback);
        dmProfile::Release(profile);

        ASSERT_EQ(7U, samples.size());

        ASSERT_STREQ("a_d", samples[0].m_Name);
        ASSERT_STREQ("a", samples[1].m_Name);
        ASSERT_STREQ("b2", samples[2].m_Name);
        ASSERT_STREQ("a_b1", samples[3].m_Name);
        ASSERT_STREQ("a_b2_c2", samples[4].m_Name);
        ASSERT_STREQ("a_b1_c", samples[5].m_Name);
        ASSERT_STREQ("a_b2_c1", samples[6].m_Name);
    }
    dmProfile::Finalize();
}

TEST(dmProfile, Nested)
{
    dmProfile::Initialize(128, 1024, 0);

    for (int i = 0; i < 2; ++i)
    {
        {
            dmProfile::HProfile profile = dmProfile::Begin();
            dmProfile::Release(profile);
            {
                DM_PROFILE(A, "a")
                dmTime::BusyWait(50000);
                {
                    DM_PROFILE(A, "a_nest")
                    dmTime::BusyWait(50000);
                }
            }
        }

        dmProfile::HProfile profile = dmProfile::Begin();

        std::vector<dmProfile::Sample> samples;
        std::map<std::string, const dmProfile::ScopeData*> scopes;

        dmProfile::IterateSamples(profile, &samples, false, &ProfileSampleCallback);
        dmProfile::IterateScopeData(profile, &scopes, false, &ProfileScopeCallback);
        dmProfile::Release(profile);

        ASSERT_EQ(2U, samples.size());

        double ticks_per_sec = dmProfile::GetTicksPerSecond();

        ASSERT_STREQ("a", samples[0].m_Name);
        ASSERT_STREQ("a_nest", samples[1].m_Name);

        ASSERT_NEAR((50000 + 50000) / 1000000.0, samples[0].m_Elapsed / ticks_per_sec, TOL);
        ASSERT_NEAR((50000) / 1000000.0, samples[1].m_Elapsed / ticks_per_sec, TOL);

        ASSERT_TRUE(scopes.end() != scopes.find("A"));

        ASSERT_NEAR((100000) / 1000000.0,
                    scopes["A"]->m_Elapsed / ticks_per_sec, TOL);

    }
    dmProfile::Finalize();
}

TEST(dmProfile, ProfileOverflow1)
{
    dmProfile::Initialize(128, 2, 0);
    {
        dmProfile::HProfile profile = dmProfile::Begin();
        dmProfile::Release(profile);
        {
            { DM_PROFILE(X, "a") }
            { DM_PROFILE(X, "b") }
            { DM_PROFILE(X, "c") }
            { DM_PROFILE(X, "d") }
        }
    }
    dmProfile::HProfile profile = dmProfile::Begin();

    std::vector<dmProfile::Sample> samples;
    dmProfile::IterateSamples(profile, &samples, false, &ProfileSampleCallback);
    dmProfile::Release(profile);

    ASSERT_EQ(2U, samples.size());

    dmProfile::Finalize();
}

TEST(dmProfile, ProfileOverflow2)
{
    dmProfile::Initialize(128, 0, 0);
    {
        dmProfile::HProfile profile = dmProfile::Begin();
        dmProfile::Release(profile);
        {
            { DM_PROFILE(X, "a") }
            { DM_PROFILE(X, "b") }
            { DM_PROFILE(X, "c") }
            { DM_PROFILE(X, "d") }
        }
    }

    dmProfile::Finalize();
}

TEST(dmProfile, Counter1)
{
    dmProfile::Initialize(128, 0, 16);
    {
        for (int i = 0; i < 2; ++i)
        {
            dmProfile::HProfile profile = dmProfile::Begin();
            dmProfile::Release(profile);
            { DM_COUNTER("c1", 1); }
            { DM_COUNTER("c1", 2); }
            { DM_COUNTER("c1", 4); }
            { DM_COUNTER("c2", 123); }

            profile = dmProfile::Begin();
            std::map<std::string, dmProfile::CounterData*> counters;
            dmProfile::IterateCounterData(profile, &counters, ProfileCounterCallback);
            dmProfile::Release(profile);

            ASSERT_EQ(7, counters["c1"]->m_Value);
            ASSERT_EQ(123, counters["c2"]->m_Value);
            ASSERT_EQ(2U, counters.size());
        }
    }

    dmProfile::Finalize();
}

void CounterThread(void* arg)
{
    for (int i = 0; i < 2000; ++i)
    {
        DM_COUNTER("c1", 1);
    }
}

TEST(dmProfile, Counter2)
{
    dmProfile::Initialize(128, 0, 16);

    dmProfile::HProfile profile = dmProfile::Begin();
    dmProfile::Release(profile);
    dmThread::Thread t1 = dmThread::New(CounterThread, 0xf0000, 0, "c1");
    dmThread::Thread t2 = dmThread::New(CounterThread, 0xf0000, 0, "c2");

    dmThread::Join(t1);
    dmThread::Join(t2);

    std::map<std::string, dmProfile::CounterData*> counters;
    profile = dmProfile::Begin();
    dmProfile::IterateCounterData(profile, &counters, ProfileCounterCallback);
    dmProfile::Release(profile);

    ASSERT_EQ(2000 * 2, counters["c1"]->m_Value);
    ASSERT_EQ(1U, counters.size());

    dmProfile::Finalize();
}

void ProfileThread(void* arg)
{
    for (int i = 0; i < 20000; ++i)
    {
        DM_PROFILE(X, "a")
    }
}

TEST(dmProfile, ThreadProfile)
{
    dmProfile::Initialize(128, 1024 * 1024, 16);

    dmProfile::HProfile profile = dmProfile::Begin();
    dmProfile::Release(profile);
    uint64_t start = dmTime::GetTime();
    dmThread::Thread t1 = dmThread::New(ProfileThread, 0xf0000, 0, "p1");
    dmThread::Thread t2 = dmThread::New(ProfileThread, 0xf0000, 0, "p2");
    dmThread::Join(t1);
    dmThread::Join(t2);
    uint64_t end = dmTime::GetTime();

    printf("Elapsed: %f ms\n", (end-start) / 1000.0f);

    std::vector<dmProfile::Sample> samples;
    std::map<std::string, const dmProfile::ScopeData*> scopes;

    profile = dmProfile::Begin();
    dmProfile::IterateSamples(profile, &samples, false, &ProfileSampleCallback);
    dmProfile::IterateScopeData(profile, &scopes, false, &ProfileScopeCallback);
    dmProfile::Release(profile);

    ASSERT_EQ(20000U * 2U, samples.size());
    ASSERT_EQ(20000 * 2, scopes["X"]->m_Count);

    dmProfile::Finalize();
}

TEST(dmProfile, DynamicScope)
{
    const char* FUNCTION_NAMES[] = {
        "FirstFunction",
        "SecondFunction",
        "ThirdFunction"
    };

    const char* SCOPE_NAMES[] = {
        "Scope1",
        "Scope2"
    };

    dmProfile::Initialize(128, 1024 * 1024, 16);

    dmProfile::HProfile profile = dmProfile::Begin();
    dmProfile::Release(profile);

<<<<<<< HEAD
    char name0[128];
    DM_SNPRINTF(name0, sizeof(name0), "%s@%s", "test.script", FUNCTION_NAMES[0]);

    char name1[128];
    DM_SNPRINTF(name1, sizeof(name1), "%s@%s", "test.script", FUNCTION_NAMES[1]);

    char name2[128];
    DM_SNPRINTF(name2, sizeof(name2), "%s@%s", "test.script", FUNCTION_NAMES[2]);

    for (uint32_t i = 0; i < 10 ; ++i)
=======
    for (uint i = 0; i < 10 ; ++i)
>>>>>>> c3ec5249
    {
        {
            DM_PROFILE_FMT(Scope1, "%s@%s", "test.script", FUNCTION_NAMES[0]);
            DM_PROFILE_FMT(Scope2, "%s@%s", "test.script", FUNCTION_NAMES[1]);
        }
        {
            DM_PROFILE_FMT(Scope2, "%s@%s", "test.script", FUNCTION_NAMES[2]);
        }
        DM_PROFILE_FMT(Scope1, "%s@%s", "test.script", FUNCTION_NAMES[0]);
    }

    std::vector<dmProfile::Sample> samples;
    std::map<std::string, const dmProfile::ScopeData*> scopes;

    profile = dmProfile::Begin();
    dmProfile::IterateSamples(profile, &samples, false ,&ProfileSampleCallback);
    dmProfile::IterateScopeData(profile, &scopes, false ,&ProfileScopeCallback);

    ASSERT_EQ(10U * 4U, samples.size());
    ASSERT_EQ(10U * 2, scopes[SCOPE_NAMES[0]]->m_Count);
    ASSERT_EQ(10U * 2, scopes[SCOPE_NAMES[1]]->m_Count);

    char name0[128];
    DM_SNPRINTF(name0, sizeof(name0), "%s@%s", "test.script", FUNCTION_NAMES[0]);

    char name1[128];
    DM_SNPRINTF(name1, sizeof(name1), "%s@%s", "test.script", FUNCTION_NAMES[1]);

    char name2[128];
    DM_SNPRINTF(name2, sizeof(name2), "%s@%s", "test.script", FUNCTION_NAMES[2]);

    for (size_t i = 0; i < samples.size(); i++)
    {
        dmProfile::Sample* sample = &samples[i];
        if (sample->m_Scope->m_NameHash == dmProfile::GetNameHash("Scope1", (uint32_t)strlen("Scope1")))
        {
            ASSERT_STREQ(sample->m_Name, name0);
        }
        else if (sample->m_Scope->m_NameHash == dmProfile::GetNameHash("Scope2", (uint32_t)strlen("Scope2")))
        {
            if (sample->m_NameHash == dmProfile::GetNameHash(name1, (uint32_t)strlen(name1)))
            {
                ASSERT_STREQ(sample->m_Name, name1);
            }
            else if (sample->m_NameHash == dmProfile::GetNameHash(name2, (uint32_t)strlen(name2)))
            {
                ASSERT_STREQ(sample->m_Name, name2);
            }
            else
            {
                ASSERT_TRUE(false);
            }
        }
        else
        {
            ASSERT_TRUE(false);
        }
    }

    dmProfile::Release(profile);

    dmProfile::Finalize();
}

#else
#endif

int main(int argc, char **argv)
{
    jc_test_init(&argc, argv);
    return JC_TEST_RUN_ALL();
}<|MERGE_RESOLUTION|>--- conflicted
+++ resolved
@@ -392,20 +392,7 @@
     dmProfile::HProfile profile = dmProfile::Begin();
     dmProfile::Release(profile);
 
-<<<<<<< HEAD
-    char name0[128];
-    DM_SNPRINTF(name0, sizeof(name0), "%s@%s", "test.script", FUNCTION_NAMES[0]);
-
-    char name1[128];
-    DM_SNPRINTF(name1, sizeof(name1), "%s@%s", "test.script", FUNCTION_NAMES[1]);
-
-    char name2[128];
-    DM_SNPRINTF(name2, sizeof(name2), "%s@%s", "test.script", FUNCTION_NAMES[2]);
-
     for (uint32_t i = 0; i < 10 ; ++i)
-=======
-    for (uint i = 0; i < 10 ; ++i)
->>>>>>> c3ec5249
     {
         {
             DM_PROFILE_FMT(Scope1, "%s@%s", "test.script", FUNCTION_NAMES[0]);
