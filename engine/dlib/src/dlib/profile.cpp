<<<<<<< HEAD
#if defined(_WIN32)
#include "safe_windows.h"
#elif  defined(__EMSCRIPTEN__)
#include <emscripten.h>
#else
#include <sys/time.h>
#endif
=======
#include "profile.h"
>>>>>>> 2e1e5a14

#include <algorithm>
#include <string.h>

#if defined(_WIN32)
#include "safe_windows.h"
#elif  defined(__EMSCRIPTEN__)
#include <emscripten.h>
#else
#include <sys/time.h>
#endif

#include "dlib.h"

#include "hashtable.h"
#include "hash.h"
#include "spinlock.h"
#include "stringpool.h"
#include "math.h"
#include "time.h"
#include "thread.h"
#include "array.h"

namespace dmProfile
{
    const uint32_t PROFILE_BUFFER_COUNT = 3;

    dmArray<Scope> g_Scopes;

    dmHashTable32<uint32_t> g_CountersTable;
    dmArray<Counter> g_Counters;

    struct Profile
    {
        dmArray<Sample>      m_Samples;
        dmArray<CounterData> m_CountersData;
        dmArray<ScopeData>   m_ScopesData;
        uint32_t             m_ScopeCount;
        uint32_t             m_CounterCount;
    };

    // Default profile if not dmProfile::Initialize is invoked
    Profile  g_EmptyProfile;

    // Current active profile
    Profile* g_ActiveProfile = &g_EmptyProfile;

    Profile g_AllProfiles[PROFILE_BUFFER_COUNT];
    dmArray<Profile*> g_FreeProfiles;

    // Mapping of strings. Use when sending profiling data over HTTP
    dmHashTable<uintptr_t, const char*> g_StringTable;
    dmStringPool::HPool g_StringPool = 0;

    uint32_t g_BeginTime = 0;
    uint64_t g_TicksPerSecond = 1000000;
    float g_FrameTime = 0.0f;
    float g_MaxFrameTime = 0.0f;
    uint32_t g_MaxFrameTimeCounter = 0;
    bool g_OutOfScopes = false;
    bool g_OutOfSamples = false;
    bool g_OutOfCounters = false;
    bool g_IsInitialized = false;
    bool g_Paused = false;
    dmSpinlock::lock_t g_ProfileLock;

    dmThread::TlsKey g_TlsKey = dmThread::AllocTls();
    uint32_t g_ThreadCount = 0;

    // Used when out of scopes in order to remove conditional branches
    ScopeData g_DummyScopeData;
    Scope g_DummyScope = { "foo", 0u, 0, &g_DummyScopeData };

    struct InitSpinLocks
    {
        InitSpinLocks()
        {
            dmSpinlock::Init(&g_ProfileLock);
        }
    };

    InitSpinLocks g_InitSpinlocks;

    void Initialize(uint32_t max_scopes, uint32_t max_samples, uint32_t max_counters)
    {
        if (!dLib::IsDebugMode())
            return;

        if (g_Scopes.Capacity() > 0 && g_Scopes.Capacity() != max_scopes)
        {
            dmLogError("Failed to initialize profiler. It's not valid change number of scopes.");
            assert(0);
            return;
        }

        g_StringTable.SetCapacity(1024, 1200); // Rather arbitrary...
        g_StringPool = dmStringPool::New();

        if (g_Scopes.Capacity() == 0)
        {
            // Only allocate first time and leave already allocated scopes as is
            // Scopes are static variables in functions
            g_Scopes.SetCapacity(max_scopes);
            g_Scopes.SetSize(0);
        }

        g_FreeProfiles.SetCapacity(PROFILE_BUFFER_COUNT);
        g_FreeProfiles.SetSize(0); // Could be > 0 if Initialized is called again after Finalize

        for (uint32_t i = 0; i < PROFILE_BUFFER_COUNT; ++i)
        {
            Profile* p = &g_AllProfiles[i];

            p->m_Samples.SetCapacity(max_samples);
            p->m_Samples.SetSize(0); // Could be > 0 if Initialized is called again after Finalize

            p->m_CountersData.SetCapacity(max_counters);
            p->m_CountersData.SetSize(max_counters);

            p->m_ScopesData.SetCapacity(max_scopes);
            p->m_ScopesData.SetSize(max_scopes);

            p->m_ScopeCount = 0;
            p->m_CounterCount = 0;

            g_FreeProfiles.Push(p);
        }

        g_ActiveProfile = g_FreeProfiles[0];
        g_FreeProfiles.EraseSwap(0);

        /*
          Set up initial scope-data for the active profile as scope-data
          is used in CalculateScopeProfile before initial profile swap is performed.
          We now keep scopes over Initialize and Finalize.
          Before that change all scopes where reallocated and the scope-data
          was initialized at scope-allocation, see AllocateScope
         */
        uint32_t n = g_Scopes.Size();
        for (uint32_t i = 0; i < n; ++i)
        {
            ScopeData* scope_data = &g_ActiveProfile->m_ScopesData[i];
            scope_data->m_Elapsed = 0;
            scope_data->m_Count = 0;
            g_ActiveProfile->m_ScopesData[i].m_Scope = &g_Scopes[i];
        }

        g_CountersTable.SetCapacity(dmMath::Max(16U,  2 * max_counters / 3), max_counters);
        g_CountersTable.Clear();

        g_Counters.SetCapacity(max_counters);
        g_Counters.SetSize(0);

#if defined(_WIN32)
        QueryPerformanceFrequency((LARGE_INTEGER *) &g_TicksPerSecond);
#endif

        g_IsInitialized = true;
    }

    void Finalize()
    {
        // NOTE: We do not clear g_Scopes here
        // Might be dangerous as we have static references to Scope* in functions due to DM_PROFILE
        // See Initialize. It's not even valid to change the number of scopes

        for (uint32_t i = 0; i < PROFILE_BUFFER_COUNT; ++i)
        {
            Profile*p = &g_AllProfiles[i];

            p->m_Samples.SetCapacity(0);
            p->m_CountersData.SetCapacity(0);
        }

        g_CountersTable.Clear();
        g_Counters.SetCapacity(0);

        g_ActiveProfile = &g_EmptyProfile;

        g_StringTable.Clear();
        if (g_StringPool != 0)
            dmStringPool::Delete(g_StringPool);
        g_StringPool = 0;
        g_IsInitialized = false;
    }

    static void CalculateScopeProfileThread(Profile* profile, const uint32_t* key, uint8_t* value)
    {
        const uint32_t n_scopes = g_Scopes.Size();
        const uint32_t n_samples = profile->m_Samples.Size();
        const uint32_t thread_id = *key;

        for (uint32_t i = 0; i < n_scopes; ++i)
        {
            g_Scopes[i].m_Internal = 0;
        }

        g_DummyScope.m_Internal = 0;

        for (uint32_t i = 0; i < n_samples; ++i)
        {
            Sample* sample = &profile->m_Samples[i];

            if (g_StringTable.Get((uintptr_t) sample->m_Name) == 0)
            {
                if (g_StringTable.Full())
                {
                    dmLogWarning("String table full in profiler");
                }
                else
                {
                    g_StringTable.Put((uintptr_t) sample->m_Name, sample->m_Name);
                }
            }

            // Does this sample belong to current thread?
            if (sample->m_ThreadId != thread_id)
                continue;

            Scope* scope = sample->m_Scope;

            if (scope->m_Internal == 0)
            {
                // First sample for this scope found
                scope->m_Internal = sample;
            }
            else
            {
                // Check if sample is overlapping the last sample
                // If overlapping ignore the sample. We are only interested in the
                // total time spent in top scope
                Sample* last_sample = (Sample*) scope->m_Internal;
                uint32_t end_last = last_sample->m_Start + last_sample->m_Elapsed;
                if (sample->m_Start >= last_sample->m_Start && sample->m_Start < end_last)
                {
                    // New simple within, ignore
                }
                else
                {
                    // Close the last scope and set new sample to current
                    ScopeData* scope_data = &profile->m_ScopesData[scope->m_Index];
                    scope_data->m_Elapsed += last_sample->m_Elapsed;
                    scope_data->m_Count++;
                    scope->m_Internal = sample;
                }
            }
        }

        // Close non-closed scopes
        for (uint32_t i = 0; i < n_scopes; ++i)
        {
            Scope* scope = &g_Scopes[i];
            if (scope->m_Internal != 0)
            {
                Sample* last_sample = (Sample*) scope->m_Internal;
                // Does this sample belong to current thread?
                if (last_sample->m_ThreadId != thread_id)
                    continue;

                ScopeData* scope_data = &profile->m_ScopesData[scope->m_Index];
                scope_data->m_Elapsed += last_sample->m_Elapsed;
                scope_data->m_Count++;
                scope->m_Internal = 0;
            }
        }

        // Frame-time is defined as the maximum scope in frame 0, ie main frame
        if (thread_id == 0)
        {
            if (g_Scopes.Size() > 0)
            {
                float millisPerTick = (float)(1000.0 / g_TicksPerSecond);
                g_FrameTime = profile->m_ScopesData[0].m_Elapsed * millisPerTick;
                for (uint32_t i = 1; i < g_Scopes.Size(); ++i)
                {
                    float time = profile->m_ScopesData[i].m_Elapsed * millisPerTick;
                    g_FrameTime = dmMath::Select(g_FrameTime - time, g_FrameTime, time);
                }
                ++g_MaxFrameTimeCounter;
                if (g_MaxFrameTimeCounter > 60 || g_FrameTime > g_MaxFrameTime)
                {
                    g_MaxFrameTimeCounter = 0;
                    g_MaxFrameTime = g_FrameTime;
                }
            }
            else
            {
                g_FrameTime = 0.0f;
            }
        }
    }

    static void CalculateScopeProfile(Profile* profile)
    {
        // First pass is to determine count of active threads
        const uint32_t table_size = 16;
        const uint32_t capacity = 64;
        typedef dmHashTable<uint32_t, uint8_t> ActiveThreadsT;
        char hash_buf[table_size * sizeof(uint32_t) + capacity * sizeof(ActiveThreadsT::Entry)];

        ActiveThreadsT active_threads(hash_buf, table_size, capacity);
        const uint32_t n_samples = profile->m_Samples.Size();
        for (uint32_t i = 0; i < n_samples; ++i)
        {
            Sample* sample = &profile->m_Samples[i];
            if (!active_threads.Get(sample->m_ThreadId))
            {
                if (active_threads.Full())
                {
                    dmLogError("Thread set exceeded in profiler!");
                    break;
                }
                active_threads.Put(sample->m_ThreadId, 1);
            }
        }

        active_threads.Iterate(&CalculateScopeProfileThread, profile);
    }

    HProfile Begin()
    {
        if (!g_IsInitialized)
        {
            dmLogError("dmProfile is not initialized");
            return g_ActiveProfile;
        }

        dmSpinlock::Lock(&g_ProfileLock);

        CalculateScopeProfile(g_ActiveProfile);

        Profile* ret = g_ActiveProfile;
        ret->m_ScopeCount = g_Scopes.Size();
        ret->m_CounterCount = g_Counters.Size();

        int wait_count = 0;
        while (g_FreeProfiles.Size() == 0)
        {
            dmSpinlock::Unlock(&g_ProfileLock);
            dmTime::Sleep(1000 * 4);

            ++wait_count;
            if (wait_count % 100 == 0)
            {
                dmLogError("Waiting for a free profile...");
            }

            dmSpinlock::Lock(&g_ProfileLock);
        }

        Profile* profile = g_FreeProfiles[0];
        g_FreeProfiles.EraseSwap(0);
        g_ActiveProfile = profile;

        uint32_t n = g_Scopes.Size();
        for (uint32_t i = 0; i < n; ++i)
        {
            ScopeData* scope_data = &profile->m_ScopesData[i];
            scope_data->m_Elapsed = 0;
            scope_data->m_Count = 0;
            profile->m_ScopesData[i].m_Scope = &g_Scopes[i];
        }

        n = g_Counters.Size();
        for (uint32_t i = 0; i < n; ++i)
        {
            profile->m_CountersData[i].m_Counter = &g_Counters[i];
            profile->m_CountersData[i].m_Value = 0;
        }

        profile->m_Samples.SetSize(0);

#if defined(_WIN32)
        uint64_t pcnt;
        QueryPerformanceCounter((LARGE_INTEGER *) &pcnt);
        g_BeginTime = (uint32_t) pcnt;
#elif defined(__EMSCRIPTEN__)
        g_BeginTime = (uint64_t)(emscripten_get_now() * 1000.0);
#else
        timeval tv;
        gettimeofday(&tv, 0);
        g_BeginTime = tv.tv_sec * 1000000 + tv.tv_usec;
#endif
        g_OutOfScopes = false;
        g_OutOfSamples = false;
        g_OutOfCounters = false;

        dmSpinlock::Unlock(&g_ProfileLock);
        return ret;
    }

    void Pause(bool pause)
    {
        g_Paused = pause;
    }

    void Release(HProfile profile)
    {
        if (!g_IsInitialized)
        {
            return;
        }

        if (!profile)
            return;

        dmSpinlock::Lock(&g_ProfileLock);
        g_FreeProfiles.Push(profile);
        dmSpinlock::Unlock(&g_ProfileLock);
    }

    Scope* AllocateScope(const char* name)
    {
        dmSpinlock::Lock(&g_ProfileLock);
        if (g_Scopes.Full())
        {
            g_OutOfScopes = true;
            dmSpinlock::Unlock(&g_ProfileLock);
            return &g_DummyScope;
        }
        else
        {
            // NOTE: Not optimal with O(n) but scopes are allocated only once
            uint32_t n = g_Scopes.Size();
            uint32_t name_hash = GetNameHash(name);
            for (uint32_t i = 0; i < n; ++i)
            {
                if (g_Scopes[i].m_NameHash == name_hash)
                {
                    dmSpinlock::Unlock(&g_ProfileLock);
                    return &g_Scopes[i];
                }
            }

            uint32_t i = g_Scopes.Size();
            g_Scopes.SetSize(i + 1);
            Scope* s = &g_Scopes[i];
            ScopeData* sd = &g_ActiveProfile->m_ScopesData[i];
            sd->m_Scope = s;
            sd->m_Elapsed = 0;
            sd->m_Count = 0;
            s->m_Name = name;
            s->m_NameHash = name_hash;
            s->m_Index = i;
            dmSpinlock::Unlock(&g_ProfileLock);
            return s;
        }
    }

    // Used when out of samples in order to remove conditional branches
    Sample g_DummySample = { "OUT_OF_SAMPLES", 0, 0, 0, 0 };
    Sample* AllocateSample()
    {
        // NOTE: We can't take the spinlock if paused
        // as it might already been taken in dmProfile:Begin()
        // A deadlock case occur in dmMessage::Post if http-server is logging
        // TODO: Use mutex instead?
        if (g_Paused)
        {
            return &g_DummySample;
        }

        dmSpinlock::Lock(&g_ProfileLock);
        Profile* profile = g_ActiveProfile;

        bool full = profile->m_Samples.Full();
        if (full)
        {
            g_OutOfSamples = true;
            dmSpinlock::Unlock(&g_ProfileLock);
            return &g_DummySample;
        }
        else
        {
            void* tls_data = dmThread::GetTlsValue(g_TlsKey);
            if (tls_data == 0)
            {
                // NOTE: We store thread_id + 1. Otherwise we can't differentiate between thread-id 0 and not initialized
                int32_t next_thread_id = ++g_ThreadCount;
                void* thread_id = (void*)((uintptr_t)next_thread_id);
                dmThread::SetTlsValue(g_TlsKey, thread_id);
                tls_data = thread_id;
            }
            intptr_t thread_id = ((intptr_t) tls_data) - 1;
            assert(thread_id >= 0);

            uint32_t size = profile->m_Samples.Size();
            profile->m_Samples.SetSize(size + 1);
            Sample* ret = &profile->m_Samples[size];
            ret->m_ThreadId = thread_id;
            dmSpinlock::Unlock(&g_ProfileLock);
            return ret;
        }
    }

    const char* Internalize(const char* string)
    {
        dmSpinlock::Lock(&g_ProfileLock);
        if (g_StringPool) {
            const char* s = dmStringPool::Add(g_StringPool, string);
            dmSpinlock::Unlock(&g_ProfileLock);
            return s;
        } else {
            dmSpinlock::Unlock(&g_ProfileLock);
            return "PROFILER NOT INITIALIZED";
        }
    }

    uint32_t HashCounterName(const char* name)
    {
        return dmHashBufferNoReverse32(name, strlen(name));
    }

    void AddCounter(const char* name, uint32_t amount)
    {
        // dmProfile::Initialize allocates memory. If memprofile is activated this function is called from overloaded malloc while g_CountersTable is being created. No good!
        if (!g_IsInitialized)
        {
            return;
        }
        AddCounterHash(name, HashCounterName(name), amount);
    }

    void AddCounterHash(const char* name, uint32_t name_hash, uint32_t amount)
    {
        if (g_Paused)
            return;

        dmSpinlock::Lock(&g_ProfileLock);
        Profile* profile = g_ActiveProfile;

        uint32_t* counter_index = g_CountersTable.Get(name_hash);

        if (!counter_index)
        {
            if (g_Counters.Full())
            {
                g_OutOfCounters = true;
                dmSpinlock::Unlock(&g_ProfileLock);
                return;
            }

            uint32_t new_index = g_Counters.Size();
            g_Counters.SetSize(new_index+1);

            Counter* c = &g_Counters[new_index];
            c->m_Name = name;
            c->m_NameHash = name_hash;

            CounterData* cd = &profile->m_CountersData[new_index];
            cd->m_Counter = c;
            cd->m_Value = 0;

            g_CountersTable.Put(c->m_NameHash, new_index);

            counter_index = g_CountersTable.Get(name_hash);
        }

        profile->m_CountersData[*counter_index].m_Value += amount;
        dmSpinlock::Unlock(&g_ProfileLock);
    }

    float GetFrameTime()
    {
        return g_FrameTime;
    }

    float GetMaxFrameTime()
    {
        return g_MaxFrameTime;
    }

    uint64_t GetTicksPerSecond()
    {
        return g_TicksPerSecond;
    }

    bool IsOutOfScopes()
    {
        return g_OutOfScopes;
    }

    bool IsOutOfSamples()
    {
        return g_OutOfSamples;
    }

    void IterateStrings(HProfile profile, void* context, void (*call_back)(void* context, const uintptr_t* key, const char** value))
    {
        g_StringTable.Iterate(call_back, context);
    }

    void IterateScopes(HProfile profile, void* context, void (*call_back)(void* context, const Scope* scope_data))
    {
        uint32_t n = g_Scopes.Size();
        for (uint32_t i = 0; i < n; ++i)
        {
            Scope* scope = &g_Scopes[i];
            call_back(context, scope);
        }
    }

    struct ScopeSorter {
        ScopeSorter(HProfile profile)
            : m_Profile(profile)
        {}
        bool operator()(uint32_t a, uint32_t b) const
        {
            return m_Profile->m_ScopesData[b].m_Elapsed < m_Profile->m_ScopesData[a].m_Elapsed;
        }
        HProfile m_Profile;
    };

    void IterateScopeData(HProfile profile, void* context, bool sort, void (*call_back)(void* context, const ScopeData* scope_data))
    {
        uint32_t n = profile->m_ScopeCount;
        if (n == 0)
        {
            return;
        }
        if (!sort)
        {
            for (uint32_t i = 0; i < n; ++i)
            {
                call_back(context, &profile->m_ScopesData[i]);
            }
            return;
        }

        uint32_t* sorted_scopes = (uint32_t*)alloca(sizeof(uint32_t) * n);
        for (uint32_t i = 0; i < n; ++i)
        {
            sorted_scopes[i] = i;
        }
        std::sort(sorted_scopes, &sorted_scopes[n], ScopeSorter(profile));

        for (uint32_t i = 0; i < n; ++i)
        {
            call_back(context, &profile->m_ScopesData[sorted_scopes[i]]);
        }
    }

    struct SampleSorter {
        SampleSorter(HProfile profile)
            : m_Profile(profile)
        {}
        bool operator()(uint32_t a, uint32_t b) const
        {
            const Sample* sample_a = &m_Profile->m_Samples[a];
            const Sample* sample_b = &m_Profile->m_Samples[b];
            const ScopeData* scope_data_a = &m_Profile->m_ScopesData[sample_a->m_Scope->m_Index];
            const ScopeData* scope_data_b = &m_Profile->m_ScopesData[sample_b->m_Scope->m_Index];
            if (scope_data_a == scope_data_b)
            {
                return sample_b->m_Elapsed < sample_a->m_Elapsed;
            }
            if (scope_data_b->m_Elapsed < scope_data_a->m_Elapsed)
            {
                return true;
            }
            return false;
        }
        HProfile m_Profile;
    };

    void IterateSamples(HProfile profile, void* context, bool sort, void (*call_back)(void* context, const Sample* sample))
    {
        uint32_t n = profile->m_Samples.Size();
        if (n == 0)
        {
            return;
        }
        if (!sort)
        {
            for (uint32_t i = 0; i < n; ++i)
            {
                call_back(context, &profile->m_Samples[i]);
            }
            return;
        }
        uint32_t* sorted_samples = (uint32_t*)alloca(sizeof(uint32_t) * n);
        for (uint32_t i = 0; i < n; ++i)
        {
            sorted_samples[i] = i;
        }
        std::sort(sorted_samples, &sorted_samples[n], SampleSorter(profile));

        for (uint32_t i = 0; i < n; ++i)
        {
            call_back(context, &profile->m_Samples[sorted_samples[i]]);
        }
    }

    void IterateCounters(HProfile profile, void* context, void (*call_back)(void* context, const Counter* counter))
    {
        uint32_t n = g_Counters.Size();
        for (uint32_t i = 0; i < n; ++i)
        {
            Counter* counter = &g_Counters[i];
            call_back(context, counter);
        }
    }

    void IterateCounterData(HProfile profile, void* context, void (*call_back)(void* context, const CounterData* counter))
    {
        uint32_t n = profile->m_CounterCount;
        for (uint32_t i = 0; i < n; ++i)
        {
            call_back(context, &profile->m_CountersData[i]);
        }
    }

<<<<<<< HEAD
    uint32_t GetTickSinceBegin()
    {
       uint64_t now = GetNowTicks();
       return (uint32_t)(now - g_BeginTime);
    }

    uint32_t GetNameHash(const char* name)
    {
        return dmHashBufferNoReverse32(name, strlen(name));
    }

    uint64_t GetNowTicks()
    {
        uint64_t now;
#if defined(_WIN32)
        QueryPerformanceCounter((LARGE_INTEGER *) &now);
#elif defined(__EMSCRIPTEN__)
        now = (uint64_t)(emscripten_get_now() * 1000.0);
#else
        timeval tv;
        gettimeofday(&tv, 0);
        now = tv.tv_sec * 1000000 + tv.tv_usec;
#endif
        return now;
    }

    void ProfileScope::StartScope(Scope* scope, const char* name, uint32_t name_hash)
    {
        uint64_t start = GetNowTicks();
        Sample*s = AllocateSample();
        s->m_Name = name;
        s->m_Scope = scope;
        s->m_NameHash = name_hash;
=======
    void ProfileScope::StartScope(Scope* scope, const char* name)
    {
        uint64_t start;
#if defined(_WIN32)
        QueryPerformanceCounter((LARGE_INTEGER *)&start);
#elif defined(__EMSCRIPTEN__)
        start = (uint64_t)(emscripten_get_now() * 1000.0);
#else
        timeval tv;
        gettimeofday(&tv, 0);
        start = tv.tv_sec * 1000000 + tv.tv_usec;
#endif
        Sample*s = AllocateSample();
        s->m_Name = name;
        s->m_Scope = scope;
>>>>>>> 2e1e5a14
        s->m_Start = (uint32_t)(start - g_BeginTime);
        m_Sample = s;
    }

    void ProfileScope::EndScope()
    {
<<<<<<< HEAD
        uint64_t end = GetNowTicks();
=======
        uint64_t end;
#if defined(_WIN32)
        QueryPerformanceCounter((LARGE_INTEGER *) &end);
#elif defined(__EMSCRIPTEN__)
        end = (uint64_t)(emscripten_get_now() * 1000.0);
#else
        timeval tv;
        gettimeofday(&tv, 0);
        end = tv.tv_sec * 1000000 + tv.tv_usec;
#endif
        ANALYZE_USE_POINTER(m_Sample);
>>>>>>> 2e1e5a14
        m_Sample->m_Elapsed = (uint32_t)(end - g_BeginTime) - m_Sample->m_Start;
    }
}
<|MERGE_RESOLUTION|>--- conflicted
+++ resolved
@@ -1,21 +1,11 @@
-<<<<<<< HEAD
+#include "profile.h"
+
+#include <algorithm>
+#include <string.h>
+
 #if defined(_WIN32)
 #include "safe_windows.h"
-#elif  defined(__EMSCRIPTEN__)
-#include <emscripten.h>
-#else
-#include <sys/time.h>
-#endif
-=======
-#include "profile.h"
->>>>>>> 2e1e5a14
-
-#include <algorithm>
-#include <string.h>
-
-#if defined(_WIN32)
-#include "safe_windows.h"
-#elif  defined(__EMSCRIPTEN__)
+#elif defined(__EMSCRIPTEN__)
 #include <emscripten.h>
 #else
 #include <sys/time.h>
@@ -43,15 +33,15 @@
 
     struct Profile
     {
-        dmArray<Sample>      m_Samples;
+        dmArray<Sample> m_Samples;
         dmArray<CounterData> m_CountersData;
-        dmArray<ScopeData>   m_ScopesData;
-        uint32_t             m_ScopeCount;
-        uint32_t             m_CounterCount;
+        dmArray<ScopeData> m_ScopesData;
+        uint32_t m_ScopeCount;
+        uint32_t m_CounterCount;
     };
 
     // Default profile if not dmProfile::Initialize is invoked
-    Profile  g_EmptyProfile;
+    Profile g_EmptyProfile;
 
     // Current active profile
     Profile* g_ActiveProfile = &g_EmptyProfile;
@@ -63,20 +53,20 @@
     dmHashTable<uintptr_t, const char*> g_StringTable;
     dmStringPool::HPool g_StringPool = 0;
 
-    uint32_t g_BeginTime = 0;
-    uint64_t g_TicksPerSecond = 1000000;
-    float g_FrameTime = 0.0f;
-    float g_MaxFrameTime = 0.0f;
+    uint32_t g_BeginTime           = 0;
+    uint64_t g_TicksPerSecond      = 1000000;
+    float g_FrameTime              = 0.0f;
+    float g_MaxFrameTime           = 0.0f;
     uint32_t g_MaxFrameTimeCounter = 0;
-    bool g_OutOfScopes = false;
-    bool g_OutOfSamples = false;
-    bool g_OutOfCounters = false;
-    bool g_IsInitialized = false;
-    bool g_Paused = false;
+    bool g_OutOfScopes             = false;
+    bool g_OutOfSamples            = false;
+    bool g_OutOfCounters           = false;
+    bool g_IsInitialized           = false;
+    bool g_Paused                  = false;
     dmSpinlock::lock_t g_ProfileLock;
 
     dmThread::TlsKey g_TlsKey = dmThread::AllocTls();
-    uint32_t g_ThreadCount = 0;
+    uint32_t g_ThreadCount    = 0;
 
     // Used when out of scopes in order to remove conditional branches
     ScopeData g_DummyScopeData;
@@ -131,7 +121,7 @@
             p->m_ScopesData.SetCapacity(max_scopes);
             p->m_ScopesData.SetSize(max_scopes);
 
-            p->m_ScopeCount = 0;
+            p->m_ScopeCount   = 0;
             p->m_CounterCount = 0;
 
             g_FreeProfiles.Push(p);
@@ -150,20 +140,20 @@
         uint32_t n = g_Scopes.Size();
         for (uint32_t i = 0; i < n; ++i)
         {
-            ScopeData* scope_data = &g_ActiveProfile->m_ScopesData[i];
-            scope_data->m_Elapsed = 0;
-            scope_data->m_Count = 0;
+            ScopeData* scope_data                    = &g_ActiveProfile->m_ScopesData[i];
+            scope_data->m_Elapsed                    = 0;
+            scope_data->m_Count                      = 0;
             g_ActiveProfile->m_ScopesData[i].m_Scope = &g_Scopes[i];
         }
 
-        g_CountersTable.SetCapacity(dmMath::Max(16U,  2 * max_counters / 3), max_counters);
+        g_CountersTable.SetCapacity(dmMath::Max(16U, 2 * max_counters / 3), max_counters);
         g_CountersTable.Clear();
 
         g_Counters.SetCapacity(max_counters);
         g_Counters.SetSize(0);
 
 #if defined(_WIN32)
-        QueryPerformanceFrequency((LARGE_INTEGER *) &g_TicksPerSecond);
+        QueryPerformanceFrequency((LARGE_INTEGER*)&g_TicksPerSecond);
 #endif
 
         g_IsInitialized = true;
@@ -177,7 +167,7 @@
 
         for (uint32_t i = 0; i < PROFILE_BUFFER_COUNT; ++i)
         {
-            Profile*p = &g_AllProfiles[i];
+            Profile* p = &g_AllProfiles[i];
 
             p->m_Samples.SetCapacity(0);
             p->m_CountersData.SetCapacity(0);
@@ -191,13 +181,13 @@
         g_StringTable.Clear();
         if (g_StringPool != 0)
             dmStringPool::Delete(g_StringPool);
-        g_StringPool = 0;
+        g_StringPool    = 0;
         g_IsInitialized = false;
     }
 
     static void CalculateScopeProfileThread(Profile* profile, const uint32_t* key, uint8_t* value)
     {
-        const uint32_t n_scopes = g_Scopes.Size();
+        const uint32_t n_scopes  = g_Scopes.Size();
         const uint32_t n_samples = profile->m_Samples.Size();
         const uint32_t thread_id = *key;
 
@@ -212,7 +202,7 @@
         {
             Sample* sample = &profile->m_Samples[i];
 
-            if (g_StringTable.Get((uintptr_t) sample->m_Name) == 0)
+            if (g_StringTable.Get((uintptr_t)sample->m_Name) == 0)
             {
                 if (g_StringTable.Full())
                 {
@@ -220,7 +210,7 @@
                 }
                 else
                 {
-                    g_StringTable.Put((uintptr_t) sample->m_Name, sample->m_Name);
+                    g_StringTable.Put((uintptr_t)sample->m_Name, sample->m_Name);
                 }
             }
 
@@ -240,8 +230,8 @@
                 // Check if sample is overlapping the last sample
                 // If overlapping ignore the sample. We are only interested in the
                 // total time spent in top scope
-                Sample* last_sample = (Sample*) scope->m_Internal;
-                uint32_t end_last = last_sample->m_Start + last_sample->m_Elapsed;
+                Sample* last_sample = (Sample*)scope->m_Internal;
+                uint32_t end_last   = last_sample->m_Start + last_sample->m_Elapsed;
                 if (sample->m_Start >= last_sample->m_Start && sample->m_Start < end_last)
                 {
                     // New simple within, ignore
@@ -263,7 +253,7 @@
             Scope* scope = &g_Scopes[i];
             if (scope->m_Internal != 0)
             {
-                Sample* last_sample = (Sample*) scope->m_Internal;
+                Sample* last_sample = (Sample*)scope->m_Internal;
                 // Does this sample belong to current thread?
                 if (last_sample->m_ThreadId != thread_id)
                     continue;
@@ -281,17 +271,17 @@
             if (g_Scopes.Size() > 0)
             {
                 float millisPerTick = (float)(1000.0 / g_TicksPerSecond);
-                g_FrameTime = profile->m_ScopesData[0].m_Elapsed * millisPerTick;
+                g_FrameTime         = profile->m_ScopesData[0].m_Elapsed * millisPerTick;
                 for (uint32_t i = 1; i < g_Scopes.Size(); ++i)
                 {
-                    float time = profile->m_ScopesData[i].m_Elapsed * millisPerTick;
+                    float time  = profile->m_ScopesData[i].m_Elapsed * millisPerTick;
                     g_FrameTime = dmMath::Select(g_FrameTime - time, g_FrameTime, time);
                 }
                 ++g_MaxFrameTimeCounter;
                 if (g_MaxFrameTimeCounter > 60 || g_FrameTime > g_MaxFrameTime)
                 {
                     g_MaxFrameTimeCounter = 0;
-                    g_MaxFrameTime = g_FrameTime;
+                    g_MaxFrameTime        = g_FrameTime;
                 }
             }
             else
@@ -305,7 +295,7 @@
     {
         // First pass is to determine count of active threads
         const uint32_t table_size = 16;
-        const uint32_t capacity = 64;
+        const uint32_t capacity   = 64;
         typedef dmHashTable<uint32_t, uint8_t> ActiveThreadsT;
         char hash_buf[table_size * sizeof(uint32_t) + capacity * sizeof(ActiveThreadsT::Entry)];
 
@@ -340,8 +330,8 @@
 
         CalculateScopeProfile(g_ActiveProfile);
 
-        Profile* ret = g_ActiveProfile;
-        ret->m_ScopeCount = g_Scopes.Size();
+        Profile* ret        = g_ActiveProfile;
+        ret->m_ScopeCount   = g_Scopes.Size();
         ret->m_CounterCount = g_Counters.Size();
 
         int wait_count = 0;
@@ -366,9 +356,9 @@
         uint32_t n = g_Scopes.Size();
         for (uint32_t i = 0; i < n; ++i)
         {
-            ScopeData* scope_data = &profile->m_ScopesData[i];
-            scope_data->m_Elapsed = 0;
-            scope_data->m_Count = 0;
+            ScopeData* scope_data            = &profile->m_ScopesData[i];
+            scope_data->m_Elapsed            = 0;
+            scope_data->m_Count              = 0;
             profile->m_ScopesData[i].m_Scope = &g_Scopes[i];
         }
 
@@ -376,15 +366,15 @@
         for (uint32_t i = 0; i < n; ++i)
         {
             profile->m_CountersData[i].m_Counter = &g_Counters[i];
-            profile->m_CountersData[i].m_Value = 0;
+            profile->m_CountersData[i].m_Value   = 0;
         }
 
         profile->m_Samples.SetSize(0);
 
 #if defined(_WIN32)
         uint64_t pcnt;
-        QueryPerformanceCounter((LARGE_INTEGER *) &pcnt);
-        g_BeginTime = (uint32_t) pcnt;
+        QueryPerformanceCounter((LARGE_INTEGER*)&pcnt);
+        g_BeginTime = (uint32_t)pcnt;
 #elif defined(__EMSCRIPTEN__)
         g_BeginTime = (uint64_t)(emscripten_get_now() * 1000.0);
 #else
@@ -392,8 +382,8 @@
         gettimeofday(&tv, 0);
         g_BeginTime = tv.tv_sec * 1000000 + tv.tv_usec;
 #endif
-        g_OutOfScopes = false;
-        g_OutOfSamples = false;
+        g_OutOfScopes   = false;
+        g_OutOfSamples  = false;
         g_OutOfCounters = false;
 
         dmSpinlock::Unlock(&g_ProfileLock);
@@ -432,7 +422,7 @@
         else
         {
             // NOTE: Not optimal with O(n) but scopes are allocated only once
-            uint32_t n = g_Scopes.Size();
+            uint32_t n         = g_Scopes.Size();
             uint32_t name_hash = GetNameHash(name);
             for (uint32_t i = 0; i < n; ++i)
             {
@@ -445,14 +435,14 @@
 
             uint32_t i = g_Scopes.Size();
             g_Scopes.SetSize(i + 1);
-            Scope* s = &g_Scopes[i];
+            Scope* s      = &g_Scopes[i];
             ScopeData* sd = &g_ActiveProfile->m_ScopesData[i];
-            sd->m_Scope = s;
+            sd->m_Scope   = s;
             sd->m_Elapsed = 0;
-            sd->m_Count = 0;
-            s->m_Name = name;
+            sd->m_Count   = 0;
+            s->m_Name     = name;
             s->m_NameHash = name_hash;
-            s->m_Index = i;
+            s->m_Index    = i;
             dmSpinlock::Unlock(&g_ProfileLock);
             return s;
         }
@@ -488,16 +478,16 @@
             {
                 // NOTE: We store thread_id + 1. Otherwise we can't differentiate between thread-id 0 and not initialized
                 int32_t next_thread_id = ++g_ThreadCount;
-                void* thread_id = (void*)((uintptr_t)next_thread_id);
+                void* thread_id        = (void*)((uintptr_t)next_thread_id);
                 dmThread::SetTlsValue(g_TlsKey, thread_id);
                 tls_data = thread_id;
             }
-            intptr_t thread_id = ((intptr_t) tls_data) - 1;
+            intptr_t thread_id = ((intptr_t)tls_data) - 1;
             assert(thread_id >= 0);
 
             uint32_t size = profile->m_Samples.Size();
             profile->m_Samples.SetSize(size + 1);
-            Sample* ret = &profile->m_Samples[size];
+            Sample* ret     = &profile->m_Samples[size];
             ret->m_ThreadId = thread_id;
             dmSpinlock::Unlock(&g_ProfileLock);
             return ret;
@@ -507,17 +497,20 @@
     const char* Internalize(const char* string)
     {
         dmSpinlock::Lock(&g_ProfileLock);
-        if (g_StringPool) {
+        if (g_StringPool)
+        {
             const char* s = dmStringPool::Add(g_StringPool, string);
             dmSpinlock::Unlock(&g_ProfileLock);
             return s;
-        } else {
+        }
+        else
+        {
             dmSpinlock::Unlock(&g_ProfileLock);
             return "PROFILER NOT INITIALIZED";
         }
     }
 
-    uint32_t HashCounterName(const char* name)
+    uint32_t GetNameHash(const char* name)
     {
         return dmHashBufferNoReverse32(name, strlen(name));
     }
@@ -529,7 +522,7 @@
         {
             return;
         }
-        AddCounterHash(name, HashCounterName(name), amount);
+        AddCounterHash(name, GetNameHash(name), amount);
     }
 
     void AddCounterHash(const char* name, uint32_t name_hash, uint32_t amount)
@@ -552,15 +545,15 @@
             }
 
             uint32_t new_index = g_Counters.Size();
-            g_Counters.SetSize(new_index+1);
-
-            Counter* c = &g_Counters[new_index];
-            c->m_Name = name;
+            g_Counters.SetSize(new_index + 1);
+
+            Counter* c    = &g_Counters[new_index];
+            c->m_Name     = name;
             c->m_NameHash = name_hash;
 
             CounterData* cd = &profile->m_CountersData[new_index];
-            cd->m_Counter = c;
-            cd->m_Value = 0;
+            cd->m_Counter   = c;
+            cd->m_Value     = 0;
 
             g_CountersTable.Put(c->m_NameHash, new_index);
 
@@ -611,10 +604,12 @@
         }
     }
 
-    struct ScopeSorter {
+    struct ScopeSorter
+    {
         ScopeSorter(HProfile profile)
             : m_Profile(profile)
-        {}
+        {
+        }
         bool operator()(uint32_t a, uint32_t b) const
         {
             return m_Profile->m_ScopesData[b].m_Elapsed < m_Profile->m_ScopesData[a].m_Elapsed;
@@ -651,14 +646,16 @@
         }
     }
 
-    struct SampleSorter {
+    struct SampleSorter
+    {
         SampleSorter(HProfile profile)
             : m_Profile(profile)
-        {}
+        {
+        }
         bool operator()(uint32_t a, uint32_t b) const
         {
-            const Sample* sample_a = &m_Profile->m_Samples[a];
-            const Sample* sample_b = &m_Profile->m_Samples[b];
+            const Sample* sample_a        = &m_Profile->m_Samples[a];
+            const Sample* sample_b        = &m_Profile->m_Samples[b];
             const ScopeData* scope_data_a = &m_Profile->m_ScopesData[sample_a->m_Scope->m_Index];
             const ScopeData* scope_data_b = &m_Profile->m_ScopesData[sample_b->m_Scope->m_Index];
             if (scope_data_a == scope_data_b)
@@ -721,25 +718,19 @@
         }
     }
 
-<<<<<<< HEAD
     uint32_t GetTickSinceBegin()
     {
-       uint64_t now = GetNowTicks();
-       return (uint32_t)(now - g_BeginTime);
-    }
-
-    uint32_t GetNameHash(const char* name)
-    {
-        return dmHashBufferNoReverse32(name, strlen(name));
+        uint64_t now = GetNowTicks();
+        return (uint32_t)(now - g_BeginTime);
     }
 
     uint64_t GetNowTicks()
     {
         uint64_t now;
 #if defined(_WIN32)
-        QueryPerformanceCounter((LARGE_INTEGER *) &now);
+        QueryPerformanceCounter((LARGE_INTEGER*)&now);
 #elif defined(__EMSCRIPTEN__)
-        now = (uint64_t)(emscripten_get_now() * 1000.0);
+        now         = (uint64_t)(emscripten_get_now() * 1000.0);
 #else
         timeval tv;
         gettimeofday(&tv, 0);
@@ -751,48 +742,17 @@
     void ProfileScope::StartScope(Scope* scope, const char* name, uint32_t name_hash)
     {
         uint64_t start = GetNowTicks();
-        Sample*s = AllocateSample();
-        s->m_Name = name;
-        s->m_Scope = scope;
-        s->m_NameHash = name_hash;
-=======
-    void ProfileScope::StartScope(Scope* scope, const char* name)
-    {
-        uint64_t start;
-#if defined(_WIN32)
-        QueryPerformanceCounter((LARGE_INTEGER *)&start);
-#elif defined(__EMSCRIPTEN__)
-        start = (uint64_t)(emscripten_get_now() * 1000.0);
-#else
-        timeval tv;
-        gettimeofday(&tv, 0);
-        start = tv.tv_sec * 1000000 + tv.tv_usec;
-#endif
-        Sample*s = AllocateSample();
-        s->m_Name = name;
-        s->m_Scope = scope;
->>>>>>> 2e1e5a14
-        s->m_Start = (uint32_t)(start - g_BeginTime);
-        m_Sample = s;
+        Sample* s      = AllocateSample();
+        s->m_Name      = name;
+        s->m_Scope     = scope;
+        s->m_NameHash  = name_hash;
+        s->m_Start     = (uint32_t)(start - g_BeginTime);
+        m_Sample       = s;
     }
 
     void ProfileScope::EndScope()
     {
-<<<<<<< HEAD
-        uint64_t end = GetNowTicks();
-=======
-        uint64_t end;
-#if defined(_WIN32)
-        QueryPerformanceCounter((LARGE_INTEGER *) &end);
-#elif defined(__EMSCRIPTEN__)
-        end = (uint64_t)(emscripten_get_now() * 1000.0);
-#else
-        timeval tv;
-        gettimeofday(&tv, 0);
-        end = tv.tv_sec * 1000000 + tv.tv_usec;
-#endif
-        ANALYZE_USE_POINTER(m_Sample);
->>>>>>> 2e1e5a14
+        uint64_t end        = GetNowTicks();
         m_Sample->m_Elapsed = (uint32_t)(end - g_BeginTime) - m_Sample->m_Start;
     }
-}
+} // namespace dmProfile