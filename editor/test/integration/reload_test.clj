(ns integration.reload-test
  (:require [clojure.test :refer :all]
            [clojure.string :as str]
            [clojure.set :as set]
            [clojure.java.io :as io]
            [dynamo.graph :as g]
            [support.test-support :refer [with-clean-system undo-stack write-until-new-mtime spit-until-new-mtime touch-until-new-mtime]]
            [editor.math :as math]
            [editor.defold-project :as project]
            [editor.fs :as fs]
            [editor.library :as library]
            [editor.dialogs :as dialogs]
            [editor.game-project :as game-project]
            [editor.game-object :as game-object]
            [editor.script :as script]
            [editor.asset-browser :as asset-browser]
            [editor.progress :as progress]
            [editor.protobuf :as protobuf]
            [editor.atlas :as atlas]
            [editor.resource :as resource]
            [editor.workspace :as workspace]
            [integration.test-util :as test-util]
            [service.log :as log])
  (:import [com.dynamo.gameobject.proto GameObject GameObject$CollectionDesc GameObject$CollectionInstanceDesc GameObject$InstanceDesc
            GameObject$EmbeddedInstanceDesc GameObject$PrototypeDesc]
           [com.dynamo.textureset.proto TextureSetProto$TextureSet]
           [com.dynamo.render.proto Font$FontMap]
           [com.dynamo.particle.proto Particle$ParticleFX]
           [com.dynamo.sound.proto Sound$SoundDesc]
           [com.dynamo.rig.proto Rig$RigScene]
           [editor.types Region]
           [editor.workspace BuildResource]
           [editor.resource FileResource]
           [java.awt.image BufferedImage]
           [java.io File]
           [javax.imageio ImageIO]
           [javax.vecmath Point3d Matrix4d]
           [org.apache.commons.io FilenameUtils]))

(def ^:private reload-project-path "test/resources/reload_project")

;; reload_project tree
;; .
;; ├── atlas
;; │   ├── ball.atlas
;; │   ├── empty.atlas
;; │   ├── pow.atlas
;; │   ├── powball.atlas
;; │   └── single.atlas
;; ├── collection
;; │   ├── props.collection
;; │   └── sub_defaults.collection
;; ├── game.project
;; ├── game_object
;; │   └── props.go
;; ├── graphics
;; │   ├── ball.png
;; │   └── pow.png
;; ├── gui
;; │   ├── new_sub_scene.gui
;; │   ├── scene.gui
;; │   └── sub_scene.gui
;; ├── input
;; │   └── game.input_binding
;; ├── label
;; │   ├── label.label
;; │   └── new_label.label
;; ├── main
;; │   ├── main.collection
;; │   ├── main.go
;; │   └── main.script
;; ├── script
;; │   └── props.script
;; ├── sprite
;; │   └── test.sprite
;; └── test.particlefx

(def ^:private lib-urls (library/parse-library-urls "file:/scriptlib file:/imagelib1 file:/imagelib2"))

(def ^:private scriptlib-url (first lib-urls)) ; /scripts/main.script
(def ^:private imagelib1-url (second lib-urls)) ; /images/{pow,paddle}.png

(defn- setup-scratch
  ([ws-graph] (setup-scratch ws-graph reload-project-path))
  ([ws-graph project-path]
   (let [workspace (test-util/setup-scratch-workspace! ws-graph project-path)
         project (test-util/setup-project! workspace)]
     [workspace project])))

(defn- template [workspace name]
  (let [resource (workspace/file-resource workspace name)]
    (workspace/template (resource/resource-type resource))))

(def ^:dynamic *no-sync* nil)
(def ^:dynamic *moved-files* nil)
(def ^:dynamic *notify-listeners?* nil)

(defn- sync!
  ([workspace]
    (when (not *no-sync*) (workspace/resource-sync! workspace)))
  ([workspace notify-listeners? moved-files]
    (if (not *no-sync*)
      (workspace/resource-sync! workspace notify-listeners? moved-files)
      (do
        (swap! *moved-files* into moved-files)
        (swap! *notify-listeners?* #(and %1 %2) notify-listeners?)))))

(defmacro bulk-change [workspace & forms]
 `(with-bindings {#'*no-sync* true
                  #'*moved-files* (atom [])
                  #'*notify-listeners?* (atom true)}
    ~@forms
    (workspace/resource-sync! ~workspace @*notify-listeners?* @*moved-files*)))

(defn- touch-file
  ([workspace name]
   (touch-file workspace name true))
  ([workspace name sync?]
   (let [f (File. (workspace/project-path workspace) name)]
     (fs/create-parent-directories! f)
     (touch-until-new-mtime f))
   (when sync?
     (sync! workspace))))

(defn- touch-files [workspace names]
  (doseq [name names]
    (touch-file workspace name false))
  (sync! workspace))

(defn- write-file [workspace name content]
  (let [f (File. (workspace/project-path workspace) name)]
    (fs/create-parent-directories! f)
    (spit-until-new-mtime f content))
  (sync! workspace))

(defn- read-file [workspace name]
  (slurp (str (workspace/project-path workspace) name)))

(defn- add-file [workspace name]
  (write-file workspace name (template workspace name)))

(defn- delete-file [workspace name]
  (let [f (File. (workspace/project-path workspace) name)]
    (fs/delete-file! f {:fail :silently}))
  (sync! workspace))

(defn- copy-file [workspace name new-name]
  (let [[f new-f] (mapv #(File. (workspace/project-path workspace) %) [name new-name])]
    (fs/copy-file! f new-f))
  (sync! workspace))

(defn- copy-directory [workspace name new-name]
  (let [[f new-f] (mapv #(File. (workspace/project-path workspace) %) [name new-name])]
    (fs/copy-directory! f new-f))
  (sync! workspace))

(defn- move-file [workspace name new-name]
  (let [[f new-f] (mapv #(File. (workspace/project-path workspace) %) [name new-name])]
    (fs/move-file! f new-f)
    (sync! workspace true [[f new-f]])))

(defn- add-img [workspace name width height]
  (let [img (BufferedImage. width height BufferedImage/TYPE_INT_ARGB)
        type (FilenameUtils/getExtension name)
        f (File. (workspace/project-path workspace) name)]
    (write-until-new-mtime (fn [f] (ImageIO/write img type f)) f)
    (sync! workspace)))

(defn- has-undo? [project]
  (g/has-undo? (g/node-id->graph-id project)))

(defn- no-undo? [project]
  (not (has-undo? project)))

(defn- graph-nodes [node-id] (set (g/node-ids (g/graph (g/node-id->graph-id node-id)))))

(deftest internal-file
  (with-clean-system
    (let [[workspace project] (setup-scratch world)
          node-count (fn [] (count (graph-nodes project)))
          initial-node-count (node-count)]
      (testing "Add internal file"
        (add-file workspace "/test.collection")
        (let [initial-node (project/get-resource-node project "/test.collection")]
          (is (= (inc initial-node-count) (node-count)))
          (is (not (nil? initial-node)))
          (is (= "default" (g/node-value initial-node :name)))
          (is (no-undo? project))
          (testing "Change internal file"
            (write-file workspace "/test.collection" "name: \"test_name\"")
            (let [changed-node (project/get-resource-node project "/test.collection")]
              (is (= (inc initial-node-count) (node-count)))
              (is (not (nil? changed-node)))
              (is (not= initial-node changed-node))
              (is (= "test_name" (g/node-value changed-node :name)))
              (is (no-undo? project))
              (testing "Delete internal file"
                (delete-file workspace "/test.collection")
                (let [node (project/get-resource-node project "/test.collection")
                      defective-node ((g/node-value project :nodes-by-resource-path) "/test.collection")]
                  (is (= (inc initial-node-count) (node-count)))
                  (is (nil? node))
                  (is (= defective-node changed-node))
                  (is (seq (g/node-value defective-node :_output-jammers)))
                  (is (no-undo? project)))))))))))

(deftest external-file
 (with-clean-system
   (let [[workspace project] (setup-scratch world)
         atlas-node-id (project/get-resource-node project "/atlas/empty.atlas")
         img-path "/test_img.png"
         anim-id (FilenameUtils/getBaseName img-path)]
     (is (not (nil? atlas-node-id)))
     (testing "Add external file, cleared history"
       (add-img workspace img-path 64 64)
       (let [initial-node (project/get-resource-node project img-path)]
         (is (some? initial-node))
         (is (no-undo? project))
         (testing "Reference it, node added and linked"
           (g/transact
             (atlas/add-images atlas-node-id [(workspace/resolve-resource (g/node-value atlas-node-id :resource) img-path)]))
           (is (has-undo? project))
           (let [undo-count (count (undo-stack (g/node-id->graph-id project)))
                 anim-data (g/node-value atlas-node-id :anim-data)
                 anim (get anim-data anim-id)]
             (is (and (= 64 (:width anim)) (= 64 (:height anim))))
             (testing "Modify image, anim data updated"
               (add-img workspace img-path 128 128)
               ;; undo count should be unchanged as this is a modification of an external (non-loadable) resource
               ;; which should only invalidate the outputs of the resource node
               (is (= undo-count (count (undo-stack (g/node-id->graph-id project)))))
               (let [changed-node (project/get-resource-node project img-path)
                     anim-data (g/node-value atlas-node-id :anim-data)
                     anim (get anim-data anim-id)]
                 (is (= initial-node changed-node))
                 (is (and (= 128 (:width anim)) (= 128 (:height anim))))
                 (testing "Delete it, errors produced"
                   (delete-file workspace img-path)
                   (let [node (project/get-resource-node project img-path)
                         invalidated-node ((g/node-value project :nodes-by-resource-path) img-path)]
                     (is (nil? node))
                     (is (= initial-node invalidated-node))
                     (is (= nil (g/node-value invalidated-node :_output-jammers)))
                     ;; as above, undo count should be unchanged - just invalidate the outputs of the resource node
                     (is (= undo-count (count (undo-stack (g/node-id->graph-id project)))))
                     ;; TODO - fix node pollution
                     (log/without-logging
                       (is (g/error? (g/node-value atlas-node-id :anim-data)))))))))))))))

(deftest save-no-reload
  (with-clean-system
    (let [[workspace project] (setup-scratch world)]
      (testing "Add internal file"
        (add-file workspace "/test.collection")
        (let [node (project/get-resource-node project "/test.collection")
              saved (promise)]
          (g/transact
            (g/set-property node :name "new_name"))
          (is (has-undo? project))
          (project/save-all! project #(deliver saved :done) #(%) progress/null-render-progress!)
          (is (= :done (deref saved 100 :timeout)))
          (sync! workspace)
          (is (has-undo? project)))))))

(defn- find-error [type v]
  (if (= type (get-in v [:user-data :type]))
    true
    (some (partial find-error type) (:causes v))))

(defn- error? [type v]
  (and (g/error? v) (find-error type v)))

(defn- no-error? [v]
  (not (g/error? v)))

(deftest external-file-errors
  (with-clean-system
    (let [[workspace project] (setup-scratch world)
          atlas-node-id (project/get-resource-node project "/atlas/single.atlas")
          img-path "/test_img.png"]
      (log/without-logging
       (is (error? :file-not-found (g/node-value atlas-node-id :anim-data))))
      (add-img workspace img-path 64 64)
      (is (contains? (g/node-value atlas-node-id :anim-data) "test_img"))
      (delete-file workspace img-path)
      (log/without-logging
       (is (error? :file-not-found (g/node-value atlas-node-id :anim-data))))
      (add-img workspace img-path 64 64)
      (is (contains? (g/node-value atlas-node-id :anim-data) "test_img"))
      (write-file workspace img-path "this is not png format")
      (is (error? :invalid-content (g/node-value atlas-node-id :anim-data))))))


(defn- first-child [parent]
  (get-in (g/node-value parent :node-outline) [:children 0 :node-id]))

(defn- raw-tile-source [node]
  (project/get-resource-node (project/get-project node) (g/node-value node :tile-source-resource)))

(deftest resource-reference-error
  (with-clean-system
    (let [[workspace project] (setup-scratch world)]
      (testing "Tile source ok before writing broken content"
        (let [pfx-node (project/get-resource-node project "/test.particlefx")
              ts-node (raw-tile-source (first-child pfx-node))]
          (is (not (g/error? (g/node-value ts-node :extrude-borders))))
          (is (= nil (g/node-value ts-node :_output-jammers)))))
      (testing "Externally modifying to refer to non existing tile source results in defective node"
        (let [test-content (read-file workspace "/test.particlefx")
              broken-content (str/replace test-content
                                          "tile_source: \"/builtins/graphics/particle_blob.tilesource\""
                                          "tile_source: \"/builtins/graphics/particle_blob_does_not_exist.tilesource\"")]
          (log/without-logging (write-file workspace "/test.particlefx" broken-content))
          (let [pfx-node (project/get-resource-node project "/test.particlefx")
                ts-node (raw-tile-source (first-child pfx-node))]
            (is (g/error? (g/node-value ts-node :extrude-borders)))
            (is (seq (keys (g/node-value ts-node :_output-jammers))))))))))

(deftest internal-file-errors
  (with-clean-system
    (let [[workspace project] (setup-scratch world)
          node-id (project/get-resource-node project "/main/main.go")
          img-path "/test_img.png"
          atlas-path "/atlas/single.atlas"]
      (log/without-logging
       (is (error? :file-not-found (g/node-value node-id :scene))))
      (add-img workspace img-path 64 64)
      (is (no-error? (g/node-value node-id :scene)))
      (copy-file workspace atlas-path "/tmp.atlas")
      (delete-file workspace atlas-path)
      (is (error? :file-not-found (g/node-value node-id :scene)))
      (copy-file workspace "/tmp.atlas" atlas-path)
      (is (no-error? (g/node-value node-id :scene)))
      (log/without-logging (write-file workspace atlas-path "test"))
      (is (error? :invalid-content (g/node-value node-id :scene)))
      (copy-file workspace "/tmp.atlas" atlas-path)
      (is (no-error? (g/node-value node-id :scene))))))

(defn- image-link [atlas]
  (let [outline (g/node-value atlas :node-outline)]
    (:link (first (:children outline)))))

(deftest refactoring
  (with-clean-system
    (let [[workspace project] (setup-scratch world)
          node-id (project/get-resource-node project "/atlas/single.atlas")
          img-path "/test_img.png"
          img-res (workspace/resolve-workspace-resource workspace img-path)
          new-img-path "/test_img2.png"
          new-img-res (workspace/resolve-workspace-resource workspace new-img-path)]
      (add-img workspace img-path 64 64)
      (is (= (image-link node-id) img-res))
      (move-file workspace img-path new-img-path)
      (is (= (image-link node-id) new-img-res))
      (move-file workspace new-img-path img-path)
      (is (= (image-link node-id) img-res)))))

(deftest move-external-removed-added
  (with-clean-system
    (let [[workspace project] (setup-scratch world)
          pow (project/get-resource-node project "/graphics/pow.png")
          initial-graph-nodes (graph-nodes project)]
      
      (move-file workspace "/graphics/pow.png" "/graphics/pow2.png")

      (is (nil? (project/get-resource-node project "/graphics/pow.png")))
      
      (let [pow2 (project/get-resource-node project "/graphics/pow2.png")]
        ;; resource node simply repointed
        (is (= pow pow2))
        ;; no nodes added or removed
        (is (= (graph-nodes project) initial-graph-nodes))))))

(deftest move-internal-removed-added
  (with-clean-system
    (let [[workspace project] (setup-scratch world)
          main (project/get-resource-node project "/main/main.script")
          initial-graph-nodes (graph-nodes project)]
      
      (move-file workspace "/main/main.script" "/main/main2.script")

      (is (nil? (project/get-resource-node project "/main/main.script")))
      
      (let [main2 (project/get-resource-node project "/main/main2.script")]
        ;; resource node simply repointed
        (is (= main main2))
        ;; no nodes added or removed
        (is (= (graph-nodes project) initial-graph-nodes))))))

(defn- atlas-image-resources [atlas-id]
  (g/node-value atlas-id :image-resources))

(defn- resource [resource-node]
  (g/node-value resource-node :resource))

(deftest move-external-removed-changed
  ;; /atlas/powball.atlas has images /graphics/{pow, ball}.png
  ;; /atlas/[pow | ball].atlas has image /graphics/[pow | ball].png
  (with-clean-system
    (let [[workspace project] (setup-scratch world)
          atlas>powball (project/get-resource-node project "/atlas/powball.atlas")
          atlas>pow (project/get-resource-node project "/atlas/pow.atlas")
          atlas>ball (project/get-resource-node project "/atlas/ball.atlas")
          graphics>pow (project/get-resource-node project "/graphics/pow.png")
          graphics>ball (project/get-resource-node project "/graphics/ball.png")
          atlas>powball-image-resources (atlas-image-resources atlas>powball)
          atlas>pow-image-resources (atlas-image-resources atlas>pow)
          atlas>ball-image-resources (atlas-image-resources atlas>ball)
          initial-graph-nodes (graph-nodes project)]
      (is (= atlas>powball-image-resources [(resource graphics>pow) (resource graphics>ball)]))
      (is (= atlas>pow-image-resources [(resource graphics>pow)]))
      (is (= atlas>ball-image-resources [(resource graphics>ball)]))
      
      (move-file workspace "/graphics/pow.png" "/graphics/ball.png")

      ;; resource /graphics/pow.png removed
      (is (nil? (project/get-resource-node project "/graphics/pow.png")))
      ;; resource node for target reused
      (is (= graphics>ball (project/get-resource-node project "/graphics/ball.png")))
      ;; only pow removed, nothing added
      (is (graph-nodes project) (set/difference initial-graph-nodes #{graphics>pow}))
      ;; old reference to pow replaced by ball
      (is (= (atlas-image-resources atlas>powball)
             [(resource graphics>ball) (resource graphics>ball)]))
      (is (= (atlas-image-resources atlas>pow) [(resource graphics>ball)]))
      (is (= (atlas-image-resources atlas>ball) atlas>ball-image-resources)))))

(defn game-object-script-nodes [node-id]
  (let [components (->> (g/node-value node-id :nodes)
                        (filter (fn [node] (= (g/node-type* node) game-object/ReferencedComponent)))
                        (map #(g/node-value % :source-id)))]
    (filter (fn [node] (= (g/node-type* node) script/ScriptNode)) components)))

(deftest move-internal-removed-changed
  ;; /game_object/props.go has a script component /script/props.script
  ;; /main/main.go has a script component /main/main.script
  (with-clean-system
    (let [[workspace project] (setup-scratch world)
          game_object>props (project/get-resource-node project "/game_object/props.go")
          game_object>props-scripts (game-object-script-nodes game_object>props)
          script>props (project/get-resource-node project "/script/props.script")
          main>main-go (project/get-resource-node project "/main/main.go")
          main>main-go-scripts (game-object-script-nodes main>main-go)
          main>main-script (project/get-resource-node project "/main/main.script")
          initial-graph-nodes (graph-nodes project)]
      (is (= (map g/override-original game_object>props-scripts) [script>props]))
      (is (= (map g/override-original main>main-go-scripts) [main>main-script]))
      
      (move-file workspace "/script/props.script" "/main/main.script")
      
      ;; resource /script/props.script removed
      (is (nil? (project/get-resource-node project "/script/props.script")))
      ;; old resource node for /main/main.script is removed (but has been replaced/reloaded as below)
      (is (nil? (g/node-by-id main>main-script)))
      (let [game_object>props-scripts2 (game-object-script-nodes game_object>props)
            main>main-script2 (project/get-resource-node project "/main/main.script")
            main>main-go-scripts2 (game-object-script-nodes main>main-go)]
        ;; override-nodes remain, we change their override-original to reflect the move
        (is (= game_object>props-scripts game_object>props-scripts2))
        (is (= (map g/override-original game_object>props-scripts2) [main>main-script2]))
        (is (= main>main-go-scripts main>main-go-scripts2))
        (is (= (map g/override-original main>main-go-scripts2) [main>main-script2]))
        ;; new version of /main/main.script added, /script/props.script and old version of /main/main.script removed
        (is (= (graph-nodes project)
               (set/union
                 (set/difference initial-graph-nodes
                                 #{script>props main>main-script})
                 #{main>main-script2})))))))

(deftest move-external-changed-added
  ;; imagelib1 contains /images/{pow,paddle}.png, setup moves reload_project's
  ;; /graphics to /images - a plain removed/added move case.
  (with-clean-system
    (let [[workspace project] (setup-scratch world)
          atlas>powball (project/get-resource-node project "/atlas/powball.atlas")
          graphics>pow (project/get-resource-node project "/graphics/pow.png")
          graphics>ball (project/get-resource-node project "/graphics/ball.png")
          initial-graph-nodes (graph-nodes project)]
      (is (= (map resource/proj-path (atlas-image-resources atlas>powball))
             ["/graphics/pow.png" "/graphics/ball.png"]))
      
      (let [graphics-dir-resource (workspace/find-resource workspace "/graphics")]
        (asset-browser/rename graphics-dir-resource "images"))

      (let [images>pow (project/get-resource-node project "/images/pow.png")
            images>pow-resource (resource images>pow)]
        
        (is (= (map resource/proj-path (atlas-image-resources atlas>powball))
               ["/images/pow.png" "/images/ball.png"]))
        (is (= initial-graph-nodes (graph-nodes project)))

        ;; actual test
        (workspace/set-project-dependencies! workspace (str imagelib1-url)) 
        (let [images-dir-resource (workspace/find-resource workspace "/images")]
          (asset-browser/rename images-dir-resource "graphics"))

        ;; The move of /images back to /graphics enabled the load of imagelib1, creating the following move cases:
        ;; /images/ball.png -> /graphics/ball.png: removed, added
        ;; /images/pow.png -> /graphics/pow.png: changed, added

        ;; powball atlas keeps referring to /images/pow.png from lib, but ball.png was moved
        (is (= (map resource/proj-path (atlas-image-resources atlas>powball)) ["/images/pow.png" "/graphics/ball.png"]))
        ;; resource node reused, resource updated
        (is (= images>pow (project/get-resource-node project "/images/pow.png")))
        (is (not= images>pow-resource (resource images>pow)))
        (let [graphics>pow2 (project/get-resource-node project "/graphics/pow.png")
              graphics>ball2 (project/get-resource-node project "/graphics/ball.png")
              images>paddle (project/get-resource-node project "/images/paddle.png")]
          ;; resource node reused
          (is (= graphics>ball graphics>ball2))
          ;; graphics>pow also reused: was refactored first to /images/pow.png, and now
          ;; "reloaded"/redirected to new resource
          (is (= images>pow graphics>pow))
          ;; new nodes for /graphics/pow.png and /images/paddle.png
          (is (= (graph-nodes project) (set/union initial-graph-nodes #{graphics>pow2 images>paddle}))))))))

(deftest move-internal-changed-added
  ;; We're using the scriptlib library (containing /scripts/main.script) that puts its scripts
  ;; in /scripts rather than /script used in the reload_project, slightly confusing.
  ;; Setup creates /scripts/main.script and a corresponding go /game_object/main.go with a
  ;; script component /scripts/main.script
  (with-clean-system
    (let [[workspace project] (setup-scratch world)]
      (copy-file workspace "/main/main.script" "/scripts/main.script")
      (write-file workspace
                  "/game_object/main.go"
                  "components { id: \"script\" component: \"/scripts/main.script\" }")
      (let [scripts>main (project/get-resource-node project "/scripts/main.script")
            game_object>main-go (project/get-resource-node project "/game_object/main.go")
            game_object>main-go-scripts (game-object-script-nodes game_object>main-go)
            initial-graph-nodes (graph-nodes project)]
        (is (= (map g/override-original game_object>main-go-scripts)
               [scripts>main]))

        (workspace/set-project-dependencies! workspace (str scriptlib-url))
        (let [scripts-dir-resource (workspace/find-resource workspace "/scripts")]
          (asset-browser/rename scripts-dir-resource "project_scripts"))

        ;; the move of /scripts enabled the load of scriptlib, creating the move case:
        ;; /scripts/main.script -> /project_scripts/main.script: changed, added

        ;; resource node for old version of /scripts/main.script removed (has been replaced)
        (is (nil? (g/node-by-id scripts>main)))
        (let [scripts>main2 (project/get-resource-node project "/scripts/main.script")
              project_scripts>main (project/get-resource-node project "/project_scripts/main.script")
              game_object>main-go-scripts2 (game-object-script-nodes game_object>main-go)]
          ;; override nodes remain, override-original changed
          (is (= game_object>main-go-scripts game_object>main-go-scripts2))
          (is (= (map g/override-original game_object>main-go-scripts2)
                 [scripts>main2]))
          ;; added project_scripts/main.script and new version of /scripts/main.script, removed old version of /scripts/main.script
          (is (= (graph-nodes project)
                 (set/union (set/difference initial-graph-nodes #{scripts>main})
                            #{scripts>main2 project_scripts>main}))))))))

(deftest move-external-changed-changed
  ;; We're using imagelib1 again. Setup copies /graphics -> /images and creates
  ;; /atlas/images_powball.atlas that refers to {pow, ball}.png under /images
  (with-clean-system
    (let [[workspace project] (setup-scratch world)
          graphics>pow (project/get-resource-node project "/graphics/pow.png")
          graphics>ball (project/get-resource-node project "/graphics/ball.png")]
      (copy-directory workspace "/graphics" "/images")
      (write-file workspace "/atlas/images_powball.atlas" "images { image: \"/images/pow.png\" } images { image: \"/images/ball.png\" }")
      (let [atlas>images-powball (project/get-resource-node project "/atlas/images_powball.atlas")
            images>pow (project/get-resource-node project "/images/pow.png")
            images>pow-resource (resource images>pow)
            image>ball (project/get-resource-node project "/images/ball.png")
            initial-graph-nodes (graph-nodes project)]
        (workspace/set-project-dependencies! workspace (str imagelib1-url))
        (binding [dialogs/make-resolve-file-conflicts-dialog (fn [src-dest-pairs] :overwrite)]
          (let [images-dir-resource (workspace/find-resource workspace "/images")]
            (asset-browser/rename images-dir-resource "graphics")))

        ;; The move of /images overwriting /graphics enabled the load of imagelib1, creating the following move cases:
        ;; /images/ball.png -> /graphics/ball.png: removed, changed
        ;; /images/pow.png -> /graphics/pow.png: changed, changed

        ;; images_powball.atlas keeps referring to /images/pow.png, but ball.png was moved & changed - reference updated
        (is (= (map resource/proj-path (atlas-image-resources atlas>images-powball)) ["/images/pow.png" "/graphics/ball.png"]))
        ;; resource node for /images/pow.png, /graphics/pow.png, /graphics/ball.png reused
        ;; /images/pow.png resource updated
        (is (= images>pow (project/get-resource-node project "/images/pow.png")))
        (is (not= images>pow-resource (resource images>pow)))
        (is (= graphics>pow (project/get-resource-node project "/graphics/pow.png")))
        (is (= graphics>ball (project/get-resource-node project "/graphics/ball.png")))
        (let [images>paddle (project/get-resource-node project "/images/paddle.png")]
          ;; images/paddle.png added, images/ball.png removed
          (is (= (graph-nodes project)
                 (set/union (set/difference initial-graph-nodes #{image>ball})
                            #{images>paddle}))))))))

(deftest move-internal-changed-changed
  ;; As earlier, we're using scriptlib which puts scripts in /scripts rather than /script
  ;; Setup creates /scripts/main.script + go /game_object/main.go with corresponding component
  (with-clean-system
    (let [[workspace project] (setup-scratch world)
          main>main-script (project/get-resource-node project "/main/main.script")]
      (copy-file workspace "/main/main.script" "/scripts/main.script")
      (write-file workspace
                  "/game_object/main.go"
                  "components { id: \"script\" component: \"/scripts/main.script\" }")
      (let [scripts>main (project/get-resource-node project "/scripts/main.script")
            game_object>main (project/get-resource-node project "/game_object/main.go")
            game_object>main-scripts (game-object-script-nodes game_object>main)
            initial-graph-nodes (graph-nodes project)]
        (is (= (map g/override-original game_object>main-scripts) [scripts>main]))
        
        (workspace/set-project-dependencies! workspace (str scriptlib-url)) ; /scripts/main.script
        (binding [dialogs/make-resolve-file-conflicts-dialog (fn [src-dest-pairs] :overwrite)]
          (let [scripts-dir-resource (workspace/find-resource workspace "/scripts")]
            (asset-browser/rename scripts-dir-resource "main")))

        ;; the move of /scripts overwriting /main enabled the load of scriptlib, creating move case:
        ;; /scripts/main.script -> /main/main.script: changed, changed

        ;; resource node for old version of /scripts/main.script removed (replaced)
        (is (nil? (g/node-by-id scripts>main)))
        ;; resource node for old version of /main/main.script removed (replaced)
        (is (nil? (g/node-by-id main>main-script)))
        (let [scripts>main2 (project/get-resource-node project "/scripts/main.script")
              main>main-script2 (project/get-resource-node project "/main/main.script")
              game_object>main-scripts2 (game-object-script-nodes game_object>main)]
          ;; override nodes remain, override-original changed
          (is (= game_object>main-scripts game_object>main-scripts2))
          (is (= (map g/override-original game_object>main-scripts2) [scripts>main2]))
          (is (not= main>main-script main>main-script2))
          (is (not= scripts>main scripts>main2))
          ;; added nodes for new versions of /scripts/main.script and /main/main.script
          ;; removed nodes for old versions
          (is (= (graph-nodes project)
                 (set/union (set/difference initial-graph-nodes #{scripts>main main>main-script})
                            #{scripts>main2 main>main-script2}))))))))

<<<<<<< HEAD
(deftest rename-directory-with-dotfile
  (with-clean-system
    (let [[workspace project] (setup-scratch world)]
      (touch-file workspace "/graphics/.dotfile")
      (let [graphics-dir-resource (workspace/find-resource workspace "/graphics")]
        ;; This used to throw: java.lang.AssertionError: Assert failed: move of unknown resource "/graphics/.dotfile"
        (asset-browser/rename graphics-dir-resource "whatever")))))
=======
(deftest move-external-removed-added-replacing-deleted
  ;; We used to end up with two resource nodes referring to the same resource (/graphics/ball.png)
  (with-clean-system
    (let [[workspace project] (setup-scratch world)
          initial-node-resources (g/node-value project :node-resources)]
      (copy-file workspace "/graphics/ball.png" "/ball.png")
      (delete-file workspace "/graphics/ball.png")
      (move-file workspace "/ball.png" "/graphics/ball.png")
      (let [node-resources (g/node-value project :node-resources)]
        (is (= (sort-by resource/proj-path initial-node-resources)
               (sort-by resource/proj-path node-resources)))))))
>>>>>>> 2c93cf62

(defn- coll-link [coll]
  (get-in (g/node-value coll :node-outline) [:children 0 :link]))

(deftest refactoring-sub-collection
  (with-clean-system
    (let [[workspace project] (setup-scratch world)
          node-id (project/get-resource-node project "/collection/sub_defaults.collection")
          coll-path "/collection/props.collection"
          coll-res (workspace/resolve-workspace-resource workspace coll-path)
          new-coll-path "/collection/props2.collection"
          new-coll-res (workspace/resolve-workspace-resource workspace new-coll-path)]
      (is (= coll-res (coll-link node-id)))
      (move-file workspace coll-path new-coll-path)
      (is (= new-coll-res (coll-link node-id))))))

(deftest project-with-missing-parts-can-be-saved
  ;; missing embedded game object, sub collection
  (with-clean-system
    (let [[workspace project] (log/without-logging (setup-scratch world "test/resources/missing_project"))]
      (is (not (g/error? (project/save-data project)))))))

(deftest project-with-nil-parts-can-be-saved
  (with-clean-system
    (let [[workspace project] (log/without-logging (setup-scratch world "test/resources/nil_project"))]
      (is (not (g/error? (project/save-data project)))))))

(deftest broken-project-can-be-saved
  (with-clean-system
    (let [[workspace project] (log/without-logging (setup-scratch world "test/resources/broken_project"))]
      (is (not (g/error? (project/save-data project)))))))

(defn- gui-node [scene id]
  (let [nodes (into {} (map (fn [o] [(:label o) (:node-id o)])
                            (tree-seq (constantly true) :children (g/node-value scene :node-outline))))]
    (nodes id)))

(deftest gui-templates
  (with-clean-system
    (let [[workspace project] (setup-scratch world)
          node-id (project/get-resource-node project "/gui/scene.gui")
          sub-node-id (project/get-resource-node project "/gui/sub_scene.gui")
          or-node (gui-node node-id "sub_scene/sub_box")]
      (is (some? or-node))
      (write-file workspace "/gui/sub_scene.gui" (read-file workspace "/gui/new_sub_scene.gui"))
      (is (some? (gui-node node-id "sub_scene/sub_box2"))))))

(deftest label
  (with-clean-system
    (let [[workspace project] (setup-scratch world)]
      (let [node-id (project/get-resource-node project "/label/label.label")]
        (is (= "Original" (g/node-value node-id :text)))
        (is (= [1.0 1.0 1.0] (g/node-value node-id :scale)))
        (is (= [1.0 1.0 1.0 1.0] (g/node-value node-id :color)))
        (is (= [0.0 0.0 0.0 1.0] (g/node-value node-id :outline)))
        (is (= 1.0 (g/node-value node-id :leading)))
        (is (= 0.0 (g/node-value node-id :tracking)))
        (is (= :pivot-center (g/node-value node-id :pivot)))
        (is (= :blend-mode-alpha (g/node-value node-id :blend-mode)))
        (is (false? (g/node-value node-id :line-break))))
      (write-file workspace "/label/label.label" (read-file workspace "/label/new_label.label"))
      (let [node-id (project/get-resource-node project "/label/label.label")]
        (is (= "Modified" (g/node-value node-id :text)))
        (is (= [2.0 3.0 4.0] (g/node-value node-id :scale)))
        (is (= [1.0 0.0 0.0 1.0] (g/node-value node-id :color)))
        (is (= [1.0 1.0 1.0 1.0] (g/node-value node-id :outline)))
        (is (= 2.0 (g/node-value node-id :leading)))
        (is (= 1.0 (g/node-value node-id :tracking)))
        (is (= :pivot-n (g/node-value node-id :pivot)))
        (is (= :blend-mode-add (g/node-value node-id :blend-mode)))
        (is (true? (g/node-value node-id :line-break)))))))

(deftest game-project
  (with-clean-system
    (let [[workspace project] (setup-scratch world)
          node-id (project/get-resource-node project "/game.project")
          p ["display" "display_profiles"]
          disp-profs (get (g/node-value node-id :settings-map) p)
          path "/render/default.display_profiles"
          new-path "/render/default2.display_profiles"]
      (write-file workspace path "")
      (game-project/set-setting! node-id p (workspace/file-resource workspace path))
      (move-file workspace path new-path)
      (is (= new-path
            (resource/resource->proj-path (get (g/node-value node-id :settings-map) p)))))))

(deftest all-project-files
  (with-clean-system
    (let [[workspace project] (setup-scratch world)]
      (let [all-files (->>
                        (workspace/resolve-workspace-resource workspace "/")
                        (tree-seq (fn [r] (and (not (resource/read-only? r)) (resource/children r))) resource/children)
                        (filter (fn [r] (= (resource/source-type r) :file))))
            paths (map resource/proj-path all-files)]
        (bulk-change workspace
                     (touch-files workspace paths))
        (let [internal-paths (map resource/proj-path (filter (fn [r] (:load-fn (resource/resource-type r))) all-files))
              saved-paths (set (map (fn [s] (resource/proj-path (:resource s))) (g/node-value project :save-data)))
              missing (filter #(not (contains? saved-paths %)) internal-paths)]
          (is (empty? missing)))))))<|MERGE_RESOLUTION|>--- conflicted
+++ resolved
@@ -632,7 +632,6 @@
                  (set/union (set/difference initial-graph-nodes #{scripts>main main>main-script})
                             #{scripts>main2 main>main-script2}))))))))
 
-<<<<<<< HEAD
 (deftest rename-directory-with-dotfile
   (with-clean-system
     (let [[workspace project] (setup-scratch world)]
@@ -640,7 +639,7 @@
       (let [graphics-dir-resource (workspace/find-resource workspace "/graphics")]
         ;; This used to throw: java.lang.AssertionError: Assert failed: move of unknown resource "/graphics/.dotfile"
         (asset-browser/rename graphics-dir-resource "whatever")))))
-=======
+
 (deftest move-external-removed-added-replacing-deleted
   ;; We used to end up with two resource nodes referring to the same resource (/graphics/ball.png)
   (with-clean-system
@@ -652,7 +651,6 @@
       (let [node-resources (g/node-value project :node-resources)]
         (is (= (sort-by resource/proj-path initial-node-resources)
                (sort-by resource/proj-path node-resources)))))))
->>>>>>> 2c93cf62
 
 (defn- coll-link [coll]
   (get-in (g/node-value coll :node-outline) [:children 0 :link]))
