--- conflicted
+++ resolved
@@ -6,16 +6,10 @@
             [editor.project :as project]
             [editor.workspace :as workspace]
             [integration.test-util :as test-util])
-<<<<<<< HEAD
   (:import [com.dynamo.gameobject.proto GameObject GameObject$CollectionDesc GameObject$CollectionInstanceDesc GameObject$InstanceDesc
-            GameObject$EmbeddedInstanceDesc]
+            GameObject$EmbeddedInstanceDesc GameObject$PrototypeDesc]
            [editor.types Region]
            [editor.workspace BuildResource]
-=======
-  (:import [dynamo.types Region]
-           [com.dynamo.gameobject.proto GameObject GameObject$CollectionDesc GameObject$CollectionInstanceDesc GameObject$InstanceDesc
-            GameObject$EmbeddedInstanceDesc GameObject$PrototypeDesc]
->>>>>>> 89d2de48
            [java.awt.image BufferedImage]
            [java.io File]
            [javax.imageio ImageIO]
