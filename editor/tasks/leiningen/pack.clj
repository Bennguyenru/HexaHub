--- conflicted
+++ resolved
@@ -63,19 +63,12 @@
   (into {} (for [[platform dirs] engine-artifacts
                  [dir files] dirs
                  file files]
-<<<<<<< HEAD
              (let [engine-src-dirname (platform->engine-src-dirname platform)
                    src (if (some? git-sha)
-                         (dl/download (format "http://d.defold.com/archive/%s/engine/%s/%s" git-sha engine-src-dirname file))
+                         (dl/download (format "https://s3-eu-west-1.amazonaws.com/d.defold.com/archive/%s/engine/%s/%s" git-sha engine-src-dirname file))
                          (io/file (dynamo-home) dir engine-src-dirname file))
                    dest (io/file platform dir file)]
                [src dest]))))
-=======
-             (let [f (when git-sha
-                       (dl/download (format "https://s3-eu-west-1.amazonaws.com/d.defold.com/archive/%s/engine/%s/%s" git-sha
-                                      (engine-platform platform) file)))]
-               [(or f (io/file (dynamo-home) dir platform file)) (io/file platform dir file)]))))
->>>>>>> bb87ca67
 
 (defn artifact-files
   []
