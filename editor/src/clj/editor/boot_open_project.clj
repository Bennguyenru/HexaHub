(ns editor.boot-open-project
  (:require [clojure.string :as string]
            [dynamo.graph :as g]
            [editor.app-view :as app-view]
            [editor.asset-browser :as asset-browser]
            [editor.build-errors-view :as build-errors-view]
            [editor.changes-view :as changes-view]
            [editor.code.view :as code-view]
            [editor.console :as console]
            [editor.curve-view :as curve-view]
            [editor.debug-view :as debug-view]
            [editor.defold-project :as project]
            [editor.dialogs :as dialogs]
            [editor.disk :as disk]
            [editor.disk-availability :as disk-availability]
            [editor.form-view :as form-view]
            [editor.git :as git]
            [editor.graph-view :as graph-view]
            [editor.hot-reload :as hot-reload]
            [editor.html-view :as html-view]
            [editor.login :as login]
            [editor.outline-view :as outline-view]
            [editor.pipeline.bob :as bob]
            [editor.properties-view :as properties-view]
            [editor.resource :as resource]
            [editor.resource-types :as resource-types]
            [editor.scene :as scene]
            [editor.scene-visibility :as scene-visibility]
            [editor.search-results-view :as search-results-view]
            [editor.sync :as sync]
            [editor.system :as system]
            [editor.targets :as targets]
            [editor.text :as text]
            [editor.ui :as ui]
            [editor.ui.updater :as ui.updater]
            [editor.util :as util]
            [editor.web-profiler :as web-profiler]
            [editor.workspace :as workspace]
            [service.log :as log]
            [service.smoke-log :as slog]
            [util.http-server :as http-server])
  (:import [java.io File]
           [javafx.scene Node Scene]
           [javafx.scene.control MenuBar SplitPane Tab TabPane TreeView]
<<<<<<< HEAD
           [javafx.scene.input InputEvent KeyEvent MouseEvent]
=======
           [javafx.scene.input DragEvent InputEvent KeyEvent MouseEvent]
>>>>>>> 759189e7
           [javafx.scene.layout Region VBox]
           [javafx.stage Stage]))

(set! *warn-on-reflection* true)

(def ^:dynamic *workspace-graph*)
(def ^:dynamic *project-graph*)
(def ^:dynamic *view-graph*)

(def the-root (atom nil))

;; invoked to control the timing of when the namespaces load
(defn load-namespaces []
  (println "loaded namespaces"))

(defn initialize-project []
  (when (nil? @the-root)
    (g/initialize! {})
    (alter-var-root #'*workspace-graph* (fn [_] (g/last-graph-added)))
    (alter-var-root #'*project-graph*   (fn [_] (g/make-graph! :history true  :volatility 1)))
    (alter-var-root #'*view-graph*      (fn [_] (g/make-graph! :history false :volatility 2)))))

(defn setup-workspace [project-path build-settings]
  (let [workspace (workspace/make-workspace *workspace-graph* project-path build-settings)]
    (g/transact
      (concat
        (text/register-view-types workspace)
        (code-view/register-view-types workspace)
        (scene/register-view-types workspace)
        (form-view/register-view-types workspace)
        (html-view/register-view-types workspace)))
    (resource-types/register-resource-types! workspace)
    (workspace/resource-sync! workspace)
    (workspace/load-build-cache! workspace)
    workspace))

(defn- async-reload!
  ([workspace changes-view]
   (async-reload! workspace changes-view []))
  ([workspace changes-view moved-files]
   (let [render-reload-progress! (app-view/make-render-task-progress :resource-sync)]
     (disk/async-reload! render-reload-progress! workspace moved-files changes-view))))

(defn- handle-application-focused! [workspace changes-view]
  (app-view/clear-build-launch-progress!)
  (when (and (not (sync/sync-dialog-open?))
             (disk-availability/available?))
    (async-reload! workspace changes-view)))

(defn- find-tab [^TabPane tabs id]
  (some #(and (= id (.getId ^Tab %)) %) (.getTabs tabs)))

(defn- handle-resource-changes! [app-scene tab-panes open-views changes-view render-progress!]
  (ui/user-data! app-scene ::ui/refresh-requested? true)
  (app-view/remove-invalid-tabs! tab-panes open-views)
  (changes-view/refresh! changes-view render-progress!))

(defn- init-pending-update-indicator! [^Stage stage link project changes-view updater]
  (let [render-reload-progress! (app-view/make-render-task-progress :resource-sync)
        render-save-progress! (app-view/make-render-task-progress :save-all)
        render-download-progress! (app-view/make-render-task-progress :download-update)
        install-and-restart! (fn install-and-restart! []
                               (ui/disable-ui!)
                               (disk/async-save!
                                 render-reload-progress!
                                 render-save-progress!
                                 project
                                 nil ; Use nil for changes-view to skip refresh.
                                 (fn [successful?]
                                   (if successful?
                                     (ui.updater/install-and-restart! stage updater)
                                     (do (ui/enable-ui!)
                                         (changes-view/refresh! changes-view render-reload-progress!))))))]
    (ui.updater/init! stage link updater install-and-restart! render-download-progress!)))

(defn- show-tracked-internal-files-warning! []
  (dialogs/make-alert-dialog (str "It looks like internal files such as downloaded dependencies or build output were placed under source control.\n"
                                  "This can happen if a commit was made when the .gitignore file was not properly configured.\n"
                                  "\n"
                                  "To fix this, make a commit where you delete the .internal and build directories, then reopen the project.")))

(def ^:private interaction-event-types
<<<<<<< HEAD
  #{KeyEvent/KEY_PRESSED
=======
  #{DragEvent/DRAG_DONE
    KeyEvent/KEY_PRESSED
>>>>>>> 759189e7
    KeyEvent/KEY_RELEASED
    MouseEvent/MOUSE_PRESSED
    MouseEvent/MOUSE_RELEASED})

(defn load-stage [workspace project prefs dashboard-client updater newly-created?]
  (let [^VBox root (ui/load-fxml "editor.fxml")
        stage      (ui/make-stage)
        scene      (Scene. root)]

    (ui/set-main-stage stage)
    (.setScene stage scene)

    (app-view/restore-window-dimensions stage prefs)
    
    (ui/show! stage)
    (targets/start)

    (let [^MenuBar menu-bar    (.lookup root "#menu-bar")
          ^Node menu-bar-space (.lookup root "#menu-bar-space")
          editor-tabs-split    (.lookup root "#editor-tabs-split")
          ^TabPane tool-tabs   (.lookup root "#tool-tabs")
          ^TreeView outline    (.lookup root "#outline")
          ^TreeView assets     (.lookup root "#assets")
          console-tab          (first (.getTabs tool-tabs))
          console-grid-pane    (.lookup root "#console-grid-pane")
          workbench            (.lookup root "#workbench")
          scene-visibility     (scene-visibility/make-scene-visibility-node! *view-graph*)
          app-view             (app-view/make-app-view *view-graph* project stage menu-bar editor-tabs-split tool-tabs)
          outline-view         (outline-view/make-outline-view *view-graph* *project-graph* outline app-view)
          properties-view      (properties-view/make-properties-view workspace project app-view *view-graph* (.lookup root "#properties"))
          asset-browser        (asset-browser/make-asset-browser *view-graph* workspace assets prefs)
          web-server           (-> (http-server/->server 0 {"/profiler" web-profiler/handler
                                                            hot-reload/url-prefix (partial hot-reload/build-handler workspace project)
                                                            hot-reload/verify-etags-url-prefix (partial hot-reload/verify-etags-handler workspace project)
                                                            bob/html5-url-prefix (partial bob/html5-handler project)})
                                   http-server/start!)
          open-resource        (partial app-view/open-resource app-view prefs workspace project)
          console-view         (console/make-console! *view-graph* workspace console-tab console-grid-pane open-resource)
          build-errors-view    (build-errors-view/make-build-errors-view (.lookup root "#build-errors-tree")
                                                                         (fn [resource selected-node-ids opts]
                                                                           (when (open-resource resource opts)
                                                                             (app-view/select! app-view selected-node-ids))))
          search-results-view  (search-results-view/make-search-results-view! *view-graph*
                                                                              (.lookup root "#search-results-container")
                                                                              open-resource)
          changes-view         (changes-view/make-changes-view *view-graph* workspace prefs async-reload!
                                                               (.lookup root "#changes-container"))
          curve-view           (curve-view/make-view! app-view *view-graph*
                                                      (.lookup root "#curve-editor-container")
                                                      (.lookup root "#curve-editor-list")
                                                      (.lookup root "#curve-editor-view")
                                                      {:tab (find-tab tool-tabs "curve-editor-tab")})
          debug-view           (debug-view/make-view! app-view *view-graph*
                                                      project
                                                      root
<<<<<<< HEAD
                                                      scene
                                                      open-resource)]
=======
                                                      open-resource
                                                      (partial app-view/debugger-state-changed! scene tool-tabs))]
>>>>>>> 759189e7
      (ui/add-application-focused-callback! :main-stage handle-application-focused! workspace changes-view)

      (when updater
        (let [update-link (.lookup root "#update-link")]
          (init-pending-update-indicator! stage update-link project changes-view updater)))

      ;; The menu-bar-space element should only be present if the menu-bar element is not.
      (let [collapse-menu-bar? (and (util/is-mac-os?)
                                    (.isUseSystemMenuBar menu-bar))]
        (.setVisible menu-bar-space collapse-menu-bar?)
        (.setManaged menu-bar-space collapse-menu-bar?))

      (workspace/add-resource-listener! workspace 0
                                        (reify resource/ResourceListener
                                          (handle-changes [_ _ render-progress!]
                                            (let [open-views (g/node-value app-view :open-views)
                                                  panes (.getItems ^SplitPane editor-tabs-split)]
                                              (handle-resource-changes! scene panes open-views changes-view render-progress!)))))

      (.addEventFilter scene
                       InputEvent/ANY
                       (ui/event-handler e
                         (when (contains? interaction-event-types (.getEventType ^InputEvent e))
                           (ui/user-data! scene ::ui/refresh-requested? true))))

      (ui/observe (.focusedProperty stage)
                  (fn [_ _ focused]
                    (when focused
                      (ui/user-data! scene ::ui/refresh-requested? true))))

      (ui/user-data! scene ::ui/refresh-requested? true)

      (ui/run-later
        (app-view/restore-split-positions! scene prefs)
        (app-view/restore-hidden-panes! scene prefs))

      (ui/on-closing! stage (fn [_]
                              (let [result (or (empty? (project/dirty-save-data project))
                                             (dialogs/make-confirm-dialog "Unsaved changes exists, are you sure you want to quit?"))]
                                (when result
                                  (app-view/store-window-dimensions stage prefs)
                                  (app-view/store-split-positions! scene prefs)
                                  (app-view/store-hidden-panes! scene prefs))
                                result)))

      (ui/on-closed! stage (fn [_]
                             (ui/remove-application-focused-callback! :main-stage)

                             ;; TODO: This takes a long time in large projects.
                             ;; Disabled for now since we don't really need to
                             ;; delete the project node until we support project
                             ;; switching.
                             #_(g/transact (g/delete-node project))))

      (let [context-env {:app-view            app-view
                         :dashboard-client    dashboard-client
                         :project             project
                         :project-graph       (project/graph project)
                         :prefs               prefs
                         :workspace           (g/node-value project :workspace)
                         :outline-view        outline-view
                         :web-server          web-server
                         :build-errors-view   build-errors-view
                         :console-view        console-view
                         :scene-visibility    scene-visibility
                         :search-results-view search-results-view
                         :changes-view        changes-view
                         :main-stage          stage
                         :asset-browser       asset-browser
                         :debug-view          debug-view
                         :tool-tab-pane       tool-tabs}
            dynamics {:active-resource [:app-view :active-resource]}]
        (ui/context! root :global context-env (ui/->selection-provider assets) dynamics)
        (ui/context! workbench :workbench context-env (app-view/->selection-provider app-view) dynamics))
      (g/transact
        (concat
          (for [label [:selected-node-ids-by-resource-node :selected-node-properties-by-resource-node :sub-selections-by-resource-node]]
            (g/connect project label app-view label))
          (g/connect project :_node-id app-view :project-id)
          (g/connect app-view :selected-node-ids outline-view :selection)
          (g/connect app-view :hidden-node-outline-key-paths outline-view :hidden-node-outline-key-paths)
          (g/connect app-view :active-resource asset-browser :active-resource)
          (g/connect app-view :active-resource-node scene-visibility :active-resource-node)
          (g/connect app-view :active-scene scene-visibility :active-scene)
          (g/connect outline-view :tree-selection scene-visibility :outline-selection)
          (g/connect scene-visibility :hidden-renderable-tags app-view :hidden-renderable-tags)
          (g/connect scene-visibility :hidden-node-outline-key-paths app-view :hidden-node-outline-key-paths)
          (for [label [:active-resource-node :active-outline :open-resource-nodes]]
            (g/connect app-view label outline-view label))
          (let [auto-pulls [[properties-view :pane]
                            [app-view :refresh-tab-panes]
                            [outline-view :tree-view]
                            [asset-browser :tree-view]
                            [curve-view :update-list-view]
                            [debug-view :update-available-controls]
                            [debug-view :update-call-stack]]]
            (g/update-property app-view :auto-pulls into auto-pulls))))
      (if (system/defold-dev?)
        (graph-view/setup-graph-view root)
        (.removeAll (.getTabs tool-tabs) (to-array (mapv #(find-tab tool-tabs %) ["graph-tab" "css-tab"]))))

      ;; If sync was in progress when we shut down the editor we offer to resume the sync process.
      (let [git (g/node-value changes-view :git)]
        (if (sync/flow-in-progress? git)
          (ui/run-later
            (loop []
              (if-not (dialogs/make-confirm-dialog (str "The editor was shut down while synchronizing with the server.\n"
                                                        "Resume syncing or cancel and revert to the pre-sync state?")
                                                   {:title "Resume Sync?"
                                                    :ok-label "Resume Sync"
                                                    :cancel-label "Cancel Sync"
                                                    :pref-width Region/USE_COMPUTED_SIZE})
                ;; User chose to cancel sync.
                (do (sync/interactive-cancel! (partial sync/cancel-flow-in-progress! git))
                    (async-reload! workspace changes-view))

                ;; User chose to resume sync.
                (if-not (login/sign-in! dashboard-client :synchronize)
                  (recur) ;; Ask again. If the user refuses to log in, they must choose "Cancel Sync".
                  (let [creds (git/credentials prefs)
                        flow (sync/resume-flow git creds)]
                    (sync/open-sync-dialog flow)
                    (async-reload! workspace changes-view))))))

          ;; A sync was not in progress.
          (do
            ;; If the project was just created, we automatically open the readme resource.
            (when newly-created?
              (ui/run-later
                (when-some [readme-resource (workspace/find-resource workspace "/README.md")]
                  (open-resource readme-resource))))

            ;; Ensure .gitignore is configured to ignore build output and metadata files.
            (let [gitignore-was-modified? (git/ensure-gitignore-configured! git)
                  internal-files-are-tracked? (git/internal-files-are-tracked? git)]
              (if gitignore-was-modified?
                (do (changes-view/refresh! changes-view app-view/render-main-task-progress!)
                    (ui/run-later
                      (dialogs/make-message-box "Updated .gitignore File"
                                                (str "The .gitignore file was automatically updated to ignore build output and metadata files.\n"
                                                     "You should include it along with your changes the next time you synchronize."))
                      (when internal-files-are-tracked?
                        (show-tracked-internal-files-warning!))))
                (when internal-files-are-tracked?
                  (ui/run-later
                    (show-tracked-internal-files-warning!)))))))))

    (reset! the-root root)
    (ui/run-later (slog/smoke-log "stage-loaded"))
    root))

(defn- show-missing-dependencies-alert! [dependencies]
  (dialogs/make-alert-dialog (string/join "\n" (concat ["The following dependencies are missing:"]
                                                       (map #(str "\u00A0\u00A0\u2022\u00A0" %) ; "  * " (NO-BREAK SPACE, NO-BREAK SPACE, BULLET, NO-BREAK SPACE)
                                                            (sort-by str dependencies))
                                                       [""
                                                        "The project might not work without them. To download, connect to the internet and choose Fetch Libraries from the Project menu."]))))

(defn open-project
  [^File game-project-file prefs render-progress! dashboard-client updater newly-created?]
  (let [project-path (.getPath (.getParentFile (.getAbsoluteFile game-project-file)))
        build-settings (workspace/make-build-settings prefs)
        workspace    (setup-workspace project-path build-settings)
        game-project-res (workspace/resolve-workspace-resource workspace "/game.project")
        project      (project/open-project! *project-graph* workspace game-project-res render-progress! (partial login/sign-in! dashboard-client :fetch-libraries))]
    (ui/run-now
      (load-stage workspace project prefs dashboard-client updater newly-created?)
      (when-let [missing-dependencies (not-empty (workspace/missing-dependencies workspace))]
        (show-missing-dependencies-alert! missing-dependencies)))
    (g/reset-undo! *project-graph*)
    (log/info :message "project loaded")))<|MERGE_RESOLUTION|>--- conflicted
+++ resolved
@@ -42,11 +42,7 @@
   (:import [java.io File]
            [javafx.scene Node Scene]
            [javafx.scene.control MenuBar SplitPane Tab TabPane TreeView]
-<<<<<<< HEAD
-           [javafx.scene.input InputEvent KeyEvent MouseEvent]
-=======
            [javafx.scene.input DragEvent InputEvent KeyEvent MouseEvent]
->>>>>>> 759189e7
            [javafx.scene.layout Region VBox]
            [javafx.stage Stage]))
 
@@ -129,12 +125,8 @@
                                   "To fix this, make a commit where you delete the .internal and build directories, then reopen the project.")))
 
 (def ^:private interaction-event-types
-<<<<<<< HEAD
-  #{KeyEvent/KEY_PRESSED
-=======
   #{DragEvent/DRAG_DONE
     KeyEvent/KEY_PRESSED
->>>>>>> 759189e7
     KeyEvent/KEY_RELEASED
     MouseEvent/MOUSE_PRESSED
     MouseEvent/MOUSE_RELEASED})
@@ -190,13 +182,8 @@
           debug-view           (debug-view/make-view! app-view *view-graph*
                                                       project
                                                       root
-<<<<<<< HEAD
-                                                      scene
-                                                      open-resource)]
-=======
                                                       open-resource
                                                       (partial app-view/debugger-state-changed! scene tool-tabs))]
->>>>>>> 759189e7
       (ui/add-application-focused-callback! :main-stage handle-application-focused! workspace changes-view)
 
       (when updater
