(ns editor.animation-set
  (:require [clojure.string :as string]
            [dynamo.graph :as g]
            [editor.defold-project :as project]
            [editor.graph-util :as gu]
            [editor.protobuf :as protobuf]
            [editor.resource :as resource]
            [editor.resource-node :as resource-node]
            [editor.workspace :as workspace]
            [util.murmur :as murmur])
  (:import [clojure.lang ExceptionInfo]
           [com.dynamo.rig.proto Rig$AnimationSet Rig$AnimationSetDesc]
           [org.apache.commons.io FilenameUtils]))

(set! *warn-on-reflection* true)

(def ^:private animation-set-icon "icons/32/Icons_24-AT-Animation.png")

(defn- animation-instance-desc-pb-msg [resource]
  {:animation (resource/resource->proj-path resource)})

(g/defnk produce-desc-pb-msg [animations]
  {:animations (mapv animation-instance-desc-pb-msg animations)})

<<<<<<< HEAD
(defn- prefix-animation-id [prefix animation]
  (update animation :id (fn [id] (string/join "/" (filter not-empty [prefix id])))))
=======
(g/defnk produce-save-data [resource desc-pb-msg]
  {:resource resource
   :content (protobuf/map->str Rig$AnimationSetDesc desc-pb-msg)})

(defn- prefix-animation-id [animation-resource animation]
  (update animation :id (fn [^String id]
                          (cond
                            (and (= "animationset" (resource/ext animation-resource))
                                 (neg? (.indexOf id "/")))
                            (str (resource/base-name animation-resource) "/" id)

                            :else
                            id))))
>>>>>>> b20affd9

(defn- merge-animations [merged-animations animations resource]
  (let [prefix-animation-id (partial prefix-animation-id resource)]
    (into merged-animations (map prefix-animation-id) animations)))

(defn- merge-bone-list [merged-bone-list bone-list]
  (when-not (every? true? (map = merged-bone-list bone-list))
    (throw (ex-info "The bone lists are incompatible."
                    {:cause :incompatible-bone-list
                     :bone-list bone-list
                     :merged-bone-list merged-bone-list})))
  (if (> (count bone-list) (count merged-bone-list))
    bone-list
    merged-bone-list))

(g/defnk produce-animation-set [_node-id animation-resources animation-sets]
  (assert (= (count animation-resources) (count animation-sets)))
  (try
    (reduce (fn [merged-animation-set [resource animation-set]]
              (-> merged-animation-set
                  (update :animations merge-animations (:animations animation-set) resource)
                  (update :bone-list merge-bone-list (:bone-list animation-set))))
            {:animations []
             :bone-list []}
            (map vector animation-resources animation-sets))
    (catch ExceptionInfo e
      (if (= :incompatible-bone-list (:cause (ex-data e)))
        (g/->error _node-id :animations :fatal animation-resources "The bone hierarchies of the animations are incompatible.")
        (throw e)))))

(defn hash-animation-set-ids [animation-set]
  (update animation-set :animations (partial mapv #(update % :id murmur/hash64))))

(defn- build-animation-set [_self _basis resource _dep-resources user-data]
  (let [animation-set-with-hash-ids (hash-animation-set-ids (:animation-set user-data))]
    {:resource resource
     :content (protobuf/map->bytes Rig$AnimationSet animation-set-with-hash-ids)}))

(g/defnk produce-animation-set-build-target [_node-id resource animation-set]
  {:node-id _node-id
   :resource (workspace/make-build-resource resource)
   :build-fn build-animation-set
   :user-data {:animation-set animation-set}})

(def ^:private form-sections
  {
   :sections
   [
    {
     :title "Animation Set"
     :fields
     [
      {
       :path [:animations]
       :type :list
       :label "Animations"
       :element {:type :resource :filter #{"animationset" "dae"} :default nil}
       }
      ]
     }
    ]
   })

(defn- set-form-op [{:keys [node-id]} path value]
  (assert (= path [:animations]))
  (g/set-property! node-id :animations value))

(g/defnk produce-form-data [_node-id animations]
  (let [values {[:animations] animations}]
    (-> form-sections
        (assoc :form-ops {:user-data {:node-id _node-id}
                          :set set-form-op})
        (assoc :values values))))

(g/defnode AnimationSetNode
  (inherits resource-node/ResourceNode)

  (input animation-resources resource/Resource :array)
  (input animation-sets g/Any :array)

  (property animations resource/ResourceVec
            (value (gu/passthrough animation-resources))
            (set (fn [_basis self old-value new-value]
                   (let [project (project/get-project self)
                         connections [[:resource :animation-resources]
                                      [:animation-set :animation-sets]]]
                     (concat
                       (for [old-resource old-value]
                         (if old-resource
                           (project/disconnect-resource-node project old-resource self connections)
                           (g/disconnect project :nil-resource self :animation-resources)))
                       (for [new-resource new-value]
                         (if new-resource
                           (project/connect-resource-node project new-resource self connections)
                           (g/connect project :nil-resource self :animation-resources)))))))
            (dynamic visible (g/constantly false)))

  (output form-data g/Any :cached produce-form-data)

  (output desc-pb-msg g/Any :cached produce-desc-pb-msg)
  (output save-value g/Any (gu/passthrough desc-pb-msg))
  (output animation-set g/Any :cached produce-animation-set)
  (output animation-set-build-target g/Any :cached produce-animation-set-build-target))

(defn- load-animation-set [_project self resource pb]
  (let [proj-path->resource (partial workspace/resolve-resource resource)
        animation-proj-paths (map :animation (:animations pb))
        animation-resources (mapv proj-path->resource animation-proj-paths)]
    (g/set-property self :animations animation-resources)))

(defn register-resource-types [workspace]
  (resource-node/register-ddf-resource-type workspace
    :ext "animationset"
    :icon animation-set-icon
    :label "Animation Set"
    :load-fn load-animation-set
    :node-type AnimationSetNode
    :ddf-type Rig$AnimationSetDesc
    :view-types [:form-view]))<|MERGE_RESOLUTION|>--- conflicted
+++ resolved
@@ -22,14 +22,6 @@
 (g/defnk produce-desc-pb-msg [animations]
   {:animations (mapv animation-instance-desc-pb-msg animations)})
 
-<<<<<<< HEAD
-(defn- prefix-animation-id [prefix animation]
-  (update animation :id (fn [id] (string/join "/" (filter not-empty [prefix id])))))
-=======
-(g/defnk produce-save-data [resource desc-pb-msg]
-  {:resource resource
-   :content (protobuf/map->str Rig$AnimationSetDesc desc-pb-msg)})
-
 (defn- prefix-animation-id [animation-resource animation]
   (update animation :id (fn [^String id]
                           (cond
@@ -39,7 +31,6 @@
 
                             :else
                             id))))
->>>>>>> b20affd9
 
 (defn- merge-animations [merged-animations animations resource]
   (let [prefix-animation-id (partial prefix-animation-id resource)]
