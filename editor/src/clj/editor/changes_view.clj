--- conflicted
+++ resolved
@@ -119,10 +119,9 @@
     ; TODO: try/catch to protect against project without git setup
     ; Show warning/error etc?
     (try
-<<<<<<< HEAD
       (.setSelectionMode (.getSelectionModel list-view) SelectionMode/MULTIPLE)
       ; TODO: Should we really include both git and list-view in the context. Have to think about this
-      (ui/context! parent :changes-view {:git git :list-view list-view :workspace workspace} list-view {}
+      (ui/context! parent :changes-view {:git git :list-view list-view :workspace workspace} (ui/->selection-provider list-view) {}
                    {resource/Resource (fn [status] (status->resource workspace status))})
       (ui/register-context-menu list-view ::changes-menu)
       (ui/cell-factory! list-view status-render)
@@ -136,21 +135,6 @@
                             (fn [_ _]
                               (ui/refresh-bound-action-enabled! diff-button)
                               (ui/refresh-bound-action-enabled! revert-button)))
-=======
-      (let [refresh                      (.lookup parent "#changes-refresh")
-            ^ListView list-view          (.lookup parent "#changes")]
-        (.setSelectionMode (.getSelectionModel list-view) SelectionMode/MULTIPLE)
-        ; TODO: Should we really include both git and list-view in the context. Have to think about this
-        (ui/context! list-view :changes-view {:git git :list-view list-view :workspace workspace} (ui/->selection-provider list-view) {}
-                     {resource/Resource (fn [status] (status->resource workspace status))})
-        (ui/register-context-menu list-view ::changes-menu)
-        (ui/cell-factory! list-view status-render)
-        (ui/on-action! refresh (fn [_] (refresh! git list-view)))
-        (ui/bind-double-click! list-view :open)
-        (when-not git
-          (ui/disable! refresh true))
-        (refresh! git list-view))
->>>>>>> 78c69d18
       view-id
       (catch Exception e
         (log/error :exception e)))))