(ns editor.asset-browser
  (:require [clojure.java.io :as io]
            [clojure.string :as string]
            [dynamo.graph :as g]
            [editor.handler :as handler]
            [editor.jfx :as jfx]
            [editor.ui :as ui]
            [editor.resource :as resource]
            [editor.workspace :as workspace]
            [editor.dialogs :as dialogs])
  (:import [com.defold.editor Start]
           [editor.resource FileResource]
           [com.jogamp.opengl.util.awt Screenshot]
           [java.awt Desktop]
           [javafx.application Platform]
           [javafx.collections FXCollections ObservableList]
           [javafx.embed.swing SwingFXUtils]
           [javafx.event ActionEvent EventHandler]
           [javafx.fxml FXMLLoader]
           [javafx.geometry Insets]
           [javafx.scene.input Clipboard ClipboardContent]
           [javafx.scene.input DragEvent TransferMode MouseEvent]
           [javafx.scene Scene Node Parent]
           [javafx.scene.control Button ColorPicker Label TextField TitledPane TextArea TreeItem TreeCell TreeView Menu MenuItem SeparatorMenuItem MenuBar Tab ProgressBar ContextMenu SelectionMode]
           [javafx.scene.image Image ImageView WritableImage PixelWriter]
           [javafx.scene.input MouseEvent KeyCombination ContextMenuEvent]
           [javafx.scene.layout AnchorPane GridPane StackPane HBox Priority]
           [javafx.scene.paint Color]
           [javafx.stage Stage FileChooser]
           [javafx.util Callback]
           [java.io File]
           [java.nio.file Path Paths Files attribute.FileAttribute]
           [java.util.prefs Preferences]
           [javax.media.opengl GL GL2 GLContext GLProfile GLDrawableFactory GLCapabilities]
           [org.apache.commons.io FileUtils FilenameUtils IOUtils]))

(set! *warn-on-reflection* true)

(declare tree-item)

(def ^:private empty-string-array (into-array String []))

(defn- ->path [s]
  (Paths/get s empty-string-array))

; TreeItem creator
(defn-  ^ObservableList list-children [parent]
  (let [children (:children parent)
        items (into-array TreeItem (map tree-item children))]
    (if (empty? children)
      (FXCollections/emptyObservableList)
      (doto (FXCollections/observableArrayList)
        (.addAll ^"[Ljavafx.scene.control.TreeItem;" items)))))

; NOTE: Without caching stack-overflow... WHY?
(defn tree-item [parent]
  (let [cached (atom false)]
    (proxy [TreeItem] [parent]
      (isLeaf []
        (or (not= :folder (workspace/source-type (.getValue ^TreeItem this)))
            (empty? (:children (.getValue ^TreeItem this)))))
      (getChildren []
        (let [this ^TreeItem this
              ^ObservableList children (proxy-super getChildren)]
          (when-not @cached
            (reset! cached true)
            (.setAll children (list-children (.getValue this))))
          children)))))

(ui/extend-menu ::resource-menu nil
                [{:label "Open"
                  :command :open}
                 {:label "Copy"
                  :command :copy
                  :acc "Shortcut+C"}
                 {:label "Cut"
                  :command :cut
                  :acc "Shortcut+X"}
                 {:label "Paste"
                  :command :paste
                  :acc "Shortcut+V"}
                 {:label "Delete"
                  :command :delete
                  :icon "icons/cross.png"
                  :acc "Shortcut+BACKSPACE"}
                 {:label "Show in Desktop"
                  :command :show-in-desktop}
                 {:label :separator}
                 {:label "New"
                  :command :new-file
                  :icon "icons/32/Icons_29-AT-Unkown.png"}
                 {:label "New Folder"
                  :command :new-folder
                  :icon "icons/32/Icons_01-Folder-closed.png"}])

(defn- is-resource [x] (satisfies? workspace/Resource x))
(defn- is-deletable-resource [x] (and (satisfies? workspace/Resource x)
                                      (not (workspace/read-only? x))
                                      (not (#{"/" "/game.project"} (workspace/proj-path x)))))
(defn- is-file-resource [x] (and (satisfies? workspace/Resource x)
                                 (= :file (workspace/source-type x))))

(handler/defhandler :open :asset-browser
  (enabled? [selection] (every? is-file-resource selection))
  (run [selection open-fn]
       (doseq [resource selection]
         (open-fn resource))))

(defn- roots [resources]
  (let [resources (into {} (map (fn [resource] [(->path (workspace/proj-path resource)) resource]) resources))
        roots (loop [paths (keys resources)
                     roots []]
                (if-let [^Path path (first paths)]
                  (let [roots (if (empty? (filter (fn [^Path p] (.startsWith path p)) roots))
                                (conj roots path)
                                roots)]
                    (recur (rest paths) roots))
                  roots))]
    (mapv #(resources %) roots)))

(defn tmp-file [^File dir resource]
  (let [f (File. dir ^String (workspace/resource-name resource))]
    (if (= :file (workspace/source-type resource))
      (with-open [out (io/writer f)]
        (IOUtils/copy (io/input-stream resource) out))
      (do
        (.mkdirs f)
        (doseq [c (:children resource)]
          (tmp-file f c))))
    f))

(defn- fileify [resources]
  (let [tmp (doto (-> (Files/createTempDirectory "asset-dnd" (into-array FileAttribute []))
                    (.toFile))
              (.deleteOnExit))]
    (mapv (fn [r]
            (let [^String abs-path (or (workspace/abs-path r) (.getAbsolutePath ^File (tmp-file tmp r)))]
              (File. abs-path)))
          resources)))

(defn- delete [resources]
  (when (not (empty? resources))
    (let [workspace (workspace/workspace (first resources))]
      (doseq [resource resources]
        (let [f (File. ^String (workspace/abs-path resource))]
          (if (.isDirectory f)
            (FileUtils/deleteDirectory f)
            (.delete (File. ^String (workspace/abs-path resource))))))
      (workspace/fs-sync workspace))))

(defn- copy [files]
  (let [cb (Clipboard/getSystemClipboard)
        content (ClipboardContent.)]
    (.putFiles content files)
    (.setContent cb content)))

(handler/defhandler :copy :asset-browser
  (enabled? [selection] (not (empty? selection)))
  (run [selection]
       (copy (-> selection roots fileify))))

(handler/defhandler :cut :asset-browser
  (enabled? [selection] (every? is-deletable-resource selection))
  (run [selection]
       (let [tmp (doto (-> (Files/createTempDirectory "asset-cut" (into-array FileAttribute []))
                         (.toFile))
                   (.deleteOnExit))]
         (copy (mapv #(tmp-file tmp %) (roots selection))))
       (delete selection)))

(defn- unique [^File f]
  (if (.exists f)
    (let [path (.getAbsolutePath f)
          ext (FilenameUtils/getExtension path)
          path (str (FilenameUtils/removeExtension path) "_copy")
          path (if (not (empty? ext))
                 (str path "." ext)
                 path)]
      (recur (File. path)))
    f))

<<<<<<< HEAD
(defn- to-folder [file]
=======
(defn- to-folder [^File file]
>>>>>>> a2b0e6aa
  (if (.isFile file) (.getParentFile file) file))

(handler/defhandler :paste :asset-browser
  (enabled? [selection]
            (let [cb (Clipboard/getSystemClipboard)]
              (and (.hasFiles cb)
                   (= 1 (count selection))
                   (empty? (filter workspace/read-only? selection)))))
  (run [selection]
       (let [resource (first selection)
             ^File tgt-dir (to-folder (File. ^String (workspace/abs-path resource)))]
         (doseq [^File src-file (.getFiles (Clipboard/getSystemClipboard))
                 :let [tgt-dir (if (= tgt-dir src-file)
                                 (.getParentFile ^File tgt-dir)
                                 tgt-dir)]]
           (let [^File tgt-file (unique (File. tgt-dir (FilenameUtils/getName (.toString src-file))))]
             (if (.isDirectory src-file)
               (FileUtils/copyDirectory src-file tgt-file)
               (FileUtils/copyFile src-file tgt-file))))
         ; TODO - notify move instead of ordinary sync
         (workspace/fs-sync (workspace/workspace resource)))))

(handler/defhandler :delete :asset-browser
  (enabled? [selection] (every? is-deletable-resource selection))
  (run [selection]
       (delete selection)))

(handler/defhandler :show-in-desktop :asset-browser
  (enabled? [selection] (and (= 1 (count selection)) (not= nil (workspace/abs-path (first selection)))) )
  (run [selection] (let [f (File. ^String (workspace/abs-path (first selection)))]
                     (.open (Desktop/getDesktop) (to-folder f)))))

(def update-tree-view nil)

(handler/defhandler :new-file :asset-browser
  (label [user-data] (if-not user-data
                       "New"
                       (let [rt (:resource-type user-data)]
                         (or (:label rt) (:ext rt)))))
  (enabled? [selection] (and (= (count selection) 1) (not= nil (workspace/abs-path (first selection)))))
  (run [selection user-data workspace tree-view open-fn]
       (let [resource (first selection)
             f (File. ^String (workspace/abs-path resource))
             base-folder (to-folder f)
             rt (:resource-type user-data)]
         (when-let [f (dialogs/make-new-file-dialog (File. ^String (g/node-value workspace :root)) base-folder (or (:label rt) (:ext rt)) (:ext rt))]
           (spit f (workspace/template rt))
           (workspace/fs-sync workspace)
           (let [resource (FileResource. workspace f [])]
             (update-tree-view tree-view (g/node-value workspace :resource-tree) [resource])
             (open-fn resource)))))
  (options [workspace selection user-data]
           (when (not user-data)
             (let [resource-types (filter (fn [rt] (workspace/template rt)) (workspace/get-resource-types workspace))]
               (sort-by (fn [rt] (string/lower-case (:label rt))) (map (fn [res-type] {:label (or (:label res-type) (:ext res-type))
                                                                                       :icon (:icon res-type)
                                                                                       :command :new-file
                                                                                       :user-data {:resource-type res-type}}) resource-types))))))

(defn- resolve-sub-folder [^File base-folder ^String new-folder-name]
  (.toFile (.resolve (.toPath base-folder) new-folder-name)))

(handler/defhandler :new-folder :asset-browser
  (enabled? [selection] (and (= (count selection) 1) (not= nil (workspace/abs-path (first selection)))))
  (run [selection workspace] (let [f (File. ^String (workspace/abs-path (first selection)))
                                   base-folder (to-folder f)]
                               (when-let [new-folder-name (dialogs/make-new-folder-dialog base-folder)]
                                 (.mkdir ^File (resolve-sub-folder base-folder new-folder-name))
                                 (workspace/fs-sync workspace)))))

(defn- item->path [^TreeItem item]
  (-> item (.getValue) (workspace/proj-path)))

(defn- sync-tree [old-root new-root]
  (let [item-seq (ui/tree-item-seq old-root)
        expanded (zipmap (map item->path item-seq)
                         (map #(.isExpanded ^TreeItem %) item-seq))]
    (doseq [^TreeItem item (ui/tree-item-seq new-root)]
      (when (get expanded (item->path item))
        (.setExpanded item true))))
  new-root)

(defn- auto-expand [items selected-paths]
  (reduce #(or %1 %2) false (map (fn [^TreeItem item] (let [path (item->path item)
                                                            selected (boolean (selected-paths path))
                                                            expanded (auto-expand (.getChildren item) selected-paths)]
                                                        (when expanded (.setExpanded item expanded))
                                                        selected)) items)))

(defn- sync-selection [^TreeView tree-view ^TreeItem root selection]
  (when (and root (not (empty? selection)))
    (let [selected-paths (set selection)]
      (auto-expand (.getChildren root) selected-paths)
      (let [count (.getExpandedItemCount tree-view)
            selected-indices (filter #(selected-paths (item->path (.getTreeItem tree-view %))) (range count))]
        (when (not (empty? selected-indices))
          (doto (-> tree-view (.getSelectionModel))
            (.selectIndices (int (first selected-indices)) (int-array (rest selected-indices)))))))))

(defn update-tree-view [^TreeView tree-view resource-tree selection]
  (let [root (.getRoot tree-view)
        ^TreeItem new-root (->>
                             (tree-item resource-tree)
                             (sync-tree root))]
    (when new-root
      (.setExpanded new-root true))
    (.setRoot tree-view new-root)
    (sync-selection tree-view new-root (mapv workspace/proj-path selection))
    tree-view))

(g/defnk produce-tree-view [tree-view resource-tree]
  (update-tree-view tree-view resource-tree (workspace/selection tree-view)))

(defn- drag-detected [^MouseEvent e selection]
  (let [resources (roots selection)
        files (fileify resources)
        mode (if (empty? (filter workspace/read-only? resources))
               TransferMode/MOVE
               TransferMode/COPY)
        db (.startDragAndDrop ^Node (.getSource e) (into-array TransferMode [mode]))
        content (ClipboardContent.)]
    (.putFiles content files)
    (.setContent db content)
    (.consume e)))

(defn- drag-done [^DragEvent e selection]
  (when (and
          (.isAccepted e)
          (= TransferMode/MOVE (.getTransferMode e)))
    (let [resources (roots selection)
          delete? (empty? (filter workspace/read-only? resources))]
      (when delete?
        (delete resources)))))

(defn- target [^Node node]
  (when node
    (if (instance? TreeCell node)
      node
      (target (.getParent node)))))

(defn- drag-over [^DragEvent e]
  (let [db (.getDragboard e)]
    (when-let [^TreeCell cell (target (.getTarget e))]
      (when (and (not (.isEmpty cell))
                 (.hasFiles db))
       ; Auto scrolling
       (let [view (.getTreeView cell)
             view-y (.getY (.sceneToLocal view (.getSceneX e) (.getSceneY e)))
             height (.getHeight (.getBoundsInLocal view))]
         (when (< view-y 15)
           (.scrollTo view (dec (.getIndex cell))))
         (when (> view-y (- height 15))
           (.scrollTo view (inc (.getIndex cell)))))
       (let [tgt-resource (-> cell (.getTreeItem) (.getValue))]
         (when (not (workspace/read-only? tgt-resource))
           (let [^Path tgt-path (-> tgt-resource ^String resource/abs-path File. ^File to-folder .getAbsolutePath ->path)
                 tgt-descendant? (not (empty? (filter (fn [^Path p] (or
                                                                      (.equals tgt-path (.getParent p))
                                                                      (.startsWith tgt-path p))) (map (fn [^File f] (-> f .getAbsolutePath ->path)) (.getFiles db)))))]
             (when (not tgt-descendant?)
               (.acceptTransferModes e TransferMode/COPY_OR_MOVE)
               (.consume e)))))))))

(defn- drag-dropped [^DragEvent e]
  (let [db (.getDragboard e)]
    (when (.hasFiles db)
      (let [resource (-> e (.getTarget) ^TreeCell (target) (.getTreeItem) (.getValue))
            ^File tgt-dir (to-folder (File. ^String (workspace/abs-path resource)))]
        (doseq [^File src-file (.getFiles db)]
          (let [tgt-file (File. tgt-dir (FilenameUtils/getName (.toString src-file)))]
            (if (.isDirectory src-file)
              (FileUtils/copyDirectory src-file tgt-file)
              (FileUtils/copyFile src-file tgt-file))))
        ; TODO - notify move instead of ordinary sync
        (workspace/fs-sync (workspace/workspace resource))))
    (.setDropCompleted e true)
    (.consume e)))

(defn- setup-asset-browser [workspace ^TreeView tree-view open-resource-fn]
  (.setSelectionMode (.getSelectionModel tree-view) SelectionMode/MULTIPLE)
  (let [handler (reify EventHandler
                  (handle [this e]
                    (when (= 2 (.getClickCount ^MouseEvent e))
                      (let [item (-> tree-view (.getSelectionModel) (.getSelectedItem))
                            resource (.getValue ^TreeItem item)]
                        (when (= :file (workspace/source-type resource))
                          (open-resource-fn resource))))))
        over-handler (ui/event-handler e (drag-over e))
        done-handler (ui/event-handler e (drag-done e (workspace/selection tree-view)))
        dropped-handler (ui/event-handler e (drag-dropped e))
        detected-handler (ui/event-handler e (drag-detected e (workspace/selection tree-view)))]
    (.setOnDragDetected tree-view detected-handler)
    (.setOnDragDone tree-view done-handler)
    (.setOnMouseClicked tree-view handler)
    (.setCellFactory tree-view (reify Callback (call ^TreeCell [this view]
                                                 (let [cell (proxy [TreeCell] []
                                                            (updateItem [resource empty]
                                                              (let [this ^TreeCell this]
                                                                (proxy-super updateItem resource empty)
                                                                   (let [name (or (and (not empty) (not (nil? resource)) (workspace/resource-name resource)) nil)]
                                                                     (proxy-super setText name))
                                                                   (proxy-super setGraphic (jfx/get-image-view (workspace/resource-icon resource) 16)))))]
                                                   (doto cell
                                                     (.setOnDragOver over-handler)
                                                     (.setOnDragDropped dropped-handler))))))

    (ui/register-context-menu tree-view ::resource-menu)))

(g/defnode AssetBrowser
  (property tree-view TreeView)

  (input resource-tree FileResource)

  (output tree-view TreeView :cached produce-tree-view))

(defn make-asset-browser [graph workspace tree-view open-resource-fn]
  (let [asset-browser (first
                        (g/tx-nodes-added
                          (g/transact
                            (g/make-nodes graph
                                          [asset-browser [AssetBrowser :tree-view tree-view]]
                                          (g/connect workspace :resource-tree asset-browser :resource-tree)))))]
    (ui/context! tree-view :asset-browser {:tree-view tree-view :workspace workspace :open-fn open-resource-fn} tree-view)
    (setup-asset-browser workspace tree-view open-resource-fn)
    asset-browser))<|MERGE_RESOLUTION|>--- conflicted
+++ resolved
@@ -179,11 +179,7 @@
       (recur (File. path)))
     f))
 
-<<<<<<< HEAD
-(defn- to-folder [file]
-=======
 (defn- to-folder [^File file]
->>>>>>> a2b0e6aa
   (if (.isFile file) (.getParentFile file) file))
 
 (handler/defhandler :paste :asset-browser
