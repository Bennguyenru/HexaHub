;; Copyright 2020-2023 The Defold Foundation
;; Copyright 2014-2020 King
;; Copyright 2009-2014 Ragnar Svensson, Christian Murray
;; Licensed under the Defold License version 1.0 (the "License"); you may not use
;; this file except in compliance with the License.
;; 
;; You may obtain a copy of the License, together with FAQs at
;; https://www.defold.com/license
;; 
;; Unless required by applicable law or agreed to in writing, software distributed
;; under the License is distributed on an "AS IS" BASIS, WITHOUT WARRANTIES OR
;; CONDITIONS OF ANY KIND, either express or implied. See the License for the
;; specific language governing permissions and limitations under the License.

(ns editor.factory
  (:require [clojure.string :as s]
            [plumbing.core :as pc]
            [dynamo.graph :as g]
            [editor.colors :as colors]
            [editor.build-target :as bt]
            [editor.defold-project :as project]
            [editor.graph-util :as gu]
            [editor.handler :as handler]
            [editor.outline :as outline]
            [editor.properties :as properties]
            [editor.protobuf :as protobuf]
            [editor.resource :as resource]
            [editor.resource-node :as resource-node]
            [editor.types :as types]
            [editor.validation :as validation]
            [editor.workspace :as workspace])
  (:import [com.dynamo.gamesys.proto
            GameSystem$FactoryDesc
            GameSystem$CollectionFactoryDesc]))

(set! *warn-on-reflection* true)

(def ^:const factory-types
  {:game-object {:icon "icons/32/Icons_07-Factory.png"
                 :title "Factory"
                 :ext "go"
                 :pb-type GameSystem$FactoryDesc}
   :collection  {:icon "icons/32/Icons_08-Collection-factory.png"
                 :title "Collection Factory"
                 :ext "collection"
                 :pb-type GameSystem$CollectionFactoryDesc}})

(defn- set-form-op [{:keys [node-id]} [property] value]
  (g/set-property! node-id property value))

(defn- clear-form-op [{:keys [node-id]} [property]]
  (g/clear-property! node-id property))

(g/defnk produce-form-data
  [_node-id factory-type prototype-resource load-dynamically dynamic-prototype]
  {:form-ops {:user-data {:node-id _node-id}
              :set set-form-op
              :clear clear-form-op}
   :navigation false
   :sections [{:title (get-in factory-types [factory-type :title])
               :fields [{:path [:prototype]
                         :label "Prototype"
                         :type :resource
                         :filter (get-in factory-types [factory-type :ext])}
                        {:path [:load-dynamically]
                         :label "Load Dynamically"
                         :type :boolean}
                        {:path [:dynamic-prototype]
                         :label "Dynamic Prototype"
                         :type :boolean}]}]
   :values {[:prototype] prototype-resource
            [:load-dynamically] load-dynamically
            [:dynamic-prototype] dynamic-prototype}})

(g/defnk produce-pb-msg
<<<<<<< HEAD
  [prototype-resource load-dynamically factory-type]
  (let [pb-class (-> factory-types factory-type :pb-type)]
    (protobuf/make-map-with-defaults pb-class
      :prototype (resource/resource->proj-path prototype-resource)
      :load-dynamically load-dynamically)))
=======
  [prototype-resource load-dynamically dynamic-prototype]
  {:prototype (resource/resource->proj-path prototype-resource)
   :load-dynamically load-dynamically
   :dynamic-prototype dynamic-prototype})
>>>>>>> adf31f50

(defn build-factory
  [resource dep-resources user-data]
  (let [pb-msg (reduce #(assoc %1 (first %2) (second %2))
                       (:pb-msg user-data)
                       (map (fn [[label res]] [label (resource/proj-path (get dep-resources res))]) (:dep-resources user-data)))]
    {:resource resource
     :content (protobuf/map->bytes (:pb-type user-data) pb-msg)}))

(g/defnk produce-build-targets
  [_node-id resource factory-type prototype pb-msg dep-build-targets]
  (or (validation/prop-error :fatal _node-id :prototype validation/prop-nil? prototype "prototype")
      (let [dep-build-targets (flatten dep-build-targets)
            deps-by-resource (into {} (map (juxt (comp :resource :resource) :resource) dep-build-targets))
            dep-resources (map (fn [[label resource]]
                                 [label (get deps-by-resource resource)])
                               [[:prototype prototype]])]
        [(bt/with-content-hash
           {:node-id _node-id
            :resource (workspace/make-build-resource resource)
            :build-fn build-factory
            :user-data {:pb-msg pb-msg
                        :pb-type (get-in factory-types [factory-type :pb-type])
                        :dep-resources dep-resources}
            :deps dep-build-targets})])))

(defn load-factory
  [factory-type project self resource factory]
  (g/set-property self
                  :factory-type factory-type
                  :prototype (workspace/resolve-resource resource (:prototype factory))
                  :load-dynamically (:load-dynamically factory)
                  :dynamic-prototype (:dynamic-prototype factory)))

(g/defnode FactoryNode
  (inherits resource-node/ResourceNode)

  (input dep-build-targets g/Any)
  (input prototype-resource resource/Resource)

  (property factory-type g/Any
            (dynamic visible (g/constantly false)))

  (property prototype resource/Resource
            (value (gu/passthrough prototype-resource))
            (set (fn [evaluation-context self old-value new-value]
                   (project/resource-setter evaluation-context self old-value new-value
                                            [:resource :prototype-resource]
                                            [:build-targets :dep-build-targets])))
            (dynamic error (g/fnk [_node-id prototype-resource]
                                  (or (validation/prop-error :info _node-id :prototype validation/prop-nil? prototype-resource "Prototype")
                                      (validation/prop-error :fatal _node-id :prototype validation/prop-resource-not-exists? prototype-resource "Prototype"))))
            (dynamic edit-type (g/fnk [factory-type]
                                 {:type resource/Resource :ext (get-in factory-types [factory-type :ext])})))
  (property load-dynamically g/Bool)
  (property dynamic-prototype g/Bool)

  (output form-data g/Any produce-form-data)

  (output node-outline outline/OutlineData :cached (g/fnk [_node-id factory-type prototype]
                                                     (let [label (get-in factory-types [factory-type :title])
                                                           icon (get-in factory-types [factory-type :icon])]
                                                       (cond-> {:node-id _node-id
                                                                :node-outline-key label
                                                                :label label
                                                                :icon icon}

                                                               (resource/openable-resource? prototype)
                                                               (assoc :link prototype :outline-reference? false)))))

  (output pb-msg g/Any :cached produce-pb-msg)
  (output save-value g/Any (gu/passthrough pb-msg))
  (output build-targets g/Any :cached produce-build-targets))


(defn register-resource-types
  [workspace]
  (concat
   (resource-node/register-ddf-resource-type workspace
                                     :textual? true
                                     :ext "factory"
                                     :node-type FactoryNode
                                     :ddf-type GameSystem$FactoryDesc
                                     :load-fn (partial load-factory :game-object)
                                     :icon (get-in factory-types [:game-object :icon])
                                     :view-types [:cljfx-form-view :text]
                                     :view-opts {}
                                     :tags #{:component}
                                     :tag-opts {:component {:transform-properties #{}}}
                                     :label "Factory")
   (resource-node/register-ddf-resource-type workspace
                                     :textual? true
                                     :ext "collectionfactory"
                                     :node-type FactoryNode
                                     :ddf-type GameSystem$CollectionFactoryDesc
                                     :load-fn (partial load-factory :collection)
                                     :icon (get-in factory-types [:collection :icon])
                                     :view-types [:cljfx-form-view :text]
                                     :view-opts {}
                                     :tags #{:component}
                                     :tag-opts {:component {:transform-properties #{}}}
                                     :label "Collection Factory")))<|MERGE_RESOLUTION|>--- conflicted
+++ resolved
@@ -73,18 +73,12 @@
             [:dynamic-prototype] dynamic-prototype}})
 
 (g/defnk produce-pb-msg
-<<<<<<< HEAD
-  [prototype-resource load-dynamically factory-type]
+  [prototype-resource load-dynamically dynamic-prototype factory-type]
   (let [pb-class (-> factory-types factory-type :pb-type)]
     (protobuf/make-map-with-defaults pb-class
       :prototype (resource/resource->proj-path prototype-resource)
-      :load-dynamically load-dynamically)))
-=======
-  [prototype-resource load-dynamically dynamic-prototype]
-  {:prototype (resource/resource->proj-path prototype-resource)
-   :load-dynamically load-dynamically
-   :dynamic-prototype dynamic-prototype})
->>>>>>> adf31f50
+      :load-dynamically load-dynamically
+      :dynamic-prototype dynamic-prototype)))
 
 (defn build-factory
   [resource dep-resources user-data]
