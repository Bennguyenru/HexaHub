--- conflicted
+++ resolved
@@ -36,17 +36,12 @@
             [editor.workspace :as workspace]
             [internal.cache :as c]
             [internal.util :as util])
-<<<<<<< HEAD
   (:import [com.dynamo.gameobject.proto GameObject$CollectionDesc GameObject$CollectionInstanceDesc GameObject$EmbeddedInstanceDesc GameObject$InstanceDesc GameObject$PrototypeDesc]
-=======
-  (:import [com.dynamo.gameobject.proto GameObject$CollectionDesc]
->>>>>>> 7f1f975d
            [internal.graph.types Arc]))
 
 (set! *warn-on-reflection* true)
 
 (defn- gen-embed-ddf [id child-ids position rotation scale proto-msg]
-<<<<<<< HEAD
   (-> (protobuf/make-map-with-defaults GameObject$EmbeddedInstanceDesc
         :id id
         :data (protobuf/map->str GameObject$PrototypeDesc proto-msg false)
@@ -55,16 +50,6 @@
         :scale3 scale
         :children (vec (sort child-ids)))
       (dissoc :scale))) ; Deprecated field. Migrated to :scale3 on load.
-=======
-  (cond-> {:id id
-           :data proto-msg
-           :position position
-           :rotation rotation
-           :scale3 scale}
-
-          (seq child-ids)
-          (assoc :children (vec (sort child-ids)))))
->>>>>>> 7f1f975d
 
 (defn- gen-ref-ddf [id child-ids position rotation scale path ddf-component-properties]
   (-> (protobuf/make-map-with-defaults GameObject$InstanceDesc
@@ -383,7 +368,6 @@
                                              (:resource (first source-build-targets)))))
 
 (g/defnk produce-proto-msg [name scale-along-z ref-inst-ddf embed-inst-ddf ref-coll-ddf]
-<<<<<<< HEAD
   (protobuf/make-map-with-defaults GameObject$CollectionDesc
     :name name
     :scale-along-z (if scale-along-z 1 0)
@@ -392,35 +376,10 @@
     :collection-instances ref-coll-ddf))
 
 (g/defnk produce-save-value [proto-msg]
-  (update proto-msg :embedded-instances
-          (fn [embedded-instance-descs]
-            (mapv (fn [embedded-instance-desc]
-                    (update embedded-instance-desc :data
-                            (fn [string-encoded-prototype-desc]
-                              (-> (protobuf/str->map-with-defaults GameObject$PrototypeDesc string-encoded-prototype-desc)
-                                  (game-object/prototype-desc-save-value)
-                                  (as-> prototype-desc
-                                        (protobuf/map->str GameObject$PrototypeDesc prototype-desc false))))))
-                  embedded-instance-descs))))
-=======
-  (cond-> {:name name
-           :scale-along-z (if scale-along-z 1 0)}
-
-          (seq ref-inst-ddf)
-          (assoc :instances ref-inst-ddf)
-
-          (seq embed-inst-ddf)
-          (assoc :embedded-instances embed-inst-ddf)
-
-          (seq ref-coll-ddf)
-          (assoc :collection-instances ref-coll-ddf)))
-
-(g/defnk produce-save-value [proto-msg]
   (protobuf/sanitize-repeated
     proto-msg :embedded-instances
     (fn [embedded-instance-desc]
       (update embedded-instance-desc :data game-object/strip-default-scale-from-components-in-prototype-desc))))
->>>>>>> 7f1f975d
 
 (g/defnk produce-build-targets [_node-id name resource sub-build-targets dep-build-targets id-counts scale-along-z]
   (or (let [dup-ids (keep (fn [[id count]] (when (> count 1) id)) id-counts)]
