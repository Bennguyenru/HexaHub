--- conflicted
+++ resolved
@@ -49,15 +49,9 @@
             [editor.disk-availability :as disk-availability]
             [editor.scene-visibility :as scene-visibility]
             [editor.scene-cache :as scene-cache]
-<<<<<<< HEAD
-            [editor.types :as types])
-  (:import [com.defold.editor Editor EditorApplication]
-=======
             [editor.types :as types]
             [editor.game-project :as game-project])
-  (:import [com.defold.control TabPaneBehavior]
-           [com.defold.editor Editor EditorApplication]
->>>>>>> baea6554
+  (:import [com.defold.editor Editor EditorApplication]
            [com.defold.editor Start]
            [java.net URI Socket URL]
            [java.util Collection]
