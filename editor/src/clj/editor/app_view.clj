;; Copyright 2020-2022 The Defold Foundation
;; Copyright 2014-2020 King
;; Copyright 2009-2014 Ragnar Svensson, Christian Murray
;; Licensed under the Defold License version 1.0 (the "License"); you may not use
;; this file except in compliance with the License.
;; 
;; You may obtain a copy of the License, together with FAQs at
;; https://www.defold.com/license
;; 
;; Unless required by applicable law or agreed to in writing, software distributed
;; under the License is distributed on an "AS IS" BASIS, WITHOUT WARRANTIES OR
;; CONDITIONS OF ANY KIND, either express or implied. See the License for the
;; specific language governing permissions and limitations under the License.

(ns editor.app-view
  (:require [cljfx.fx.hyperlink :as fx.hyperlink]
            [cljfx.fx.image-view :as fx.image-view]
            [cljfx.fx.text :as fx.text]
            [cljfx.fx.text-flow :as fx.text-flow]
            [cljfx.fx.tooltip :as fx.tooltip]
            [cljfx.fx.v-box :as fx.v-box]
            [clojure.java.io :as io]
            [clojure.edn :as edn]
            [clojure.string :as string]
            [dynamo.graph :as g]
            [editor.build :as build]
            [editor.build-errors-view :as build-errors-view]
            [editor.bundle-dialog :as bundle-dialog]
            [editor.changes-view :as changes-view]
            [editor.code.data :refer [CursorRange->line-number]]
            [editor.console :as console]
            [editor.debug-view :as debug-view]
            [editor.defold-project :as project]
            [editor.dialogs :as dialogs]
            [editor.disk :as disk]
            [editor.disk-availability :as disk-availability]
            [editor.editor-extensions :as extensions]
            [editor.engine :as engine]
            [editor.engine.build-errors :as engine-build-errors]
            [editor.engine.native-extensions :as native-extensions]
            [editor.error-reporting :as error-reporting]
            [editor.fs :as fs]
            [editor.fxui :as fxui]
            [editor.game-project :as game-project]
            [editor.github :as github]
            [editor.graph-util :as gu]
            [editor.handler :as handler]
            [editor.hot-reload :as hot-reload]
            [editor.icons :as icons]
            [editor.keymap :as keymap]
            [editor.live-update-settings :as live-update-settings]
            [editor.lua :as lua]
            [editor.pipeline :as pipeline]
            [editor.pipeline.bob :as bob]
            [editor.placeholder-resource :as placeholder-resource]
            [editor.prefs :as prefs]
            [editor.prefs-dialog :as prefs-dialog]
            [editor.process :as process]
            [editor.progress :as progress]
            [editor.recent-files :as recent-files]
            [editor.resource :as resource]
            [editor.resource-dialog :as resource-dialog]
            [editor.resource-node :as resource-node]
            [editor.scene :as scene]
            [editor.scene-cache :as scene-cache]
            [editor.scene-visibility :as scene-visibility]
            [editor.search-results-view :as search-results-view]
            [editor.shared-editor-settings :as shared-editor-settings]
            [editor.system :as system]
            [editor.targets :as targets]
            [editor.types :as types]
            [editor.ui :as ui]
            [editor.url :as url]
            [editor.view :as view]
            [editor.workspace :as workspace]
            [internal.util :refer [first-where]]
            [service.log :as log]
            [util.http-server :as http-server]
            [util.profiler :as profiler]
            [util.thread-util :as thread-util]
            [service.smoke-log :as slog])
  (:import [com.defold.editor Editor]
           [com.defold.editor UIUtil]
           [com.sun.javafx.scene NodeHelper]
           [java.io BufferedReader File IOException]
           [java.net URL]
           [java.util Collection List]
           [javafx.beans.value ChangeListener]
           [javafx.collections ListChangeListener ObservableList]
           [javafx.event Event]
           [javafx.geometry Orientation]
           [javafx.scene Parent Scene]
           [javafx.scene.control MenuBar SplitPane Tab TabPane TabPane$TabClosingPolicy TabPane$TabDragPolicy Tooltip]
           [javafx.scene.image Image ImageView]
           [javafx.scene.input Clipboard ClipboardContent]
           [javafx.scene.layout AnchorPane StackPane]
           [javafx.scene.shape Ellipse SVGPath]
           [javafx.stage Screen Stage WindowEvent]))

(set! *warn-on-reflection* true)

(def ^:private split-info-by-pane-kw
  {:left {:index 0
          :pane-id "left-pane"
          :split-id "main-split"}
   :right {:index 1
           :pane-id "right-pane"
           :split-id "workbench-split"}
   :bottom {:index 1
            :pane-id "bottom-pane"
            :split-id "center-split"}})

(defn- pane-visible? [^Scene main-scene pane-kw]
  (let [{:keys [pane-id split-id]} (split-info-by-pane-kw pane-kw)]
    (some? (.lookup main-scene (str "#" split-id " #" pane-id)))))

(defn- split-pane-length
  ^double [^SplitPane split-pane]
  (condp = (.getOrientation split-pane)
    Orientation/HORIZONTAL (.getWidth split-pane)
    Orientation/VERTICAL (.getHeight split-pane)))

(defn- set-pane-visible! [^Scene main-scene pane-kw visible?]
  (let [{:keys [index pane-id split-id]} (split-info-by-pane-kw pane-kw)
        ^SplitPane split (.lookup main-scene (str "#" split-id))
        ^Parent pane (.lookup split (str "#" pane-id))]
    (cond
      (and (nil? pane) visible?)
      (let [user-data-key (keyword "hidden-pane" pane-id)
            {:keys [pane size]} (ui/user-data split user-data-key)
            divider-index (max 0 (dec index))
            divider-position (max 0.0
                                  (min (if (zero? index)
                                         (/ size (split-pane-length split))
                                         (- 1.0 (/ size (split-pane-length split))))
                                       1.0))]
        (ui/user-data! split user-data-key nil)
        (.add (.getItems split) index pane)
        (.setDividerPosition split divider-index divider-position)
        (.layout split))

      (and (some? pane) (not visible?))
      (let [user-data-key (keyword "hidden-pane" pane-id)
            divider-index (max 0 (dec index))
            divider-position (get (.getDividerPositions split) divider-index)
            size (if (zero? index)
                   (Math/floor (* divider-position (split-pane-length split)))
                   (Math/ceil (* (- 1.0 divider-position) (split-pane-length split))))
            removing-focus-owner? (some? (when-some [focus-owner (.getFocusOwner main-scene)]
                                           (ui/closest-node-where
                                             (partial identical? pane)
                                             focus-owner)))]

        (ui/user-data! split user-data-key {:pane pane :size size})
        (.remove (.getItems split) pane)
        (.layout split)

        ;; If this action causes the focus owner to be removed from the scene,
        ;; move focus to the SplitPane. This ensures we have a valid UI context
        ;; when refreshing the menus.
        (when removing-focus-owner?
          (.requestFocus split))))
    nil))

(defn- select-tool-tab! [tab-id ^Scene main-scene ^TabPane tool-tab-pane]
  (let [tabs (.getTabs tool-tab-pane)
        tab-index (first (keep-indexed (fn [i ^Tab tab] (when (= tab-id (.getId tab)) i)) tabs))]
    (set-pane-visible! main-scene :bottom true)
    (if (some? tab-index)
      (.select (.getSelectionModel tool-tab-pane) ^long tab-index)
      (throw (ex-info (str "Tab id not found: " tab-id)
                      {:tab-id tab-id
                       :tab-ids (mapv #(.getId ^Tab %) tabs)})))))

(def show-console! (partial select-tool-tab! "console-tab"))
(def show-curve-editor! (partial select-tool-tab! "curve-editor-tab"))
(def show-build-errors! (partial select-tool-tab! "build-errors-tab"))
(def show-search-results! (partial select-tool-tab! "search-results-tab"))

(defn show-asset-browser! [main-scene]
  (set-pane-visible! main-scene :left true))

(defn- show-debugger! [main-scene tool-tab-pane]
  ;; In addition to the controls in the console pane,
  ;; the right pane is used to display locals.
  (set-pane-visible! main-scene :right true)
  (show-console! main-scene tool-tab-pane))

(defn debugger-state-changed! [main-scene tool-tab-pane attention?]
  (ui/invalidate-menubar-item! ::debug-view/debug)
  (ui/user-data! main-scene ::ui/refresh-requested? true)
  (when attention?
    (show-debugger! main-scene tool-tab-pane)))

(defn- fire-tab-closed-event! [^Tab tab]
  ;; TODO: Workaround as there's currently no API to close tabs programatically with identical semantics to close manually
  ;; See http://stackoverflow.com/questions/17047000/javafx-closing-a-tab-in-tabpane-dynamically
  (Event/fireEvent tab (Event. Tab/CLOSED_EVENT)))

(defn- remove-tab! [^TabPane tab-pane ^Tab tab]
  (fire-tab-closed-event! tab)
  (.remove (.getTabs tab-pane) tab))

(defn remove-invalid-tabs! [tab-panes open-views]
  (let [invalid-tab? (fn [tab] (nil? (get open-views (ui/user-data tab ::view))))
        closed-tabs-by-tab-pane (into []
                                      (keep (fn [^TabPane tab-pane]
                                              (when-some [closed-tabs (not-empty (filterv invalid-tab? (.getTabs tab-pane)))]
                                                [tab-pane closed-tabs])))
                                      tab-panes)]
    ;; We must remove all invalid tabs from a TabPane in one go to ensure
    ;; the selected tab change event does not trigger onto an invalid tab.
    (when (seq closed-tabs-by-tab-pane)
      (doseq [[^TabPane tab-pane ^Collection closed-tabs] closed-tabs-by-tab-pane]
        (doseq [tab closed-tabs]
          (fire-tab-closed-event! tab))
        (.removeAll (.getTabs tab-pane) closed-tabs)))))

(defn- tab-title
  ^String [resource is-dirty]
  ;; Lone underscores are treated as mnemonic letter signifiers in the overflow
  ;; dropdown menu, and we cannot disable mnemonic parsing for it since the
  ;; control is internal. We also cannot replace them with double underscores to
  ;; escape them, as they will show up in the Tab labels and there appears to be
  ;; no way to enable mnemonic parsing for them. Attempts were made to call
  ;; setMnemonicParsing on the parent Labelled as the Tab graphic was added to
  ;; the DOM, but this only worked on macOS. As a workaround, we instead replace
  ;; underscores with the a unicode character that looks somewhat similar.
  (let [resource-name (resource/resource-name resource)
        escaped-resource-name (string/replace resource-name "_" "\u02CD")]
    (if is-dirty
      (str "*" escaped-resource-name)
      escaped-resource-name)))

(g/defnode AppView
  (property stage Stage)
  (property scene Scene)
  (property editor-tabs-split SplitPane)
  (property active-tab-pane TabPane)
  (property active-tab Tab)
  (property tool-tab-pane TabPane)
  (property auto-pulls g/Any)
  (property active-tool g/Keyword)
  (property manip-space g/Keyword)
  (property keymap-config g/Any)

  (input open-views g/Any :array)
  (input open-dirty-views g/Any :array)
  (input scene-view-ids g/Any :array)
  (input hidden-renderable-tags types/RenderableTags)
  (input hidden-node-outline-key-paths types/NodeOutlineKeyPaths)
  (input active-outline g/Any)
  (input active-scene g/Any)
  (input project-id g/NodeID)
  (input selected-node-ids-by-resource-node g/Any)
  (input selected-node-properties-by-resource-node g/Any)
  (input sub-selections-by-resource-node g/Any)
  (input debugger-execution-locations g/Any)

  (output open-views g/Any :cached (g/fnk [open-views] (into {} open-views)))
  (output open-dirty-views g/Any :cached (g/fnk [open-dirty-views] (into #{} (keep #(when (second %) (first %))) open-dirty-views)))
  (output hidden-renderable-tags types/RenderableTags (gu/passthrough hidden-renderable-tags))
  (output hidden-node-outline-key-paths types/NodeOutlineKeyPaths (gu/passthrough hidden-node-outline-key-paths))
  (output active-outline g/Any (gu/passthrough active-outline))
  (output active-scene g/Any (gu/passthrough active-scene))
  (output active-view g/NodeID (g/fnk [^Tab active-tab]
                                   (when active-tab
                                     (ui/user-data active-tab ::view))))
  (output active-view-info g/Any (g/fnk [^Tab active-tab]
                                        (when active-tab
                                          {:view-id (ui/user-data active-tab ::view)
                                           :view-type (ui/user-data active-tab ::view-type)})))

  (output active-resource-node g/NodeID :cached (g/fnk [active-view open-views] (:resource-node (get open-views active-view))))
  (output active-resource-node+type g/Any :cached
          (g/fnk [active-view open-views]
            (when-let [{:keys [resource-node resource-node-type]} (get open-views active-view)]
              [resource-node resource-node-type])))
  (output active-resource resource/Resource :cached (g/fnk [active-view open-views] (:resource (get open-views active-view))))
  (output open-resource-nodes g/Any :cached (g/fnk [open-views] (->> open-views vals (map :resource-node))))
  (output selected-node-ids g/Any (g/fnk [selected-node-ids-by-resource-node active-resource-node]
                                    (get selected-node-ids-by-resource-node active-resource-node)))
  (output selected-node-properties g/Any (g/fnk [selected-node-properties-by-resource-node active-resource-node]
                                           (get selected-node-properties-by-resource-node active-resource-node)))
  (output sub-selection g/Any (g/fnk [sub-selections-by-resource-node active-resource-node]
                                (get sub-selections-by-resource-node active-resource-node)))
  (output refresh-tab-panes g/Any :cached (g/fnk [^SplitPane editor-tabs-split open-views open-dirty-views]
                                            (let [tab-panes (.getItems editor-tabs-split)]
                                              (doseq [^TabPane tab-pane tab-panes
                                                      ^Tab tab (.getTabs tab-pane)
                                                      :let [view (ui/user-data tab ::view)
                                                            resource (:resource (get open-views view))
                                                            is-dirty (contains? open-dirty-views view)
                                                            title (tab-title resource is-dirty)]]
                                                (ui/text! tab title)))))
  (output keymap g/Any :cached (g/fnk [keymap-config]
                                 (keymap/make-keymap keymap-config {:valid-command? (set (handler/available-commands))})))
  (output debugger-execution-locations g/Any (gu/passthrough debugger-execution-locations)))

(defn- selection->openable-resources [selection]
  (when-let [resources (handler/adapt-every selection resource/Resource)]
    (filterv resource/openable-resource? resources)))

(defn- selection->single-openable-resource [selection]
  (when-let [r (handler/adapt-single selection resource/Resource)]
    (when (resource/openable-resource? r)
      r)))

(defn- selection->single-resource [selection]
  (handler/adapt-single selection resource/Resource))

(defn- context-resource-file
  ([app-view selection]
   (g/with-auto-evaluation-context evaluation-context
     (context-resource-file app-view selection evaluation-context)))
  ([app-view selection evaluation-context]
   (or (selection->single-openable-resource selection)
       (g/node-value app-view :active-resource evaluation-context))))

(defn- context-resource
  ([app-view selection]
   (g/with-auto-evaluation-context evaluation-context
     (context-resource app-view selection evaluation-context)))
  ([app-view selection evaluation-context]
   (or (selection->single-resource selection)
       (g/node-value app-view :active-resource evaluation-context))))

(defn- disconnect-sources [target-node target-label]
  (for [[source-node source-label] (g/sources-of target-node target-label)]
    (g/disconnect source-node source-label target-node target-label)))

(defn- replace-connection [source-node source-label target-node target-label]
  (concat
    (disconnect-sources target-node target-label)
    (if (and source-node (contains? (-> source-node g/node-type* g/output-labels) source-label))
      (g/connect source-node source-label target-node target-label)
      [])))

(defn- on-selected-tab-changed! [app-view app-scene tab resource-node view-type]
  (g/transact
    (concat
      (replace-connection resource-node :node-outline app-view :active-outline)
      (if (= :scene view-type)
        (replace-connection resource-node :scene app-view :active-scene)
        (disconnect-sources app-view :active-scene))
      (g/set-property app-view :active-tab tab)))
  (ui/user-data! app-scene ::ui/refresh-requested? true))

(handler/defhandler :move-tool :workbench
  (enabled? [app-view] true)
  (run [app-view] (g/transact (g/set-property app-view :active-tool :move)))
  (state [app-view] (= (g/node-value app-view :active-tool) :move)))

(handler/defhandler :scale-tool :workbench
  (enabled? [app-view] true)
  (run [app-view] (g/transact (g/set-property app-view :active-tool :scale)))
  (state [app-view]  (= (g/node-value app-view :active-tool) :scale)))

(handler/defhandler :rotate-tool :workbench
  (enabled? [app-view] true)
  (run [app-view] (g/transact (g/set-property app-view :active-tool :rotate)))
  (state [app-view]  (= (g/node-value app-view :active-tool) :rotate)))

(handler/defhandler :show-visibility-settings :workbench
  (run [app-view scene-visibility]
    (when-let [btn (some-> ^TabPane (g/node-value app-view :active-tab-pane)
                           (ui/selected-tab)
                           (.. getContent (lookup "#show-visibility-settings")))]
      (scene-visibility/show-visibility-settings! btn scene-visibility)))
  (state [app-view scene-visibility]
    (when-let [btn (some-> ^TabPane (g/node-value app-view :active-tab-pane)
                           (ui/selected-tab)
                           (.. getContent (lookup "#show-visibility-settings")))]
      ;; TODO: We have no mechanism for updating the style nor icon on
      ;; on the toolbar button. For now we piggyback on the state
      ;; update polling to set a style when the filters are active.
      (if (scene-visibility/filters-appear-active? scene-visibility)
        (ui/add-style! btn "filters-active")
        (ui/remove-style! btn "filters-active"))
      (scene-visibility/settings-visible? btn))))

(def ^:private eye-icon-svg-path
  (ui/load-svg-path "scene/images/eye_icon_eye_arrow.svg"))

(def ^:private perspective-icon-svg-path
  (ui/load-svg-path "scene/images/perspective_icon.svg"))

(defn make-svg-icon-graphic
  ^SVGPath [^SVGPath icon-template]
  (doto (SVGPath.)
    (.setContent (.getContent icon-template))))

(defn- make-visibility-settings-graphic []
  (doto (StackPane.)
    (ui/children! [(doto (make-svg-icon-graphic eye-icon-svg-path)
                     (.setId "eye-icon"))
                   (doto (Ellipse. 3.0 3.0)
                     (.setId "active-indicator"))])))

(handler/register-menu! :toolbar
  [{:id :select
    :icon "icons/45/Icons_T_01_Select.png"
    :command :select-tool}
   {:id :move
    :icon "icons/45/Icons_T_02_Move.png"
    :command :move-tool}
   {:id :rotate
    :icon "icons/45/Icons_T_03_Rotate.png"
    :command :rotate-tool}
   {:id :scale
    :icon "icons/45/Icons_T_04_Scale.png"
    :command :scale-tool}
   {:id :perspective-camera
    :graphic-fn (partial make-svg-icon-graphic perspective-icon-svg-path)
    :command :toggle-perspective-camera}
   {:id :visibility-settings
    :graphic-fn make-visibility-settings-graphic
    :command :show-visibility-settings}])

(def ^:const prefs-window-dimensions "window-dimensions")
(def ^:const prefs-split-positions "split-positions")
(def ^:const prefs-hidden-panes "hidden-panes")

(handler/defhandler :quit :global
  (enabled? [] true)
  (run []
    (let [^Stage main-stage (ui/main-stage)]
      (.fireEvent main-stage (WindowEvent. main-stage WindowEvent/WINDOW_CLOSE_REQUEST)))))

(defn store-window-dimensions [^Stage stage prefs]
  (let [dims    {:x           (.getX stage)
                 :y           (.getY stage)
                 :width       (.getWidth stage)
                 :height      (.getHeight stage)
                 :maximized   (.isMaximized stage)
                 :full-screen (.isFullScreen stage)}]
    (prefs/set-prefs prefs prefs-window-dimensions dims)))

(defn restore-window-dimensions [^Stage stage prefs]
  (when-let [dims (prefs/get-prefs prefs prefs-window-dimensions nil)]
    (let [{:keys [x y width height maximized full-screen]} dims
          maximized (and maximized (not system/mac?))] ; Maximized is not really a thing on macOS, and if set, cannot become false.
      (when (and (number? x) (number? y) (number? width) (number? height))
        (when-let [_ (seq (Screen/getScreensForRectangle x y width height))]
          (doto stage
            (.setX x)
            (.setY y))
          ;; Maximized and setWidth/setHeight in combination triggers a bug on macOS where the window becomes invisible
          (when (and (not maximized) (not full-screen))
            (doto stage
              (.setWidth width)
              (.setHeight height)))))
      (when maximized
        (.setMaximized stage true))
      (when full-screen
        (.setFullScreen stage true)))))

(def ^:private legacy-split-ids ["main-split"
                                 "center-split"
                                 "right-split"
                                 "assets-split"])

(def ^:private split-ids ["main-split"
                          "workbench-split"
                          "center-split"
                          "right-split"
                          "assets-split"])

(defn- existing-split-panes [^Scene scene]
  (into {}
        (keep (fn [split-id]
                (when-some [control (.lookup scene (str "#" split-id))]
                  [(keyword split-id) control])))
        split-ids))

(defn- stored-split-positions [prefs]
  (if-some [split-positions (prefs/get-prefs prefs prefs-split-positions nil)]
    (if (vector? split-positions) ; Legacy preference format
      (zipmap (map keyword legacy-split-ids)
              split-positions)
      split-positions)
    {}))

(defn store-split-positions! [^Scene scene prefs]
  (let [split-positions (into (stored-split-positions prefs)
                              (map (fn [[id ^SplitPane sp]]
                                     [id (.getDividerPositions sp)]))
                              (existing-split-panes scene))]
    (prefs/set-prefs prefs prefs-split-positions split-positions)))

(defn restore-split-positions! [^Scene scene prefs]
  (let [split-positions (stored-split-positions prefs)
        split-panes (existing-split-panes scene)]
    (doseq [[id positions] split-positions]
      (when-some [^SplitPane split-pane (get split-panes id)]
        (.setDividerPositions split-pane (double-array positions))
        (.layout split-pane)))))

(defn stored-hidden-panes [prefs]
  (prefs/get-prefs prefs prefs-hidden-panes #{}))

(defn store-hidden-panes! [^Scene scene prefs]
  (let [hidden-panes (into #{}
                           (remove (partial pane-visible? scene))
                           (keys split-info-by-pane-kw))]
    (prefs/set-prefs prefs prefs-hidden-panes hidden-panes)))

(defn restore-hidden-panes! [^Scene scene prefs]
  (let [hidden-panes (stored-hidden-panes prefs)]
    (doseq [pane-kw hidden-panes]
      (set-pane-visible! scene pane-kw false))))

(handler/defhandler :preferences :global
  (run [workspace prefs]
    (prefs-dialog/open-prefs prefs)
    (workspace/update-build-settings! workspace prefs)))

(defn- collect-resources [{:keys [children] :as resource}]
  (if (empty? children)
    #{resource}
    (set (concat [resource] (mapcat collect-resources children)))))

(defn- get-active-tabs [app-view evaluation-context]
  (let [tab-pane ^TabPane (g/node-value app-view :active-tab-pane evaluation-context)]
    (.getTabs tab-pane)))

(defn- make-render-build-error [main-scene tool-tab-pane build-errors-view]
  (fn [error-value]
    (build-errors-view/update-build-errors build-errors-view error-value)
    (show-build-errors! main-scene tool-tab-pane)))

(def ^:private remote-log-pump-thread (atom nil))
(def ^:private console-stream (atom nil))

(defn- reset-remote-log-pump-thread! [^Thread new]
  (when-let [old ^Thread @remote-log-pump-thread]
    (.interrupt old))
  (reset! remote-log-pump-thread new))

(defn- start-log-pump! [log-stream sink-fn]
  (doto (Thread. (fn []
                   (try
                     (let [this (Thread/currentThread)]
                       (with-open [buffered-reader ^BufferedReader (io/reader log-stream :encoding "UTF-8")]
                         (loop []
                           (when-not (.isInterrupted this)
                             (when-let [line (.readLine buffered-reader)] ; line of text or nil if eof reached
                               (sink-fn line)
                               (recur))))))
                     (catch IOException _
                       ;; Losing the log connection is ok and even expected
                       nil)
                     (catch InterruptedException _
                       ;; Losing the log connection is ok and even expected
                       nil))))
    (.start)))

(defn- local-url [target web-server]
  (format "http://%s:%s%s" (:local-address target) (http-server/port web-server) hot-reload/url-prefix))


(def ^:private app-task-progress
  {:main (ref progress/done)
   :build (ref progress/done)
   :resource-sync (ref progress/done)
   :save-all (ref progress/done)
   :fetch-libraries (ref progress/done)
   :download-update (ref progress/done)})

(defn- cancel-task!
  [task-key]
  (dosync
    (let [progress-ref (task-key app-task-progress)]
      (ref-set progress-ref (progress/cancel! @progress-ref)))))

(def ^:private app-task-ui-priority
  "Task priority in descending order (from highest to lowest)"
  [:save-all :resource-sync :fetch-libraries :build :download-update :main])

(def ^:private render-task-progress-ui-inflight (ref false))

(defn- render-task-progress-ui! []
  (let [task-progress-snapshot (ref nil)]
    (dosync
      (ref-set render-task-progress-ui-inflight false)
      (ref-set task-progress-snapshot
               (into {} (map (juxt first (comp deref second))) app-task-progress)))
    (let [status-bar (.. (ui/main-stage) (getScene) (getRoot) (lookup "#status-bar"))
          [key progress] (->> app-task-ui-priority
                              (map (juxt identity @task-progress-snapshot))
                              (filter (comp (complement progress/done?) second))
                              first)
          show-progress-hbox? (boolean (and (not= key :main)
                                            progress
                                            (not (progress/done? progress))))]
      (ui/with-controls status-bar [progress-bar progress-hbox progress-percentage-label status-label progress-cancel-button]
        (ui/render-progress-message!
          (if key progress (@task-progress-snapshot :main))
          status-label)
        ;; The bottom right of the status bar can show either the progress-hbox
        ;; or the update-link, or both. The progress-hbox will cover
        ;; the update-link if both are visible.
        (if-not show-progress-hbox?
          (ui/visible! progress-hbox false)
          (do
            (ui/visible! progress-hbox true)
            (ui/render-progress-bar! progress progress-bar)
            (ui/render-progress-percentage! progress progress-percentage-label)
            (if (progress/cancellable? progress)
              (doto progress-cancel-button
                (ui/visible! true)
                (ui/managed! true)
                (ui/on-action! (fn [_] (cancel-task! key))))
              (doto progress-cancel-button
                (ui/visible! false)
                (ui/managed! false)
                (ui/on-action! identity)))))))))

(defn- render-task-progress! [key progress]
  (let [schedule-render-task-progress-ui (ref false)]
    (dosync
      (ref-set (get app-task-progress key) progress)
      (ref-set schedule-render-task-progress-ui (not @render-task-progress-ui-inflight))
      (ref-set render-task-progress-ui-inflight true))
    (when @schedule-render-task-progress-ui
      (ui/run-later (render-task-progress-ui!)))))

(defn make-render-task-progress [key]
  (assert (contains? app-task-progress key))
  (progress/throttle-render-progress
    (fn [progress] (render-task-progress! key progress))))

(defn make-task-cancelled-query [keyword]
  (fn [] (progress/cancelled? @(keyword app-task-progress))))

(defn render-main-task-progress! [progress]
  (render-task-progress! :main progress))

(defn- report-build-launch-progress! [message]
  (render-main-task-progress! (progress/make message)))

(defn clear-build-launch-progress! []
  (render-main-task-progress! progress/done))

(defn- decorate-target [engine-descriptor target]
  (assoc target :engine-id (:id engine-descriptor)))

(defn- launch-engine! [engine-descriptor project-directory prefs debug?]
  (try
    (report-build-launch-progress! "Launching engine...")
    (let [engine (engine/install-engine! project-directory engine-descriptor)
          launched-target (->> (engine/launch! engine project-directory prefs debug?)
                               (decorate-target engine-descriptor)
                               (targets/add-launched-target!)
                               (targets/select-target! prefs))]
      (report-build-launch-progress! (format "Launched %s" (targets/target-message-label launched-target)))
      launched-target)
    (catch Exception e
      (targets/kill-launched-targets!)
      (report-build-launch-progress! "Launch failed")
      (throw e))))

(defn- reset-console-stream! [stream]
  (reset! console-stream stream)
  (console/clear-console!))

(defn- make-remote-log-sink [log-stream]
  (fn [line]
    (when (= @console-stream log-stream)
      (console/append-console-line! line))))

(defn- make-launched-log-sink [launched-target]
  (let [initial-output (atom "")]
    (fn [line]
      (when (< (count @initial-output) 5000)
        (swap! initial-output str line "\n")
        (when-let [target-info (engine/parse-launched-target-info @initial-output)]
          (targets/update-launched-target! launched-target target-info)))
      (when (= @console-stream (:log-stream launched-target))
        (console/append-console-line! line)))))

(defn- reboot-engine! [target web-server debug?]
  (try
    (report-build-launch-progress! (format "Rebooting %s..." (targets/target-message-label target)))
    (engine/reboot! target (local-url target web-server) debug?)
    (report-build-launch-progress! (format "Rebooted %s" (targets/target-message-label target)))
    target
    (catch Exception e
      (report-build-launch-progress! "Reboot failed")
      (throw e))))

(def ^:private build-in-progress-atom (atom false))

(defn build-in-progress? []
  @build-in-progress-atom)

(defn- on-launched-hook! [project process url]
  (let [hook-options {:exception-policy :ignore :opts {:url url}}]
    (future
      (error-reporting/catch-all!
        (extensions/execute-hook! project :on-target-launched hook-options)
        (process/watchdog! process #(extensions/execute-hook! project :on-target-terminated hook-options))))))

(defn- target-cannot-swap-engine? [target]
  (and (some? target)
       (targets/controllable-target? target)
       (targets/remote-target? target)))

(defn- launch-built-project! [project engine-descriptor project-directory prefs web-server debug?]
  (let [selected-target (targets/selected-target prefs)
        launch-new-engine! (fn []
                             (targets/kill-launched-targets!)
                             (let [launched-target (launch-engine! engine-descriptor project-directory prefs debug?)
                                   log-stream      (:log-stream launched-target)]
                               (targets/when-url (:id launched-target)
                                                 #(on-launched-hook! project (:process launched-target) %))
                               (reset-console-stream! log-stream)
                               (reset-remote-log-pump-thread! nil)
                               (start-log-pump! log-stream (make-launched-log-sink launched-target))
                               launched-target))]
    (try
      (cond
        (not selected-target)
        (launch-new-engine!)

        (not (targets/controllable-target? selected-target))
        (do
          (assert (targets/launched-target? selected-target))
          (launch-new-engine!))

        (target-cannot-swap-engine? selected-target)
        (let [log-stream (engine/get-log-service-stream selected-target)]
          (reset-console-stream! log-stream)
          (reset-remote-log-pump-thread! (start-log-pump! log-stream (make-remote-log-sink log-stream)))
          (reboot-engine! selected-target web-server debug?))

        :else
        (do
          (assert (and (targets/controllable-target? selected-target) (targets/launched-target? selected-target)))
          (if (= (:id engine-descriptor) (:engine-id selected-target))
            (do
              ;; We're running "the same" engine and can reuse the
              ;; running process by rebooting
              (reset-console-stream! (:log-stream selected-target))
              (reset-remote-log-pump-thread! nil)
              ;; Launched target log pump already
              ;; running to keep engine process
              ;; from halting because stdout/err is
              ;; not consumed.
              (reboot-engine! selected-target web-server debug?))
            (launch-new-engine!))))
      (catch Exception e
        (log/warn :exception e)
        (dialogs/make-info-dialog
          {:title "Launch Failed"
           :icon :icon/triangle-error
           :header {:fx/type fx.v-box/lifecycle
                    :children [{:fx/type fxui/label
                                :variant :header
                                :text (format "Launching %s failed"
                                              (if (some? selected-target)
                                                (targets/target-message-label selected-target)
                                                "New Local Engine"))}
                               {:fx/type fxui/label
                                :text "If the engine is already running, shut down the process manually and retry"}]}
           :content (.getMessage e)})))))

(defn- build-project!
  [project evaluation-context extra-build-targets old-artifact-map render-progress!]
  (let [game-project (project/get-resource-node project "/game.project" evaluation-context)
        render-progress! (progress/throttle-render-progress render-progress!)]
    (try
      (ui/with-progress [render-progress! render-progress!]
        (build/build-project! project game-project evaluation-context extra-build-targets old-artifact-map render-progress!))
      (catch Throwable error
        (error-reporting/report-exception! error)
        nil))))

(defn async-build! [project prefs {:keys [debug? engine?] :or {debug? false engine? true}} old-artifact-map render-build-progress! result-fn]
  (let [;; After any pre-build hooks have completed successfully, we will start
        ;; the engine build on a separate background thread so the build servers
        ;; can work while we build the project. We will await the results of the
        ;; engine build in the final phase.
        engine-build-future-atom (atom nil)

        cancel-engine-build!
        (fn cancel-engine-build! []
          (when-some [engine-build-future (thread-util/preset! engine-build-future-atom nil)]
            (future-cancel engine-build-future)
            nil))

        start-engine-build!
        (fn start-engine-build! []
          (assert (ui/on-ui-thread?))
          (cancel-engine-build!)
          (when engine?
            (let [evaluation-context (g/make-evaluation-context)
                  platform (engine/current-platform)]
              (reset! engine-build-future-atom
                      (future
                        (try
                          (let [engine (engine/get-engine project evaluation-context prefs platform)]
                            (ui/run-later
                              ;; This potentially saves us from having to
                              ;; re-calculate native extension file hashes the
                              ;; next time we build the project.
                              (g/update-cache-from-evaluation-context! evaluation-context))
                            engine)
                          (catch Throwable error
                            error))))
              nil)))

        run-on-background-thread!
        (fn run-on-background-thread! [background-thread-fn ui-thread-fn]
          (future
            (try
              (let [return-value (background-thread-fn)]
                (ui/run-later
                  (try
                    (ui-thread-fn return-value)
                    (catch Throwable error
                      (reset! build-in-progress-atom false)
                      (render-build-progress! progress/done)
                      (cancel-engine-build!)
                      (throw error)))))
              (catch Throwable error
                (reset! build-in-progress-atom false)
                (render-build-progress! progress/done)
                (cancel-engine-build!)
                (error-reporting/report-exception! error))))
          nil)

        finish-with-result!
        (fn finish-with-result! [project-build-results engine build-engine-exception]
          (reset! build-in-progress-atom false)
          (render-build-progress! progress/done)
          (cancel-engine-build!)
          (when (some? result-fn)
            (result-fn project-build-results engine build-engine-exception)
            nil))

        phase-5-await-engine-build!
        (fn phase-5-await-engine-build! [project-build-results]
          (assert (nil? (:error project-build-results)))
          (let [engine-build-future @engine-build-future-atom]
            (if (nil? engine-build-future)
              (finish-with-result! project-build-results nil nil)
              (do
                (render-build-progress! (progress/make-indeterminate "Fetching engine..."))
                (run-on-background-thread!
                  (fn run-engine-build-on-background-thread! []
                    (deref engine-build-future))
                  (fn process-engine-build-results-on-ui-thread! [engine-or-exception]
                    (if (instance? Throwable engine-or-exception)
                      (finish-with-result! project-build-results nil engine-or-exception)
                      (finish-with-result! project-build-results engine-or-exception nil))))))))

        phase-4-run-post-build-hook!
        (fn phase-4-run-post-build-hook! [project-build-results]
          (render-build-progress! (progress/make-indeterminate "Executing post-build hooks..."))
          (let [platform (engine/current-platform)
                project-build-successful? (nil? (:error project-build-results))]
            (run-on-background-thread!
              (fn run-post-build-hook-on-background-thread! []
                (extensions/execute-hook! project
                                          :on-build-finished
                                          {:exception-policy :ignore
                                           :opts {:success project-build-successful?
                                                  :platform platform}}))
              (fn process-post-build-hook-results-on-ui-thread! [_]
                (if project-build-successful?
                  (phase-5-await-engine-build! project-build-results)
                  (finish-with-result! project-build-results nil nil))))))

        phase-3-build-project!
        (fn phase-3-build-project! []
          ;; We're about to create an evaluation-context. Make sure it is
          ;; created from the main thread, so it makes sense to update the cache
          ;; from it after the project build concludes. Note that we selectively
          ;; transfer only the cached build-targets back to the system cache.
          ;; We do this because the project build process involves most of the
          ;; cached outputs in the project graph, and the intermediate steps
          ;; risk evicting the previous build targets as the cache fills up.
          (assert (ui/on-ui-thread?))
          (let [evaluation-context (g/make-evaluation-context)]
            (render-build-progress! (progress/make "Building project..." 1))
            (run-on-background-thread!
              (fn run-project-build-on-background-thread! []
                (let [extra-build-targets
                      (when debug?
                        (debug-view/build-targets project evaluation-context))]
                  (build-project! project evaluation-context extra-build-targets old-artifact-map render-build-progress!)))
              (fn process-project-build-results-on-ui-thread! [project-build-results]
                (project/update-system-cache-build-targets! evaluation-context)
                (phase-4-run-post-build-hook! project-build-results)))))

        phase-2-start-engine-build!
        (fn phase-2-start-engine-build! []
          (start-engine-build!)
          (phase-3-build-project!))

        phase-1-run-pre-build-hook!
        (fn phase-1-run-pre-build-hook! []
          (render-build-progress! (progress/make-indeterminate "Executing pre-build hooks..."))
          (let [platform (engine/current-platform)]
            (run-on-background-thread!
              (fn run-pre-build-hook-on-background-thread! []
                (let [extension-error
                      (extensions/execute-hook!
                        project
                        :on-build-started
                        {:exception-policy :as-error
                         :opts {:platform platform}})]
                  ;; If there was an error in the pre-build hook, we won't proceed
                  ;; with the project build. But we still want to report the build
                  ;; failure to any post-build hooks that might need to know.
                  (when (some? extension-error)
                    (render-build-progress! (progress/make-indeterminate "Executing post-build hooks..."))
                    (extensions/execute-hook!
                      project
                      :on-build-finished
                      {:exception-policy :ignore
                       :opts {:success false
                              :platform platform}}))
                  extension-error))
              (fn process-pre-build-hook-results-on-ui-thread! [extension-error]
                (if (some? extension-error)
                  (finish-with-result! {:error extension-error} nil nil)
                  (phase-2-start-engine-build!))))))]
    ;; Trigger phase 1. Subsequent phases will be triggered as prior phases
    ;; finish without errors. Each phase will do some work on a background
    ;; thread, then process the results on the ui thread, and potentially
    ;; trigger subsequent phases which will again get off the ui thread as
    ;; soon as they can.
    (assert (not @build-in-progress-atom))
    (reset! build-in-progress-atom true)
    (phase-1-run-pre-build-hook!)))

(defn- handle-build-results! [workspace render-build-error! build-results]
  (let [{:keys [error artifact-map etags]} build-results]
    (if (some? error)
      (do
        (render-build-error! error)
        nil)
      (do
        (workspace/artifact-map! workspace artifact-map)
        (workspace/etags! workspace etags)
        (workspace/save-build-cache! workspace)
        build-results))))

(defn- build-handler [project workspace prefs web-server build-errors-view main-stage tool-tab-pane]
  (let [project-directory (io/file (workspace/project-path workspace))
        main-scene (.getScene ^Stage main-stage)
        render-build-error! (make-render-build-error main-scene tool-tab-pane build-errors-view)
        skip-engine (target-cannot-swap-engine? (targets/selected-target prefs))]
    (build-errors-view/clear-build-errors build-errors-view)
    (async-build! project prefs {:debug? false :engine? (not skip-engine)} (workspace/artifact-map workspace)
                  (make-render-task-progress :build)
                  (fn [build-results engine-descriptor build-engine-exception]
                    (when (handle-build-results! workspace render-build-error! build-results)
                      (when (or engine-descriptor skip-engine)
                        (show-console! main-scene tool-tab-pane)
                        (launch-built-project! project engine-descriptor project-directory prefs web-server false))
                      (when build-engine-exception
                        (log/warn :exception build-engine-exception)
                        (g/with-auto-evaluation-context evaluation-context
                          (engine-build-errors/handle-build-error! render-build-error! project evaluation-context build-engine-exception))))))))

(handler/defhandler :build :global
  (enabled? [] (not (build-in-progress?)))
  (run [project workspace prefs web-server build-errors-view debug-view main-stage tool-tab-pane]
    (debug-view/detach! debug-view)
    (build-handler project workspace prefs web-server build-errors-view main-stage tool-tab-pane)))

(defn- debugging-supported?
  [project]
  (if (project/shared-script-state? project)
    true
    (do (dialogs/make-info-dialog
          {:title "Debugging Not Supported"
           :icon :icon/triangle-error
           :header "This project cannot be used with the debugger"
           :content {:fx/type fxui/label
                     :style-class "dialog-content-padding"
                     :text "It is configured to disable shared script state.

If you do not specifically require different script states, consider changing the script.shared_state property in game.project."}})
        false)))

(defn- run-with-debugger! [workspace project prefs debug-view render-build-error! web-server]
  (let [project-directory (io/file (workspace/project-path workspace))
        skip-engine (target-cannot-swap-engine? (targets/selected-target prefs))]
    (async-build! project prefs {:debug? true :engine? (not skip-engine)} (workspace/artifact-map workspace)
                  (make-render-task-progress :build)
                  (fn [build-results engine-descriptor build-engine-exception]
                    (when (handle-build-results! workspace render-build-error! build-results)
                      (when (or engine-descriptor skip-engine)
                        (when-let [target (launch-built-project! project engine-descriptor project-directory prefs web-server true)]
                          (when (nil? (debug-view/current-session debug-view))
                            (debug-view/start-debugger! debug-view project (:address target "localhost")))))
                      (when build-engine-exception
                        (log/warn :exception build-engine-exception)
                        (g/with-auto-evaluation-context evaluation-context
                          (engine-build-errors/handle-build-error! render-build-error! project evaluation-context build-engine-exception))))))))

(defn- attach-debugger! [workspace project prefs debug-view render-build-error!]
  (async-build! project prefs {:debug? true :engine? false} (workspace/artifact-map workspace)
                (make-render-task-progress :build)
                (fn [build-results _ _]
                  (when (handle-build-results! workspace render-build-error! build-results)
                    (let [target (targets/selected-target prefs)]
                      (when (targets/controllable-target? target)
                        (debug-view/attach! debug-view project target (:artifacts build-results))))))))

(handler/defhandler :start-debugger :global
  ;; NOTE: Shares a shortcut with :debug-view/continue.
  ;; Only one of them can be active at a time. This creates the impression that
  ;; there is a single menu item whose label changes in various states.
  (active? [debug-view evaluation-context]
           (not (debug-view/debugging? debug-view evaluation-context)))
  (enabled? [] (not (build-in-progress?)))
  (run [project workspace prefs web-server build-errors-view console-view debug-view main-stage tool-tab-pane]
    (when (debugging-supported? project)
      (let [main-scene (.getScene ^Stage main-stage)
            render-build-error! (make-render-build-error main-scene tool-tab-pane build-errors-view)]
        (build-errors-view/clear-build-errors build-errors-view)
        (if (debug-view/can-attach? prefs)
          (attach-debugger! workspace project prefs debug-view render-build-error!)
          (run-with-debugger! workspace project prefs debug-view render-build-error! web-server))))))

(handler/defhandler :rebuild :global
  (enabled? [] (not (build-in-progress?)))
  (run [project workspace prefs web-server build-errors-view debug-view main-stage tool-tab-pane]
    (debug-view/detach! debug-view)
    (workspace/clear-build-cache! workspace)
    (build-handler project workspace prefs web-server build-errors-view main-stage tool-tab-pane)))

(defn- pipe-log-stream-to-console! [input-stream]
  (reset-console-stream! input-stream)
  (reset-remote-log-pump-thread! (start-log-pump! input-stream (make-remote-log-sink input-stream))))

(handler/defhandler :build-html5 :global
  (run [project prefs web-server build-errors-view changes-view main-stage tool-tab-pane]
    (let [main-scene (.getScene ^Stage main-stage)
          render-build-error! (make-render-build-error main-scene tool-tab-pane build-errors-view)
          render-reload-progress! (make-render-task-progress :resource-sync)
          render-save-progress! (make-render-task-progress :save-all)
          render-build-progress! (make-render-task-progress :build)
          task-cancelled? (make-task-cancelled-query :build)
          build-server-headers (native-extensions/get-build-server-headers prefs)
          bob-args (bob/build-html5-bob-args project prefs)]
      (build-errors-view/clear-build-errors build-errors-view)
<<<<<<< HEAD
      (disk/async-bob-build! render-reload-progress! render-save-progress! render-build-progress! task-cancelled?
                             render-build-error! bob/build-html5-bob-commands bob-args build-server-headers project changes-view
=======
      (disk/async-bob-build! render-reload-progress! render-save-progress! render-build-progress! pipe-log-stream-to-console! task-cancelled?
                             render-build-error! bob/build-html5-bob-commands bob-args project changes-view
>>>>>>> c50602df
                             (fn [successful?]
                               (when successful?
                                 (ui/open-url (format "http://localhost:%d%s/index.html" (http-server/port web-server) bob/html5-url-prefix))))))))

(defn- updated-build-resource-proj-paths [old-etags new-etags]
  ;; We only want to return resources that were present in the old etags since
  ;; we don't want to ask the engine to reload something it has not seen yet.
  ;; It is presumed that the engine will follow any newly-introduced references
  ;; and load the resources. We might ask the engine to reload these resources
  ;; the next time they are modified.
  (into #{}
        (keep (fn [[proj-path old-etag]]
                (when-some [new-etag (new-etags proj-path)]
                  (when (not= old-etag new-etag)
                    proj-path))))
        old-etags))

(defn- updated-build-resources [evaluation-context project old-etags new-etags proj-path-or-resource]
  (let [resource-node (project/get-resource-node project proj-path-or-resource evaluation-context)
        build-targets (g/node-value resource-node :build-targets evaluation-context)
        updated-build-resource-proj-paths (updated-build-resource-proj-paths old-etags new-etags)]
    (into []
          (keep (fn [{build-resource :resource :as _build-target}]
                  (when (contains? updated-build-resource-proj-paths (resource/proj-path build-resource))
                    build-resource)))
          (rseq (pipeline/flatten-build-targets build-targets)))))

(defn- can-hot-reload? [debug-view prefs evaluation-context]
  (when-some [target (targets/selected-target prefs)]
    (and (targets/controllable-target? target)
         (not (debug-view/suspended? debug-view evaluation-context))
         (not (build-in-progress?)))))

(defn- hot-reload! [project prefs build-errors-view main-stage tool-tab-pane]
  (let [main-scene (.getScene ^Stage main-stage)
        target (targets/selected-target prefs)
        workspace (project/workspace project)
        old-artifact-map (workspace/artifact-map workspace)
        old-etags (workspace/etags workspace)
        render-build-progress! (make-render-task-progress :build)
        render-build-error! (make-render-build-error main-scene tool-tab-pane build-errors-view)
        opts {:debug? false :engine? false}]
    ;; NOTE: We must build the entire project even if we only want to reload a
    ;; subset of resources in order to maintain a functioning build cache.
    ;; If we decide to support hot reload of a subset of resources, we must
    ;; keep track of which resource versions have been loaded by the engine,
    ;; or we might miss resources that were recompiled but never reloaded.
    (build-errors-view/clear-build-errors build-errors-view)
    (async-build! project prefs opts old-artifact-map render-build-progress!
                  (fn [{:keys [error artifact-map etags]} _ _]
                    (if (some? error)
                      (render-build-error! error)
                      (do
                        (workspace/artifact-map! workspace artifact-map)
                        (workspace/etags! workspace etags)
                        (workspace/save-build-cache! workspace)
                        (try
                          (when-some [updated-build-resources
                                      (not-empty
                                        (g/with-auto-evaluation-context evaluation-context
                                          (updated-build-resources evaluation-context project old-etags etags "/game.project")))]
                            (engine/reload-build-resources! target updated-build-resources))
                          (catch Exception e
                            (dialogs/make-info-dialog
                              {:title "Hot Reload Failed"
                               :icon :icon/triangle-error
                               :header (format "Failed to reload resources on '%s'"
                                               (targets/target-message-label (targets/selected-target prefs)))
                               :content (.getMessage e)})))))))))

(handler/defhandler :hot-reload :global
  (enabled? [debug-view prefs evaluation-context]
            (can-hot-reload? debug-view prefs evaluation-context))
  (run [project app-view prefs build-errors-view selection main-stage tool-tab-pane]
       (hot-reload! project prefs build-errors-view main-stage tool-tab-pane)))

(handler/defhandler :close :global
  (enabled? [app-view evaluation-context]
            (not-empty (get-active-tabs app-view evaluation-context)))
  (run [app-view]
    (let [tab-pane (g/node-value app-view :active-tab-pane)]
      (when-let [tab (ui/selected-tab tab-pane)]
        (remove-tab! tab-pane tab)))))

(handler/defhandler :close-other :global
  (enabled? [app-view evaluation-context]
            (not-empty (next (get-active-tabs app-view evaluation-context))))
  (run [app-view]
    (let [tab-pane ^TabPane (g/node-value app-view :active-tab-pane)]
      (when-let [selected-tab (ui/selected-tab tab-pane)]
        ;; Plain doseq over .getTabs will use the iterable interface
        ;; and we get a ConcurrentModificationException since we
        ;; remove from the list while iterating. Instead put the tabs
        ;; in a (non-lazy) vec before iterating.
        (doseq [tab (vec (.getTabs tab-pane))]
          (when (not= tab selected-tab)
            (remove-tab! tab-pane tab)))))))

(handler/defhandler :close-all :global
  (enabled? [app-view evaluation-context]
            (not-empty (get-active-tabs app-view evaluation-context)))
  (run [app-view]
    (let [tab-pane ^TabPane (g/node-value app-view :active-tab-pane)]
      (doseq [tab (vec (.getTabs tab-pane))]
        (remove-tab! tab-pane tab)))))

(defn- editor-tab-pane
  "Returns the editor TabPane that is above the Node in the scene hierarchy, or
  nil if the Node does not reside under an editor TabPane."
  ^TabPane [node]
  (when-some [parent-tab-pane (ui/parent-tab-pane node)]
    (when (= "editor-tabs-split" (some-> (ui/tab-pane-parent parent-tab-pane) (.getId)))
      parent-tab-pane)))

(declare ^:private configure-editor-tab-pane!)

(defn- find-other-tab-pane
  ^TabPane [^SplitPane editor-tabs-split ^TabPane current-tab-pane]
  (first-where #(not (identical? current-tab-pane %))
               (.getItems editor-tabs-split)))

(defn- add-other-tab-pane!
  ^TabPane [^SplitPane editor-tabs-split app-view]
  (let [tab-panes (.getItems editor-tabs-split)
        app-stage ^Stage (g/node-value app-view :stage)
        app-scene (.getScene app-stage)
        new-tab-pane (TabPane.)]
    (assert (= 1 (count tab-panes)))
    (.add tab-panes new-tab-pane)
    (configure-editor-tab-pane! new-tab-pane app-scene app-view)
    new-tab-pane))

(defn- open-tab-count
  ^long [app-view evaluation-context]
  (let [editor-tabs-split ^SplitPane (g/node-value app-view :editor-tabs-split evaluation-context)]
    (loop [tab-panes (.getItems editor-tabs-split)
           tab-count 0]
      (if-some [^TabPane tab-pane (first tab-panes)]
        (recur (next tab-panes)
               (+ tab-count (.size (.getTabs tab-pane))))
        tab-count))))

(defn- open-tab-pane-count
  ^long [app-view evaluation-context]
  (let [editor-tabs-split ^SplitPane (g/node-value app-view :editor-tabs-split evaluation-context)]
    (.size (.getItems editor-tabs-split))))

(handler/defhandler :move-tab :global
  (enabled? [app-view evaluation-context]
            (< 1 (open-tab-count app-view evaluation-context)))
  (run [app-view user-data]
       (let [editor-tabs-split ^SplitPane (g/node-value app-view :editor-tabs-split)
             source-tab-pane ^TabPane (g/node-value app-view :active-tab-pane)
             selected-tab (ui/selected-tab source-tab-pane)
             dest-tab-pane (or (find-other-tab-pane editor-tabs-split source-tab-pane)
                               (add-other-tab-pane! editor-tabs-split app-view))]
         (.remove (.getTabs source-tab-pane) selected-tab)
         (.add (.getTabs dest-tab-pane) selected-tab)
         (.select (.getSelectionModel dest-tab-pane) selected-tab)
         (.requestFocus dest-tab-pane))))

(handler/defhandler :swap-tabs :global
  (enabled? [app-view evaluation-context]
            (< 1 (open-tab-pane-count app-view evaluation-context)))
  (run [app-view user-data]
       (let [editor-tabs-split ^SplitPane (g/node-value app-view :editor-tabs-split)
             active-tab-pane ^TabPane (g/node-value app-view :active-tab-pane)
             other-tab-pane (find-other-tab-pane editor-tabs-split active-tab-pane)
             active-tab-pane-selection (.getSelectionModel active-tab-pane)
             other-tab-pane-selection (.getSelectionModel other-tab-pane)
             active-tab-index (.getSelectedIndex active-tab-pane-selection)
             other-tab-index (.getSelectedIndex other-tab-pane-selection)
             active-tabs (.getTabs active-tab-pane)
             other-tabs (.getTabs other-tab-pane)
             active-tab (.get active-tabs active-tab-index)
             other-tab (.get other-tabs other-tab-index)]
         ;; Fix for DEFEDIT-1673:
         ;; We need to swap in a dummy tab here so that a tab is never in both
         ;; TabPanes at once, since the tab lists are observed internally. If we
         ;; do not, the tabs will lose track of their parent TabPane.
         (.set other-tabs other-tab-index (Tab.))
         (.set active-tabs active-tab-index other-tab)
         (.set other-tabs other-tab-index active-tab)
         (.select active-tab-pane-selection other-tab)
         (.select other-tab-pane-selection active-tab)
         (.requestFocus other-tab-pane))))

(handler/defhandler :join-tab-panes :global
  (enabled? [app-view evaluation-context]
            (< 1 (open-tab-pane-count app-view evaluation-context)))
  (run [app-view user-data]
       (let [editor-tabs-split ^SplitPane (g/node-value app-view :editor-tabs-split)
             active-tab-pane ^TabPane (g/node-value app-view :active-tab-pane)
             selected-tab (ui/selected-tab active-tab-pane)
             tab-panes (.getItems editor-tabs-split)
             first-tab-pane ^TabPane (.get tab-panes 0)
             second-tab-pane ^TabPane (.get tab-panes 1)
             first-tabs (.getTabs first-tab-pane)
             second-tabs (.getTabs second-tab-pane)
             moved-tabs (vec second-tabs)]
         (.clear second-tabs)
         (.addAll first-tabs ^Collection moved-tabs)
         (.select (.getSelectionModel first-tab-pane) selected-tab)
         (.requestFocus first-tab-pane))))

(defn make-about-dialog []
  (let [root ^Parent (ui/load-fxml "about.fxml")
        stage (ui/make-dialog-stage)
        scene (Scene. root)
        controls (ui/collect-controls root ["version" "channel" "editor-sha1" "engine-sha1" "time", "sponsor-push"])]
    (ui/text! (:version controls) (System/getProperty "defold.version" "No version"))
    (ui/text! (:channel controls) (or (system/defold-channel) "No channel"))
    (ui/text! (:editor-sha1 controls) (or (system/defold-editor-sha1) "No editor sha1"))
    (ui/text! (:engine-sha1 controls) (or (system/defold-engine-sha1) "No engine sha1"))
    (ui/text! (:time controls) (or (system/defold-build-time) "No build time"))
    (UIUtil/stringToTextFlowNodes (:sponsor-push controls) "[Defold Foundation Development Fund](https://www.defold.com/community-donations)")
    (ui/title! stage "About")
    (.setScene stage scene)
    (ui/show! stage)))

(handler/defhandler :documentation :global
  (run [] (ui/open-url "https://www.defold.com/learn/")))

(handler/defhandler :support-forum :global
  (run [] (ui/open-url "https://forum.defold.com/")))

(handler/defhandler :asset-portal :global
  (run [] (ui/open-url "https://www.defold.com/assets")))

(handler/defhandler :report-issue :global
  (run [] (ui/open-url (github/new-issue-link))))

(handler/defhandler :report-suggestion :global
  (run [] (ui/open-url (github/new-suggestion-link))))

(handler/defhandler :search-issues :global
  (run [] (ui/open-url (github/search-issues-link))))

(handler/defhandler :show-logs :global
  (run [] (ui/open-file (.getAbsoluteFile (.toFile (Editor/getLogDirectory))))))

(handler/defhandler :donate :global
  (run [] (ui/open-url "https://www.defold.com/donate")))

(handler/defhandler :about :global
  (run [] (make-about-dialog)))

(handler/defhandler :reload-stylesheet :global
  (run [] (ui/reload-root-styles!)))

(handler/register-menu! ::menubar
  [{:label "File"
    :id ::file
    :children [{:label "New..."
                :id ::new
                :command :new-file}
               {:label "Open"
                :id ::open
                :command :open}
               {:label "Synchronize..."
                :id ::synchronize
                :command :synchronize}
               {:label "Save All"
                :id ::save-all
                :command :save-all}
               {:label :separator}
               {:label "Open Assets..."
                :command :open-asset}
               {:label "Search in Files..."
                :command :search-in-files}
               {:label "Recent Files"
                :command :recent-files}
               {:label :separator}
               {:label "Close"
                :command :close}
               {:label "Close All"
                :command :close-all}
               {:label "Close Others"
                :command :close-other}
               {:label :separator}
               {:label "Referencing Files..."
                :command :referencing-files}
               {:label "Dependencies..."
                :command :dependencies}
               {:label "Hot Reload"
                :command :hot-reload}
               {:label :separator}
               {:label "Preferences..."
                :command :preferences}
               {:label "Quit"
                :command :quit}]}
   {:label "Edit"
    :id ::edit
    :children [{:label "Undo"
                :icon "icons/undo.png"
                :command :undo}
               {:label "Redo"
                :icon "icons/redo.png"
                :command :redo}
               {:label :separator}
               {:label "Cut"
                :command :cut}
               {:label "Copy"
                :command :copy}
               {:label "Paste"
                :command :paste}
               {:label "Select All"
                :command :select-all}
               {:label "Delete"
                :icon "icons/32/Icons_M_06_trash.png"
                :command :delete}
               {:label :separator}
               {:label "Move Up"
                :command :move-up}
               {:label "Move Down"
                :command :move-down}
               {:label :separator
                :id ::edit-end}]}
   {:label "View"
    :id ::view
    :children [{:label "Toggle Assets Pane"
                :command :toggle-pane-left}
               {:label "Toggle Tools Pane"
                :command :toggle-pane-bottom}
               {:label "Toggle Properties Pane"
                :command :toggle-pane-right}
               {:label :separator}
               {:label "Show Console"
                :command :show-console}
               {:label "Show Curve Editor"
                :command :show-curve-editor}
               {:label "Show Build Errors"
                :command :show-build-errors}
               {:label "Show Search Results"
                :command :show-search-results}
               {:label :separator
                :id ::view-end}]}
   {:label "Help"
    :children [{:label "Profiler"
                :children [{:label "Measure"
                            :command :profile}
                           {:label "Measure and Show"
                            :command :profile-show}]}
               {:label "Reload Stylesheet"
                :command :reload-stylesheet}
               {:label "Show Logs"
                :command :show-logs}
               {:label :separator}
               {:label "Documentation"
                :command :documentation}
               {:label "Support Forum"
                :command :support-forum}
               {:label "Find Assets"
                :command :asset-portal}
               {:label :separator}
               {:label "Report Issue"
                :command :report-issue}
               {:label "Report Suggestion"
                :command :report-suggestion}
               {:label "Search Issues"
                :command :search-issues}
               {:label :separator}
               {:label "Development Fund"
                :command :donate}
               {:label :separator}
               {:label "About"
                :command :about}]}])

(handler/register-menu! ::tab-menu
  [{:label "Close"
    :command :close}
   {:label "Close Others"
    :command :close-other}
   {:label "Close All"
    :command :close-all}
   {:label :separator}
   {:label "Move to Other Tab Pane"
    :command :move-tab}
   {:label "Swap With Other Tab Pane"
    :command :swap-tabs}
   {:label "Join Tab Panes"
    :command :join-tab-panes}
   {:label :separator}
   {:label "Copy Project Path"
    :command :copy-project-path}
   {:label "Copy Full Path"
    :command :copy-full-path}
   {:label "Copy Require Path"
    :command :copy-require-path}
   {:label :separator}
   {:label "Show in Asset Browser"
    :icon "icons/32/Icons_S_14_linkarrow.png"
    :command :show-in-asset-browser}
   {:label "Show in Desktop"
    :icon "icons/32/Icons_S_14_linkarrow.png"
    :command :show-in-desktop}
   {:label "Referencing Files..."
    :command :referencing-files}
   {:label "Dependencies..."
    :command :dependencies}])

(defrecord SelectionProvider [app-view]
  handler/SelectionProvider
  (selection [_] (g/node-value app-view :selected-node-ids))
  (succeeding-selection [_] [])
  (alt-selection [_] []))

(defn ->selection-provider [app-view] (SelectionProvider. app-view))

(defn select
  ([app-view node-ids]
   (select app-view (g/node-value app-view :active-resource-node) node-ids))
  ([app-view resource-node node-ids]
   (g/with-auto-evaluation-context evaluation-context
     (let [project-id (g/node-value app-view :project-id evaluation-context)
           open-resource-nodes (g/node-value app-view :open-resource-nodes evaluation-context)]
       (project/select project-id resource-node node-ids open-resource-nodes)))))

(defn select!
  ([app-view node-ids]
   (select! app-view node-ids (gensym)))
  ([app-view node-ids op-seq]
   (g/transact
     (concat
       (g/operation-sequence op-seq)
       (g/operation-label "Select")
       (select app-view node-ids)))))

(defn sub-select!
  ([app-view sub-selection]
   (sub-select! app-view sub-selection (gensym)))
  ([app-view sub-selection op-seq]
   (g/with-auto-evaluation-context evaluation-context
     (let [project-id (g/node-value app-view :project-id evaluation-context)
           active-resource-node (g/node-value app-view :active-resource-node evaluation-context)
           open-resource-nodes (g/node-value app-view :open-resource-nodes evaluation-context)]
       (g/transact
         (concat
           (g/operation-sequence op-seq)
           (g/operation-label "Select")
           (project/sub-select project-id active-resource-node sub-selection open-resource-nodes)))))))

(defn- make-title
  ([] "Defold Editor 2.0")
  ([project-title] (str project-title " - " (make-title))))

(defn- refresh-app-title! [^Stage stage project]
  (let [settings      (g/node-value project :settings)
        project-title (settings ["project" "title"])
        new-title     (make-title project-title)]
    (when (not= (.getTitle stage) new-title)
      (.setTitle stage new-title))))

(defn- refresh-menus-and-toolbars! [app-view ^Scene scene]
  (let [keymap (g/node-value app-view :keymap)
        command->shortcut (keymap/command->shortcut keymap)]
    (ui/user-data! scene :command->shortcut command->shortcut)
    (ui/refresh scene)))

(defn- refresh-views! [app-view]
  (let [auto-pulls (g/node-value app-view :auto-pulls)]
    (doseq [[node label] auto-pulls]
      (profiler/profile "view" (:name @(g/node-type* node))
        (g/node-value node label)))))

(defn- refresh-scene-views! [app-view]
  (profiler/begin-frame)
  (doseq [view-id (g/node-value app-view :scene-view-ids)]
    (try
      (scene/refresh-scene-view! view-id)
      (catch Throwable error
        (error-reporting/report-exception! error))))
  (scene-cache/prune-context! nil))

(defn- dispose-scene-views! [app-view]
  (doseq [view-id (g/node-value app-view :scene-view-ids)]
    (try
      (scene/dispose-scene-view! view-id)
      (catch Throwable error
        (error-reporting/report-exception! error))))
  (scene-cache/drop-context! nil))

(defn- tab->resource-node [^Tab tab]
  (some-> tab
    (ui/user-data ::view)
    (g/node-value :view-data)
    second
    :resource-node))

(defn- tab->view-type [^Tab tab]
  (some-> tab (ui/user-data ::view-type) :id))

(defn- configure-editor-tab-pane! [^TabPane tab-pane ^Scene app-scene app-view]
  (.setTabClosingPolicy tab-pane TabPane$TabClosingPolicy/ALL_TABS)
  (.setTabDragPolicy tab-pane TabPane$TabDragPolicy/REORDER)
  (-> tab-pane
      (.getSelectionModel)
      (.selectedItemProperty)
      (.addListener
        (reify ChangeListener
          (changed [_this _observable _old-val new-val]
            (on-selected-tab-changed! app-view app-scene new-val (tab->resource-node new-val) (tab->view-type new-val))))))
  (-> tab-pane
      (.getTabs)
      (.addListener
        (reify ListChangeListener
          (onChanged [_this _change]
            ;; Check if we've ended up with an empty TabPane.
            ;; Unless we are the only one left, we should get rid of it to make room for the other TabPane.
            (when (empty? (.getTabs tab-pane))
              (let [editor-tabs-split ^SplitPane (ui/tab-pane-parent tab-pane)
                    tab-panes (.getItems editor-tabs-split)]
                (when (< 1 (count tab-panes))
                  (.remove tab-panes tab-pane)
                  (.requestFocus ^TabPane (.get tab-panes 0)))))))))
  (ui/register-tab-pane-context-menu tab-pane ::tab-menu))

(defn- handle-focus-owner-change! [app-view app-scene new-focus-owner]
  (let [old-editor-tab-pane (g/node-value app-view :active-tab-pane)
        new-editor-tab-pane (editor-tab-pane new-focus-owner)]
    (when (and (some? new-editor-tab-pane)
               (not (identical? old-editor-tab-pane new-editor-tab-pane)))
      (let [selected-tab (ui/selected-tab new-editor-tab-pane)
            resource-node (tab->resource-node selected-tab)
            view-type (tab->view-type selected-tab)]
        (ui/add-style! old-editor-tab-pane "inactive")
        (ui/remove-style! new-editor-tab-pane "inactive")
        (g/set-property! app-view :active-tab-pane new-editor-tab-pane)
        (on-selected-tab-changed! app-view app-scene selected-tab resource-node view-type)))))

(defn open-custom-keymap
  [path]
  (try (and (not= path "")
            (some-> path
                    slurp
                    edn/read-string))
       (catch Exception e
         (dialogs/make-info-dialog
          {:title "Couldn't load custom keymap config"
           :icon :icon/triangle-error
           :header {:fx/type fx.v-box/lifecycle
                    :children [{:fx/type fxui/label
                                :text (str "The keymap from " path " couldn't be opened.")}]}
           :content (.getMessage e)})
         (log/error :exception e)
         nil)))

(defn make-app-view [view-graph project ^Stage stage ^MenuBar menu-bar ^SplitPane editor-tabs-split ^TabPane tool-tab-pane prefs]
  (let [app-scene (.getScene stage)]
    (ui/disable-menu-alt-key-mnemonic! menu-bar)
    (.setUseSystemMenuBar menu-bar true)
    (.setTitle stage (make-title))
    (let [editor-tab-pane (TabPane.)
          keymap (or (open-custom-keymap (prefs/get-prefs prefs "custom-keymap-path" ""))
                     keymap/default-host-key-bindings)
          app-view (first (g/tx-nodes-added (g/transact (g/make-node view-graph AppView
                                                                     :stage stage
                                                                     :scene app-scene
                                                                     :editor-tabs-split editor-tabs-split
                                                                     :active-tab-pane editor-tab-pane
                                                                     :tool-tab-pane tool-tab-pane
                                                                     :active-tool :move
                                                                     :manip-space :world
                                                                     :keymap-config keymap))))]
      (.add (.getItems editor-tabs-split) editor-tab-pane)
      (configure-editor-tab-pane! editor-tab-pane app-scene app-view)
      (ui/observe (.focusOwnerProperty app-scene)
                  (fn [_ _ new-focus-owner]
                    (handle-focus-owner-change! app-view app-scene new-focus-owner)))

      (ui/register-menubar app-scene menu-bar ::menubar)

      (keymap/install-key-bindings! (.getScene stage) (g/node-value app-view :keymap))

      (let [refresh-timer (ui/->timer
                            "refresh-app-view"
                            (fn [_ _]
                              (when-not (ui/ui-disabled?)
                                (let [refresh-requested? (ui/user-data app-scene ::ui/refresh-requested?)]
                                  (when refresh-requested?
                                    (ui/user-data! app-scene ::ui/refresh-requested? false)
                                    (refresh-menus-and-toolbars! app-view app-scene)
                                    (refresh-views! app-view))
                                  (refresh-scene-views! app-view)
                                  (refresh-app-title! stage project)))))]
        (ui/timer-stop-on-closed! stage refresh-timer)
        (ui/timer-start! refresh-timer))
      (ui/on-closed! stage (fn [_] (dispose-scene-views! app-view)))
      app-view)))

(defn- make-tab! [app-view prefs workspace project resource resource-node
                  resource-type view-type make-view-fn ^ObservableList tabs opts]
  (let [parent     (AnchorPane.)
        tab        (doto (Tab. (tab-title resource false))
                     (.setContent parent)
                     (.setTooltip (Tooltip. (or (resource/proj-path resource) "unknown")))
                     (ui/user-data! ::view-type view-type))
        view-graph (g/make-graph! :history false :volatility 2)
        select-fn  (partial select app-view)
        opts       (merge opts
                          (get (:view-opts resource-type) (:id view-type))
                          {:app-view  app-view
                           :select-fn select-fn
                           :prefs     prefs
                           :project   project
                           :workspace workspace
                           :tab       tab})
        view       (make-view-fn view-graph parent resource-node opts)]
    (assert (g/node-instance? view/WorkbenchView view))
    (recent-files/add! prefs workspace resource view-type)
    (g/transact
      (concat
        (view/connect-resource-node view resource-node)
        (g/connect view :view-data app-view :open-views)
        (g/connect view :view-dirty? app-view :open-dirty-views)))
    (ui/user-data! tab ::view view)
    (.add tabs tab)
    (g/transact
      (select app-view resource-node [resource-node]))
    (.setGraphic tab (icons/get-image-view (or (:icon resource-type) "icons/64/Icons_29-AT-Unknown.png") 16))
    (.addAll (.getStyleClass tab) ^Collection (resource/style-classes resource))
    (ui/register-tab-toolbar tab "#toolbar" :toolbar)
    (.setOnSelectionChanged tab (ui/event-handler event
                                  (when (.isSelected tab)
                                    (recent-files/add! prefs workspace resource view-type))))
    (let [close-handler (.getOnClosed tab)]
      (.setOnClosed tab (ui/event-handler event
                          (recent-files/add! prefs workspace resource view-type)
                          ;; The menu refresh can occur after the view graph is
                          ;; deleted but before the tab controls lose input
                          ;; focus, causing handlers to evaluate against deleted
                          ;; graph nodes. Using run-later here prevents this.
                          (ui/run-later
                            (doto tab
                              (ui/user-data! ::view-type nil)
                              (ui/user-data! ::view nil))
                            (g/delete-graph! view-graph))
                          (when close-handler
                            (.handle close-handler event)))))
    tab))

(defn- substitute-args [tmpl args]
  (reduce (fn [tmpl [key val]]
            (string/replace tmpl (format "{%s}" (name key)) (str val)))
    tmpl args))

(defn open-resource
  ([app-view prefs workspace project resource]
   (open-resource app-view prefs workspace project resource {}))
  ([app-view prefs workspace project resource opts]
   (let [resource-type  (resource/resource-type resource)
         resource-node  (or (project/get-resource-node project resource)
                            (throw (ex-info (format "No resource node found for resource '%s'" (resource/proj-path resource))
                                            {})))
         text-view-type (workspace/get-view-type workspace :text)
         view-type      (or (:selected-view-type opts)
                            (if (nil? resource-type)
                              (placeholder-resource/view-type workspace)
                              (first (:view-types resource-type)))
                            text-view-type)]
     (if (resource-node/defective? resource-node)
       (do (dialogs/make-info-dialog
             {:title "Unable to Open Resource"
              :icon :icon/triangle-error
              :header (format "Unable to open '%s', since it contains unrecognizable data. Could the project be missing a required extension?" (resource/proj-path resource))})
           false)
       (if-let [custom-editor (and (#{:code :text} (:id view-type))
                                   (let [ed-pref (some->
                                                   (prefs/get-prefs prefs "code-custom-editor" "")
                                                   string/trim)]
                                     (and (not (string/blank? ed-pref)) ed-pref)))]
         (let [cursor-range (:cursor-range opts)
               arg-tmpl (string/trim (if cursor-range (prefs/get-prefs prefs "code-open-file-at-line" "{file}:{line}") (prefs/get-prefs prefs "code-open-file" "{file}")))
               arg-sub (cond-> {:file (resource/abs-path resource)}
                               cursor-range (assoc :line (CursorRange->line-number cursor-range)))
               args (->> (string/split arg-tmpl #" ")
                         (map #(substitute-args % arg-sub)))]
           (doto (ProcessBuilder. ^List (cons custom-editor args))
             (.directory (workspace/project-path workspace))
             (.start))
           false)
         (if (contains? view-type :make-view-fn)
           (let [^SplitPane editor-tabs-split (g/node-value app-view :editor-tabs-split)
                 tab-panes (.getItems editor-tabs-split)
                 open-tabs (mapcat #(.getTabs ^TabPane %) tab-panes)
                 view-type (if (g/node-value resource-node :editable?) view-type text-view-type)
                 make-view-fn (:make-view-fn view-type)
                 ^Tab tab (or (some #(when (and (= (tab->resource-node %) resource-node)
                                                (= view-type (ui/user-data % ::view-type)))
                                       %)
                                    open-tabs)
                              (let [^TabPane active-tab-pane (g/node-value app-view :active-tab-pane)
                                    active-tab-pane-tabs (.getTabs active-tab-pane)]
                                (make-tab! app-view prefs workspace project resource resource-node
                                           resource-type view-type make-view-fn active-tab-pane-tabs opts)))]
             (.select (.getSelectionModel (.getTabPane tab)) tab)
             (when-let [focus (:focus-fn view-type)]
               ;; Force layout pass since the focus function of some views
               ;; needs proper width + height (f.i. code view for
               ;; scrolling to selected line).
               (NodeHelper/layoutNodeForPrinting (.getRoot ^Scene (g/node-value app-view :scene)))
               (focus (ui/user-data tab ::view) opts))
             ;; Do an initial rendering so it shows up as fast as possible.
             (ui/run-later (refresh-scene-views! app-view)
                           (ui/run-later (slog/smoke-log "opened-resource")))
             true)
           (let [^String path (or (resource/abs-path resource)
                                  (resource/temp-path resource))
                 ^File f (File. path)]
             (ui/open-file f (fn [msg]
                               (ui/run-later
                                 (dialogs/make-info-dialog
                                   {:title "Could Not Open File"
                                    :icon :icon/triangle-error
                                    :header (format "Could not open '%s'" (.getName f))
                                    :content (str "This can happen if the file type is not mapped to an application in your OS.\n\nUnderlying error from the OS:\n" msg)}))))
             false)))))))

(handler/defhandler :open :global
  (active? [selection user-data] (:resources user-data (not-empty (selection->openable-resources selection))))
  (enabled? [selection user-data] (some resource/exists? (:resources user-data (selection->openable-resources selection))))
  (run [selection app-view prefs workspace project user-data]
       (doseq [resource (filter resource/exists? (:resources user-data (selection->openable-resources selection)))]
         (open-resource app-view prefs workspace project resource))))

(handler/defhandler :open-as :global
  (active? [selection] (selection->single-openable-resource selection))
  (enabled? [selection user-data] (resource/exists? (selection->single-openable-resource selection)))
  (run [selection app-view prefs workspace project user-data]
       (let [resource (selection->single-openable-resource selection)]
         (open-resource app-view prefs workspace project resource (when-let [view-type (:selected-view-type user-data)]
                                                                    {:selected-view-type view-type}))))
  (options [workspace selection user-data]
           (when-not user-data
             (let [resource (selection->single-openable-resource selection)
                   resource-type (resource/resource-type resource)]
               (map (fn [vt]
                      {:label     (or (:label vt) "External Editor")
                       :command   :open-as
                       :user-data {:selected-view-type vt}})
                    (:view-types resource-type))))))

(handler/defhandler :recent-files :global
  (enabled? [prefs workspace evaluation-context]
    (recent-files/exist? prefs workspace evaluation-context))
  (active? [] true)
  (options [prefs workspace app-view]
    (g/with-auto-evaluation-context evaluation-context
      (-> [{:label "Re-Open Closed File"
            :command :reopen-recent-file}]
          (cond-> (recent-files/exist? prefs workspace evaluation-context)
                  (->
                    (conj {:label :separator})
                    (into
                      (map (fn [[resource view-type :as resource+view-type]]
                             {:label (str (resource/proj-path resource) " • " (:label view-type) " view")
                              :command :open-selected-recent-file
                              :user-data resource+view-type}))
                      (recent-files/some-recent prefs workspace evaluation-context))
                    (conj {:label :separator})))
          (conj {:label "More..."
                 :command :open-recent-file})))))

(handler/defhandler :open-selected-recent-file :global
  (run [prefs app-view workspace project user-data]
    (let [[resource view-type] user-data]
      (open-resource app-view prefs workspace project resource {:selected-view-type view-type}))))

(handler/defhandler :open-recent-file :global
  (active? [prefs workspace evaluation-context]
    (recent-files/exist? prefs workspace evaluation-context))
  (run [prefs app-view workspace project]
    (g/with-auto-evaluation-context evaluation-context
      (doseq [[resource view-type] (recent-files/select prefs workspace evaluation-context)]
        (open-resource app-view prefs workspace project resource {:selected-view-type view-type})))))

(handler/defhandler :reopen-recent-file :global
  (enabled? [prefs workspace evaluation-context app-view]
    (recent-files/exist-closed? prefs workspace app-view evaluation-context))
  (run [prefs app-view workspace project]
    (g/with-auto-evaluation-context evaluation-context
      (let [[resource view-type] (recent-files/last-closed prefs workspace app-view evaluation-context)]
        (open-resource app-view prefs workspace project resource {:selected-view-type view-type})))))

(handler/defhandler :synchronize :global
  (enabled? [] (disk-availability/available?))
  (run [changes-view project workspace app-view]
       (let [render-reload-progress! (make-render-task-progress :resource-sync)
             render-save-progress! (make-render-task-progress :save-all)]
         (if (changes-view/project-is-git-repo? changes-view)

           ;; The project is a Git repo.
           ;; Check if there are locked files below the project folder before proceeding.
           ;; If so, we abort the sync and notify the user, since this could cause problems.
           (when (changes-view/ensure-no-locked-files! changes-view)
             (disk/async-save! render-reload-progress! render-save-progress! project changes-view
                               (fn [successful?]
                                 (when successful?
                                   (ui/user-data! (g/node-value app-view :scene) ::ui/refresh-requested? true)
                                   (when (changes-view/regular-sync! changes-view)
                                     (disk/async-reload! render-reload-progress! workspace [] changes-view))))))

           ;; The project is not a Git repo.
           ;; Show a dialog with info about how to set this up.
           (dialogs/make-info-dialog
             {:title "Version Control"
              :size :default
              :icon :icon/git
              :header "This project does not use Version Control"
              :content {:fx/type fx.text-flow/lifecycle
                        :style-class "dialog-content-padding"
                        :children [{:fx/type fx.text/lifecycle
                                    :text (str "A project under Version Control "
                                               "keeps a history of changes and "
                                               "enables you to collaborate with "
                                               "others by pushing changes to a "
                                               "server.\n\nYou can read about "
                                               "how to configure Version Control "
                                               "in the ")}
                                   {:fx/type fx.hyperlink/lifecycle
                                    :text "Defold Manual"
                                    :on-action (fn [_]
                                                 (ui/open-url "https://www.defold.com/manuals/version-control/"))}
                                   {:fx/type fx.text/lifecycle
                                    :text "."}]}})))))

(handler/defhandler :save-all :global
  (enabled? [] (not (bob/build-in-progress?)))
  (run [app-view changes-view project]
       (let [render-reload-progress! (make-render-task-progress :resource-sync)
             render-save-progress! (make-render-task-progress :save-all)]
         (disk/async-save! render-reload-progress! render-save-progress! project changes-view
                           (fn [successful?]
                             (when successful?
                               (ui/user-data! (g/node-value app-view :scene) ::ui/refresh-requested? true)))))))

(handler/defhandler :show-in-desktop :global
  (active? [app-view selection evaluation-context]
           (context-resource app-view selection evaluation-context))
  (enabled? [app-view selection evaluation-context]
            (when-let [r (context-resource app-view selection evaluation-context)]
              (and (resource/abs-path r)
                   (or (resource/exists? r)
                       (empty? (resource/path r))))))
  (run [app-view selection] (when-let [r (context-resource app-view selection)]
                              (let [f (File. (resource/abs-path r))]
                                (ui/open-file (fs/to-folder f))))))

(handler/defhandler :referencing-files :global
  (active? [app-view selection evaluation-context]
           (context-resource-file app-view selection evaluation-context))
  (enabled? [app-view selection evaluation-context]
            (when-let [r (context-resource-file app-view selection evaluation-context)]
              (and (resource/abs-path r)
                   (resource/exists? r))))
  (run [selection app-view prefs workspace project] (when-let [r (context-resource-file app-view selection)]
                                                      (doseq [resource (resource-dialog/make workspace project {:title "Referencing Files" :selection :multiple :ok-label "Open" :filter (format "refs:%s" (resource/proj-path r))})]
                                                        (open-resource app-view prefs workspace project resource)))))

(handler/defhandler :dependencies :global
  (active? [app-view selection evaluation-context]
           (context-resource-file app-view selection evaluation-context))
  (enabled? [app-view selection evaluation-context]
            (when-let [r (context-resource-file app-view selection evaluation-context)]
              (and (resource/abs-path r)
                   (resource/exists? r))))
  (run [selection app-view prefs workspace project] (when-let [r (context-resource-file app-view selection)]
                                                      (doseq [resource (resource-dialog/make workspace project {:title "Dependencies" :selection :multiple :ok-label "Open" :filter (format "deps:%s" (resource/proj-path r))})]
                                                        (open-resource app-view prefs workspace project resource)))))

(handler/defhandler :toggle-pane-left :global
  (run [^Stage main-stage]
       (let [main-scene (.getScene main-stage)]
         (set-pane-visible! main-scene :left (not (pane-visible? main-scene :left))))))

(handler/defhandler :toggle-pane-right :global
  (run [^Stage main-stage]
       (let [main-scene (.getScene main-stage)]
         (set-pane-visible! main-scene :right (not (pane-visible? main-scene :right))))))

(handler/defhandler :toggle-pane-bottom :global
  (run [^Stage main-stage]
       (let [main-scene (.getScene main-stage)]
         (set-pane-visible! main-scene :bottom (not (pane-visible? main-scene :bottom))))))

(handler/defhandler :show-console :global
  (run [^Stage main-stage tool-tab-pane] (show-console! (.getScene main-stage) tool-tab-pane)))

(handler/defhandler :show-curve-editor :global
  (run [^Stage main-stage tool-tab-pane] (show-curve-editor! (.getScene main-stage) tool-tab-pane)))

(handler/defhandler :show-build-errors :global
  (run [^Stage main-stage tool-tab-pane] (show-build-errors! (.getScene main-stage) tool-tab-pane)))

(handler/defhandler :show-search-results :global
  (run [^Stage main-stage tool-tab-pane] (show-search-results! (.getScene main-stage) tool-tab-pane)))

(defn- put-on-clipboard!
  [s]
  (doto (Clipboard/getSystemClipboard)
    (.setContent (doto (ClipboardContent.)
                   (.putString s)))))

(handler/defhandler :copy-project-path :global
  (active? [app-view selection evaluation-context]
           (context-resource-file app-view selection evaluation-context))
  (enabled? [app-view selection evaluation-context]
            (when-let [r (context-resource-file app-view selection evaluation-context)]
              (and (resource/proj-path r)
                   (resource/exists? r))))
  (run [selection app-view]
    (when-let [r (context-resource-file app-view selection)]
      (put-on-clipboard! (resource/proj-path r)))))

(handler/defhandler :copy-full-path :global
  (active? [app-view selection evaluation-context]
           (context-resource-file app-view selection evaluation-context))
  (enabled? [app-view selection evaluation-context]
            (when-let [r (context-resource-file app-view selection evaluation-context)]
              (and (resource/abs-path r)
                   (resource/exists? r))))
  (run [selection app-view]
    (when-let [r (context-resource-file app-view selection)]
      (put-on-clipboard! (resource/abs-path r)))))

(handler/defhandler :copy-require-path :global
  (active? [app-view selection evaluation-context]
           (when-let [r (context-resource-file app-view selection evaluation-context)]
             (= "lua" (resource/type-ext r))))
  (enabled? [app-view selection evaluation-context]
            (when-let [r (context-resource-file app-view selection evaluation-context)]
              (and (resource/proj-path r)
                   (resource/exists? r))))
  (run [selection app-view]
     (when-let [r (context-resource-file app-view selection)]
       (put-on-clipboard! (lua/path->lua-module (resource/proj-path r))))))


(defn- gen-tooltip [workspace project app-view resource]
  (let [resource-type (resource/resource-type resource)
        view-type (or (first (:view-types resource-type)) (workspace/get-view-type workspace :text))]
    (when-let [make-preview-fn (:make-preview-fn view-type)]
      {:fx/type fx.tooltip/lifecycle
       :graphic {:fx/type fx.image-view/lifecycle
                 :scale-y -1}
       :on-showing (fn [^Event e]
                     (let [^Tooltip tooltip (.getSource e)
                           image-view ^ImageView (.getGraphic tooltip)]
                       (when-not (.getImage image-view)
                         (let [resource-node (project/get-resource-node project resource)
                               view-graph (g/make-graph! :history false :volatility 2)
                               select-fn (partial select app-view)
                               opts (assoc ((:id view-type) (:view-opts resource-type))
                                      :app-view app-view
                                      :select-fn select-fn
                                      :project project
                                      :workspace workspace)
                               preview (make-preview-fn view-graph resource-node opts 256 256)]
                           (.setImage image-view ^Image (g/node-value preview :image))
                           (when-some [dispose-preview-fn (:dispose-preview-fn view-type)]
                             (dispose-preview-fn preview))
                           (g/delete-graph! view-graph)))))})))

(def ^:private open-assets-term-prefs-key "open-assets-term")

(defn- query-and-open! [workspace project app-view prefs term]
  (let [prev-filter-term (prefs/get-prefs prefs open-assets-term-prefs-key nil)
        filter-term-atom (atom prev-filter-term)
        selected-resources (resource-dialog/make workspace project
                                                 (cond-> {:title "Open Assets"
                                                          :accept-fn resource/editable-resource?
                                                          :selection :multiple
                                                          :ok-label "Open"
                                                          :filter-atom filter-term-atom
                                                          :tooltip-gen (partial gen-tooltip workspace project app-view)}
                                                         (some? term)
                                                         (assoc :filter term)))
        filter-term @filter-term-atom]
    (when (not= prev-filter-term filter-term)
      (prefs/set-prefs prefs open-assets-term-prefs-key filter-term))
    (doseq [resource selected-resources]
      (open-resource app-view prefs workspace project resource))))

(handler/defhandler :select-items :global
  (run [user-data] (dialogs/make-select-list-dialog (:items user-data) (:options user-data))))

(defn- get-view-text-selection [{:keys [view-id view-type]}]
  (when-let [text-selection-fn (:text-selection-fn view-type)]
    (text-selection-fn view-id)))

(handler/defhandler :open-asset :global
  (run [workspace project app-view prefs]
    (let [term (get-view-text-selection (g/node-value app-view :active-view-info))]
      (query-and-open! workspace project app-view prefs term))))

(handler/defhandler :search-in-files :global
  (run [project app-view prefs search-results-view main-stage tool-tab-pane]
    (when-let [term (get-view-text-selection (g/node-value app-view :active-view-info))]
      (search-results-view/set-search-term! prefs term))
    (let [main-scene (.getScene ^Stage main-stage)
          show-search-results-tab! (partial show-search-results! main-scene tool-tab-pane)]
      (search-results-view/show-search-in-files-dialog! search-results-view project prefs show-search-results-tab!))))

(defn- bundle! [main-stage tool-tab-pane changes-view build-errors-view project prefs platform bundle-options]
  (g/user-data! project :last-bundle-options (assoc bundle-options :platform-key platform))
  (let [main-scene (.getScene ^Stage main-stage)
        output-directory ^File (:output-directory bundle-options)
        render-build-error! (make-render-build-error main-scene tool-tab-pane build-errors-view)
        render-reload-progress! (make-render-task-progress :resource-sync)
        render-save-progress! (make-render-task-progress :save-all)
        render-build-progress! (make-render-task-progress :build)
        task-cancelled? (make-task-cancelled-query :build)
        build-server-headers (native-extensions/get-build-server-headers prefs)
        bob-args (bob/bundle-bob-args prefs platform bundle-options)]
    (when-not (.exists output-directory)
      (fs/create-directories! output-directory))
    (build-errors-view/clear-build-errors build-errors-view)
<<<<<<< HEAD
    (disk/async-bob-build! render-reload-progress! render-save-progress! render-build-progress! task-cancelled?
                           render-build-error! bob/bundle-bob-commands bob-args build-server-headers project changes-view
=======
    (disk/async-bob-build! render-reload-progress! render-save-progress! render-build-progress! pipe-log-stream-to-console! task-cancelled?
                           render-build-error! bob/bundle-bob-commands bob-args project changes-view
>>>>>>> c50602df
                           (fn [successful?]
                             (when successful?
                               (if (some-> output-directory .isDirectory)
                                 (ui/open-file output-directory)
                                 (dialogs/make-info-dialog
                                   {:title "Bundle Failed"
                                    :icon :icon/triangle-error
                                    :size :large
                                    :header "Failed to bundle project, please fix build errors and try again"})))))))

(handler/defhandler :bundle :global
  (run [user-data workspace project prefs app-view changes-view build-errors-view main-stage tool-tab-pane]
    (let [owner-window (g/node-value app-view :stage)
          platform (:platform user-data)
          bundle! (partial bundle! main-stage tool-tab-pane changes-view build-errors-view project prefs platform)]
      (bundle-dialog/show-bundle-dialog! workspace platform prefs owner-window bundle!))))

(handler/defhandler :rebundle :global
  (enabled? [project] (some? (g/user-data project :last-bundle-options)))
  (run [workspace project prefs app-view changes-view build-errors-view main-stage tool-tab-pane]
    (let [last-bundle-options (g/user-data project :last-bundle-options)
          platform (:platform-key last-bundle-options)]
      (bundle! main-stage tool-tab-pane changes-view build-errors-view project prefs platform last-bundle-options))))

(def ^:private editor-extensions-allowed-commands-prefs-key
  "editor-extensions/allowed-commands")

(defn make-extensions-ui [workspace changes-view prefs]
  (reify extensions/UI
    (reload-resources! [_]
      (let [success-promise (promise)]
        (disk/async-reload! (make-render-task-progress :resource-sync)
                            workspace
                            []
                            changes-view
                            success-promise)
        (when-not @success-promise
          (throw (ex-info "Reload failed" {})))))
    (can-execute? [_ [cmd-name :as command]]
      (let [allowed-commands (prefs/get-prefs prefs editor-extensions-allowed-commands-prefs-key #{})]
        (if (allowed-commands cmd-name)
          true
          (let [allow (ui/run-now
                        (dialogs/make-confirmation-dialog
                          {:title "Allow executing shell command?"
                           :icon {:fx/type fxui/icon
                                  :type :icon/triangle-error
                                  :fill "#fa6731"}
                           :header "Extension wants to execute a shell command"
                           :content {:fx/type fxui/label
                                     :style-class "dialog-content-padding"
                                     :text (string/join " " command)}
                           :buttons [{:text "Abort Command"
                                      :cancel-button true
                                      :default-button true
                                      :result false}
                                     {:text "Allow"
                                      :variant :danger
                                      :result true}]}))]
            (when allow
              (prefs/set-prefs prefs editor-extensions-allowed-commands-prefs-key (conj allowed-commands cmd-name)))
            allow))))
    (display-output! [_ type string]
      (let [[console-type prefix] (case type
                                    :err [:extension-err "ERROR:EXT: "]
                                    :out [:extension-out ""])]
        (doseq [line (string/split-lines string)]
          (console/append-console-entry! console-type (str prefix line)))))
    (on-transact-thread [_ f]
      (ui/run-now (f)))))

(defn- fetch-libraries [workspace project changes-view prefs]
  (let [library-uris (project/project-dependencies project)
        hosts (into #{} (map url/strip-path) library-uris)]
    (if-let [first-unreachable-host (first-where (complement url/reachable?) hosts)]
      (dialogs/make-info-dialog
        {:title "Fetch Failed"
         :icon :icon/triangle-error
         :size :large
         :header "Fetch was aborted because a host could not be reached"
         :content (str "Unreachable host: " first-unreachable-host
                       "\n\nPlease verify internet connection and try again.")})
      (future
        (error-reporting/catch-all!
          (ui/with-progress [render-fetch-progress! (make-render-task-progress :fetch-libraries)]
            (when (workspace/dependencies-reachable? library-uris)
              (let [lib-states (workspace/fetch-and-validate-libraries workspace library-uris render-fetch-progress!)
                    render-install-progress! (make-render-task-progress :resource-sync)]
                (render-install-progress! (progress/make "Installing updated libraries..."))
                (ui/run-later
                  (workspace/install-validated-libraries! workspace library-uris lib-states)
                  (disk/async-reload! render-install-progress! workspace [] changes-view
                                      (fn [success]
                                        (when success
                                          (extensions/reload! project :library (make-extensions-ui workspace changes-view prefs))))))))))))))

(handler/defhandler :add-dependency :global
  (enabled? [] (disk-availability/available?))
  (run [selection app-view prefs workspace project changes-view user-data]
       (let [game-project (project/get-resource-node project "/game.project")
             dependencies (game-project/get-setting game-project ["project" "dependencies"])
             dependency-uri (.toURI (URL. (:dep-url user-data)))]
         (when (not-any? (partial = dependency-uri) dependencies)
           (game-project/set-setting! game-project ["project" "dependencies"]
                                      (conj (vec dependencies) dependency-uri))
           (fetch-libraries workspace project changes-view prefs)))))

(handler/defhandler :fetch-libraries :global
  (enabled? [] (disk-availability/available?))
  (run [workspace project changes-view prefs]
       (fetch-libraries workspace project changes-view prefs)))

(handler/defhandler :reload-extensions :global
  (enabled? [] (disk-availability/available?))
  (run [project workspace changes-view prefs]
       (extensions/reload! project :all (make-extensions-ui workspace changes-view prefs))))

(defn- ensure-exists-and-open-for-editing! [proj-path app-view changes-view prefs project]
  (let [workspace (project/workspace project)
        resource (workspace/resolve-workspace-resource workspace proj-path)]
    (if (resource/exists? resource)
      (open-resource app-view prefs workspace project resource)
      (let [render-reload-progress! (make-render-task-progress :resource-sync)]
        (fs/touch-file! (io/as-file resource))
        (disk/async-reload! render-reload-progress! workspace [] changes-view
                            (fn [successful?]
                              (when successful?
                                (when-some [created-resource (workspace/find-resource workspace proj-path)]
                                  (open-resource app-view prefs workspace project created-resource)))))))))

(handler/defhandler :live-update-settings :global
  (enabled? [] (disk-availability/available?))
  (run [app-view changes-view prefs workspace project]
       (let [live-update-settings-proj-path (live-update-settings/get-live-update-settings-path project)]
         (ensure-exists-and-open-for-editing! live-update-settings-proj-path app-view changes-view prefs project))))

(handler/defhandler :shared-editor-settings :global
  (enabled? [] (disk-availability/available?))
  (run [app-view changes-view prefs workspace project]
       (ensure-exists-and-open-for-editing! shared-editor-settings/project-shared-editor-settings-proj-path app-view changes-view prefs project)))<|MERGE_RESOLUTION|>--- conflicted
+++ resolved
@@ -1050,13 +1050,8 @@
           build-server-headers (native-extensions/get-build-server-headers prefs)
           bob-args (bob/build-html5-bob-args project prefs)]
       (build-errors-view/clear-build-errors build-errors-view)
-<<<<<<< HEAD
-      (disk/async-bob-build! render-reload-progress! render-save-progress! render-build-progress! task-cancelled?
+      (disk/async-bob-build! render-reload-progress! render-save-progress! render-build-progress! pipe-log-stream-to-console! task-cancelled?
                              render-build-error! bob/build-html5-bob-commands bob-args build-server-headers project changes-view
-=======
-      (disk/async-bob-build! render-reload-progress! render-save-progress! render-build-progress! pipe-log-stream-to-console! task-cancelled?
-                             render-build-error! bob/build-html5-bob-commands bob-args project changes-view
->>>>>>> c50602df
                              (fn [successful?]
                                (when successful?
                                  (ui/open-url (format "http://localhost:%d%s/index.html" (http-server/port web-server) bob/html5-url-prefix))))))))
@@ -2074,13 +2069,8 @@
     (when-not (.exists output-directory)
       (fs/create-directories! output-directory))
     (build-errors-view/clear-build-errors build-errors-view)
-<<<<<<< HEAD
-    (disk/async-bob-build! render-reload-progress! render-save-progress! render-build-progress! task-cancelled?
+    (disk/async-bob-build! render-reload-progress! render-save-progress! render-build-progress! pipe-log-stream-to-console! task-cancelled?
                            render-build-error! bob/bundle-bob-commands bob-args build-server-headers project changes-view
-=======
-    (disk/async-bob-build! render-reload-progress! render-save-progress! render-build-progress! pipe-log-stream-to-console! task-cancelled?
-                           render-build-error! bob/bundle-bob-commands bob-args project changes-view
->>>>>>> c50602df
                            (fn [successful?]
                              (when successful?
                                (if (some-> output-directory .isDirectory)
