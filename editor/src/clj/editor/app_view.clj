(ns editor.app-view
  (:require [clojure.java.io :as io]
            [clojure.string :as string]
            [clojure.set :as set]
            [dynamo.graph :as g]
            [editor.bundle :as bundle]
            [editor.bundle-dialog :as bundle-dialog]
            [editor.changes-view :as changes-view]
            [editor.console :as console]
            [editor.debug-view :as debug-view]
            [editor.dialogs :as dialogs]
            [editor.engine :as engine]
            [editor.fs :as fs]
            [editor.lua :as lua]
            [editor.handler :as handler]
            [editor.jfx :as jfx]
            [editor.login :as login]
            [editor.defold-project :as project]
            [editor.github :as github]
            [editor.engine.build-errors :as engine-build-errors]
            [editor.error-reporting :as error-reporting]
            [editor.pipeline :as pipeline]
            [editor.pipeline.bob :as bob]
            [editor.placeholder-resource :as placeholder-resource]
            [editor.prefs :as prefs]
            [editor.prefs-dialog :as prefs-dialog]
            [editor.progress :as progress]
            [editor.ui :as ui]
            [editor.workspace :as workspace]
            [editor.resource :as resource]
            [editor.resource-node :as resource-node]
            [editor.graph-util :as gu]
            [editor.util :as util]
            [editor.keymap :as keymap]
            [editor.search-results-view :as search-results-view]
            [editor.targets :as targets]
            [editor.build-errors-view :as build-errors-view]
            [editor.hot-reload :as hot-reload]
            [editor.url :as url]
            [editor.view :as view]
            [editor.system :as system]
            [service.log :as log]
            [internal.util :refer [first-where]]
            [util.profiler :as profiler]
            [util.http-server :as http-server]
            [editor.scene :as scene]
            [editor.live-update-settings :as live-update-settings]
            [editor.disk :as disk]
            [editor.disk-availability :as disk-availability]
            [editor.scene-visibility :as scene-visibility]
            [editor.scene-cache :as scene-cache]
            [editor.types :as types])
  (:import [com.defold.control TabPaneBehavior]
           [com.defold.editor Editor EditorApplication]
           [com.defold.editor Start]
           [java.net URI Socket]
           [java.util Collection]
           [javafx.application Platform]
           [javafx.beans.value ChangeListener]
           [javafx.collections FXCollections ObservableList ListChangeListener]
           [javafx.embed.swing SwingFXUtils]
           [javafx.event ActionEvent Event EventHandler]
           [javafx.fxml FXMLLoader]
           [javafx.geometry Insets Pos]
           [javafx.scene Scene Node Parent]
           [javafx.scene.control Label MenuBar SplitPane Tab TabPane TabPane$TabClosingPolicy ProgressBar Tooltip]
           [javafx.scene.image Image ImageView WritableImage PixelWriter]
           [javafx.scene.input Clipboard ClipboardContent KeyEvent]
           [javafx.scene.layout AnchorPane HBox StackPane]
           [javafx.scene.shape Ellipse SVGPath]
           [javafx.stage Screen Stage FileChooser WindowEvent]
           [javafx.util Callback]
           [java.io InputStream File IOException BufferedReader]
           [java.util.prefs Preferences]
           [com.jogamp.opengl GL GL2 GLContext GLProfile GLDrawableFactory GLCapabilities]))

(set! *warn-on-reflection* true)

(defn- fire-tab-closed-event! [^Tab tab]
  ;; TODO: Workaround as there's currently no API to close tabs programatically with identical semantics to close manually
  ;; See http://stackoverflow.com/questions/17047000/javafx-closing-a-tab-in-tabpane-dynamically
  (Event/fireEvent tab (Event. Tab/CLOSED_EVENT)))

(defn- remove-tab! [^TabPane tab-pane ^Tab tab]
  (fire-tab-closed-event! tab)
  (.remove (.getTabs tab-pane) tab))

(defn remove-invalid-tabs! [tab-panes open-views]
  (let [invalid-tab? (fn [tab] (nil? (get open-views (ui/user-data tab ::view))))
        closed-tabs-by-tab-pane (into []
                                      (keep (fn [^TabPane tab-pane]
                                              (when-some [closed-tabs (not-empty (filterv invalid-tab? (.getTabs tab-pane)))]
                                                [tab-pane closed-tabs])))
                                      tab-panes)]
    ;; We must remove all invalid tabs from a TabPane in one go to ensure
    ;; the selected tab change event does not trigger onto an invalid tab.
    (when (seq closed-tabs-by-tab-pane)
      (doseq [[^TabPane tab-pane ^Collection closed-tabs] closed-tabs-by-tab-pane]
        (doseq [tab closed-tabs]
          (fire-tab-closed-event! tab))
        (.removeAll (.getTabs tab-pane) closed-tabs)))))

(g/defnode AppView
  (property stage Stage)
  (property editor-tabs-split SplitPane)
  (property active-tab-pane TabPane)
  (property tool-tab-pane TabPane)
  (property auto-pulls g/Any)
  (property active-tool g/Keyword)
  (property manip-space g/Keyword)

  (input open-views g/Any :array)
  (input open-dirty-views g/Any :array)
  (input scene-view-ids g/Any :array)
  (input hidden-renderable-tags types/RenderableTags)
  (input hidden-node-outline-key-paths types/NodeOutlineKeyPaths)
  (input active-outline g/Any)
  (input active-scene g/Any)
  (input project-id g/NodeID)
  (input selected-node-ids-by-resource-node g/Any)
  (input selected-node-properties-by-resource-node g/Any)
  (input sub-selections-by-resource-node g/Any)
  (input debugger-execution-locations g/Any)

  (output open-views g/Any :cached (g/fnk [open-views] (into {} open-views)))
  (output open-dirty-views g/Any :cached (g/fnk [open-dirty-views] (into #{} (keep #(when (second %) (first %))) open-dirty-views)))
  (output active-tab Tab (g/fnk [^TabPane active-tab-pane] (some-> active-tab-pane ui/selected-tab)))
  (output hidden-renderable-tags types/RenderableTags (gu/passthrough hidden-renderable-tags))
  (output hidden-node-outline-key-paths types/NodeOutlineKeyPaths (gu/passthrough hidden-node-outline-key-paths))
  (output active-outline g/Any (gu/passthrough active-outline))
  (output active-scene g/Any (gu/passthrough active-scene))
  (output active-view g/NodeID (g/fnk [^Tab active-tab]
                                   (when active-tab
                                     (ui/user-data active-tab ::view))))
  (output active-view-info g/Any (g/fnk [^Tab active-tab]
                                        (when active-tab
                                          {:view-id (ui/user-data active-tab ::view)
                                           :view-type (ui/user-data active-tab ::view-type)})))

  (output active-resource-node g/NodeID :cached (g/fnk [active-view open-views] (:resource-node (get open-views active-view))))
  (output active-resource resource/Resource :cached (g/fnk [active-view open-views] (:resource (get open-views active-view))))
  (output open-resource-nodes g/Any :cached (g/fnk [open-views] (->> open-views vals (map :resource-node))))
  (output selected-node-ids g/Any (g/fnk [selected-node-ids-by-resource-node active-resource-node]
                                    (get selected-node-ids-by-resource-node active-resource-node)))
  (output selected-node-properties g/Any (g/fnk [selected-node-properties-by-resource-node active-resource-node]
                                           (get selected-node-properties-by-resource-node active-resource-node)))
  (output sub-selection g/Any (g/fnk [sub-selections-by-resource-node active-resource-node]
                                (get sub-selections-by-resource-node active-resource-node)))
  (output refresh-tab-panes g/Any :cached (g/fnk [^SplitPane editor-tabs-split open-views open-dirty-views]
                                            (let [tab-panes (.getItems editor-tabs-split)]
                                              (doseq [^TabPane tab-pane tab-panes
                                                      ^Tab tab (.getTabs tab-pane)
                                                      :let [view (ui/user-data tab ::view)
                                                            resource-name (resource/resource-name (:resource (get open-views view)))
                                                            title (if (contains? open-dirty-views view)
                                                                    (str "*" resource-name)
                                                                    resource-name)]]
                                                (ui/text! tab title)))))
  (output keymap g/Any :cached (g/fnk []
                                 (keymap/make-keymap keymap/default-key-bindings {:valid-command? (set (handler/available-commands))})))
  (output debugger-execution-locations g/Any (gu/passthrough debugger-execution-locations)))

(defn- selection->openable-resources [selection]
  (when-let [resources (handler/adapt-every selection resource/Resource)]
    (filterv resource/openable-resource? resources)))

(defn- selection->single-openable-resource [selection]
  (when-let [r (handler/adapt-single selection resource/Resource)]
    (when (resource/openable-resource? r)
      r)))

(defn- selection->single-resource [selection]
  (handler/adapt-single selection resource/Resource))

(defn- context-resource-file [app-view selection]
  (or (selection->single-openable-resource selection)
      (g/node-value app-view :active-resource)))

(defn- context-resource [app-view selection]
  (or (selection->single-resource selection)
      (g/node-value app-view :active-resource)))

(defn- disconnect-sources [target-node target-label]
  (for [[source-node source-label] (g/sources-of target-node target-label)]
    (g/disconnect source-node source-label target-node target-label)))

(defn- replace-connection [source-node source-label target-node target-label]
  (concat
    (disconnect-sources target-node target-label)
    (if (and source-node (contains? (-> source-node g/node-type* g/output-labels) source-label))
      (g/connect source-node source-label target-node target-label)
      [])))

(defn- on-selected-tab-changed! [app-view app-scene resource-node view-type]
  (g/transact
    (concat
      (replace-connection resource-node :node-outline app-view :active-outline)
      (if (= :scene view-type)
        (replace-connection resource-node :scene app-view :active-scene)
        (disconnect-sources app-view :active-scene))))
  (g/invalidate-outputs! [[app-view :active-tab]])
  (ui/user-data! app-scene ::ui/refresh-requested? true))

(handler/defhandler :move-tool :workbench
  (enabled? [app-view] true)
  (run [app-view] (g/transact (g/set-property app-view :active-tool :move)))
  (state [app-view] (= (g/node-value app-view :active-tool) :move)))

(handler/defhandler :scale-tool :workbench
  (enabled? [app-view] true)
  (run [app-view] (g/transact (g/set-property app-view :active-tool :scale)))
  (state [app-view]  (= (g/node-value app-view :active-tool) :scale)))

(handler/defhandler :rotate-tool :workbench
  (enabled? [app-view] true)
  (run [app-view] (g/transact (g/set-property app-view :active-tool :rotate)))
  (state [app-view]  (= (g/node-value app-view :active-tool) :rotate)))

(handler/defhandler :show-visibility-settings :workbench
  (run [app-view scene-visibility]
    (when-let [btn (some-> ^TabPane (g/node-value app-view :active-tab-pane)
                           (ui/selected-tab)
                           (.. getContent (lookup "#show-visibility-settings")))]
      (scene-visibility/show-visibility-settings! btn scene-visibility)))
  (state [app-view scene-visibility]
    (when-let [btn (some-> ^TabPane (g/node-value app-view :active-tab-pane)
                           (ui/selected-tab)
                           (.. getContent (lookup "#show-visibility-settings")))]
      ;; TODO: We have no mechanism for updating the style nor icon on
      ;; on the toolbar button. For now we piggyback on the state
      ;; update polling to set a style when the filters are active.
      (let [visibility-filters-enabled? (g/node-value scene-visibility :visibility-filters-enabled?)
            filtered-renderable-tags (g/node-value scene-visibility :filtered-renderable-tags)
            filters-active? (and visibility-filters-enabled? (some scene-visibility/toggleable-tags filtered-renderable-tags))]
        (if filters-active?
          (ui/add-style! btn "filters-active")
          (ui/remove-style! btn "filters-active")))
      (scene-visibility/settings-visible? btn))))

(def ^:private eye-icon-template (ui/load-svg-path "scene/images/eye_icon_eye_arrow.svg"))

(defn- make-visibility-settings-graphic []
  (doto (StackPane.)
    (ui/children! [(doto (SVGPath.)
                     (.setId "eye-icon")
                     (.setContent (.getContent ^SVGPath eye-icon-template)))
                   (doto (Ellipse. 3.0 3.0)
                     (.setId "active-indicator"))])))

(ui/extend-menu :toolbar nil
                [{:id :select
                  :icon "icons/45/Icons_T_01_Select.png"
                  :command :select-tool}
                 {:id :move
                  :icon "icons/45/Icons_T_02_Move.png"
                  :command :move-tool}
                 {:id :rotate
                  :icon "icons/45/Icons_T_03_Rotate.png"
                  :command :rotate-tool}
                 {:id :scale
                  :icon "icons/45/Icons_T_04_Scale.png"
                  :command :scale-tool}
                 {:id :visibility-settings
                  :graphic-fn make-visibility-settings-graphic
                  :command :show-visibility-settings}])

(def ^:const prefs-window-dimensions "window-dimensions")
(def ^:const prefs-split-positions "split-positions")

(handler/defhandler :quit :global
  (enabled? [] true)
  (run []
    (let [^Stage main-stage (ui/main-stage)]
      (.fireEvent main-stage (WindowEvent. main-stage WindowEvent/WINDOW_CLOSE_REQUEST)))))

(defn store-window-dimensions [^Stage stage prefs]
  (let [dims    {:x           (.getX stage)
                 :y           (.getY stage)
                 :width       (.getWidth stage)
                 :height      (.getHeight stage)
                 :maximized   (.isMaximized stage)
                 :full-screen (.isFullScreen stage)}]
    (prefs/set-prefs prefs prefs-window-dimensions dims)))

(defn restore-window-dimensions [^Stage stage prefs]
  (when-let [dims (prefs/get-prefs prefs prefs-window-dimensions nil)]
    (let [{:keys [x y width height maximized full-screen]} dims]
      (when (and (number? x) (number? y) (number? width) (number? height))
        (when-let [screens (seq (Screen/getScreensForRectangle x y width height))]
          (doto stage
            (.setX x)
            (.setY y))
          ;; Maximized and setWidth/setHeight in combination triggers a bug on macOS where the window becomes invisible
          (when (and (not maximized) (not full-screen))
            (doto stage
              (.setWidth width)
              (.setHeight height)))))
      (when maximized
        (.setMaximized stage true))
      (when full-screen
        (.setFullScreen stage true)))))

(def ^:private legacy-split-ids ["main-split"
                                 "center-split"
                                 "right-split"
                                 "assets-split"])

(def ^:private split-ids ["main-split"
                          "workbench-split"
                          "center-split"
                          "right-split"
                          "assets-split"])

(defn store-split-positions! [^Stage stage prefs]
  (let [^Node root (.getRoot (.getScene stage))
        controls (ui/collect-controls root split-ids)
        div-pos (into {} (map (fn [[id ^SplitPane sp]] [id (.getDividerPositions sp)]) controls))]
    (prefs/set-prefs prefs prefs-split-positions div-pos)))

(defn restore-split-positions! [^Stage stage prefs]
  (when-let [div-pos (prefs/get-prefs prefs prefs-split-positions nil)]
    (let [^Node root (.getRoot (.getScene stage))
          controls (ui/collect-controls root split-ids)
          div-pos (if (vector? div-pos)
                    (zipmap (map keyword legacy-split-ids) div-pos)
                    div-pos)]
      (doseq [[k pos] div-pos
              :let [^SplitPane sp (get controls k)]
              :when sp]
        (.setDividerPositions sp (into-array Double/TYPE pos))
        (.layout sp)))))

(handler/defhandler :open-project :global
  (run [] (when-let [file-name (some-> (ui/choose-file {:title "Open Project"
                                                        :filters [{:description "Project Files"
                                                                   :exts ["*.project"]}]})
                                       (.getAbsolutePath))]
            (EditorApplication/openEditor (into-array String [file-name])))))

(handler/defhandler :logout :global
  (enabled? [prefs] (login/has-token? prefs))
  (run [prefs] (login/logout prefs)))

(handler/defhandler :preferences :global
  (run [workspace prefs]
    (prefs-dialog/open-prefs prefs)
    (workspace/update-build-settings! workspace prefs)))

(defn- collect-resources [{:keys [children] :as resource}]
  (if (empty? children)
    #{resource}
    (set (concat [resource] (mapcat collect-resources children)))))

(defn- get-active-tabs [app-view]
  (let [tab-pane ^TabPane (g/node-value app-view :active-tab-pane)]
    (.getTabs tab-pane)))

(defn- make-render-build-error
  [build-errors-view]
  (fn [errors] (build-errors-view/update-build-errors build-errors-view errors)))

(defn- make-clear-build-errors
  [build-errors-view]
  (fn [] (build-errors-view/clear-build-errors build-errors-view)))

(def ^:private remote-log-pump-thread (atom nil))
(def ^:private console-stream (atom nil))

(defn- reset-remote-log-pump-thread! [^Thread new]
  (when-let [old ^Thread @remote-log-pump-thread]
    (.interrupt old))
  (reset! remote-log-pump-thread new))

(defn- start-log-pump! [log-stream sink-fn]
  (doto (Thread. (fn []
                   (try
                     (let [this (Thread/currentThread)]
                       (with-open [buffered-reader ^BufferedReader (io/reader log-stream :encoding "UTF-8")]
                         (loop []
                           (when-not (.isInterrupted this)
                             (when-let [line (.readLine buffered-reader)] ; line of text or nil if eof reached
                               (sink-fn line)
                               (recur))))))
                     (catch IOException e
                       ;; Losing the log connection is ok and even expected
                       nil)
                     (catch InterruptedException _
                       ;; Losing the log connection is ok and even expected
                       nil))))
    (.start)))

(defn- local-url [target web-server]
  (format "http://%s:%s%s" (:local-address target) (http-server/port web-server) hot-reload/url-prefix))


(def ^:private app-task-progress
  {:main (ref progress/done)
   :build (ref progress/done)
   :resource-sync (ref progress/done)
   :save-all (ref progress/done)
   :fetch-libraries (ref progress/done)})

(def ^:private app-task-ui-priority
  [:save-all :resource-sync :fetch-libraries :build :main])

(def ^:private render-task-progress-ui-inflight (ref false))

(defn- render-task-progress-ui! []
  (let [task-progress-snapshot (ref nil)]
    (dosync
      (ref-set render-task-progress-ui-inflight false)
      (ref-set task-progress-snapshot
               (into {} (map (juxt first (comp deref second))) app-task-progress)))
    (let [status-bar (.. (ui/main-stage) (getScene) (getRoot) (lookup "#status-bar"))
          [key progress] (first (filter (comp (complement progress/done?) second)
                                        (map (juxt identity @task-progress-snapshot)
                                             app-task-ui-priority)))
          show-progress-hbox? (boolean (and (not= key :main)
                                            progress
                                            (not (progress/done? progress))))]
      (ui/with-controls status-bar [progress-bar progress-hbox progress-percentage-label status-label]
        (ui/render-progress-message!
          (if key progress (@task-progress-snapshot :main))
          status-label)

        ;; The bottom right of the status bar can show either the progress-hbox
        ;; or the update-available-label, or both. The progress-hbox will cover
        ;; the update-available-label if both are visible.
        (if-not show-progress-hbox?
          (ui/visible! progress-hbox false)
          (do
            (ui/visible! progress-hbox true)
            (ui/render-progress-bar! progress progress-bar)
            (ui/render-progress-percentage! progress progress-percentage-label)))))))

(defn- render-task-progress! [key progress]
  (let [schedule-render-task-progress-ui (ref false)]
    (dosync
      (ref-set (get app-task-progress key) progress)
      (ref-set schedule-render-task-progress-ui (not @render-task-progress-ui-inflight))
      (ref-set render-task-progress-ui-inflight true))
    (when @schedule-render-task-progress-ui
      (ui/run-later (render-task-progress-ui!)))))

(defn make-render-task-progress [key]
  (assert (contains? app-task-progress key))
  (progress/throttle-render-progress
    (fn [progress] (render-task-progress! key progress))))

(defn render-main-task-progress! [progress]
  (render-task-progress! :main progress))

(defn- report-build-launch-progress! [message]
  (render-main-task-progress! (progress/make message)))

(defn clear-build-launch-progress! []
  (render-main-task-progress! progress/done))

(defn- launch-engine! [project prefs debug?]
  (try
    (report-build-launch-progress! "Launching engine...")
    (let [launched-target (->> (engine/launch! project prefs debug?)
                               (targets/add-launched-target!)
                               (targets/select-target! prefs))]
      (report-build-launch-progress! (format "Launched %s" (targets/target-message-label launched-target)))
      launched-target)
    (catch Exception e
      (targets/kill-launched-targets!)
      (report-build-launch-progress! "Launch failed")
      (throw e))))

(defn- reset-console-stream! [stream]
  (reset! console-stream stream)
  (console/clear-console!))

(defn- make-remote-log-sink [log-stream]
  (fn [line]
    (when (= @console-stream log-stream)
      (console/append-console-line! line))))

(defn- make-launched-log-sink [launched-target]
  (let [initial-output (atom "")]
    (fn [line]
      (when (< (count @initial-output) 5000)
        (swap! initial-output str line "\n")
        (when-let [target-info (engine/parse-launched-target-info @initial-output)]
          (targets/update-launched-target! launched-target target-info)))
      (when (= @console-stream (:log-stream launched-target))
        (console/append-console-line! line)))))

(defn- reboot-engine! [target web-server debug?]
  (try
    (report-build-launch-progress! (format "Rebooting %s..." (targets/target-message-label target)))
    (engine/reboot! target (local-url target web-server) debug?)
    (report-build-launch-progress! (format "Rebooted %s" (targets/target-message-label target)))
    target
    (catch Exception e
      (report-build-launch-progress! "Reboot failed")
      (throw e))))

(def ^:private build-in-progress? (atom false))

(defn- launch-built-project! [project prefs web-server debug? render-error!]
  (let [selected-target (targets/selected-target prefs)]
    (try
      (cond
        (not selected-target)
        (do (targets/kill-launched-targets!)
            (let [launched-target (launch-engine! project prefs debug?)
                  log-stream      (:log-stream launched-target)]
              (reset-console-stream! log-stream)
              (reset-remote-log-pump-thread! nil)
              (start-log-pump! log-stream (make-launched-log-sink launched-target))
              launched-target))

        (not (targets/controllable-target? selected-target))
        (do
          (assert (targets/launched-target? selected-target))
          (targets/kill-launched-targets!)
          (let [launched-target (launch-engine! project prefs debug?)
                log-stream      (:log-stream launched-target)]
            (reset-console-stream! log-stream)
            (reset-remote-log-pump-thread! nil)
            (start-log-pump! log-stream (make-launched-log-sink launched-target))
            launched-target))

        (and (targets/controllable-target? selected-target) (targets/remote-target? selected-target))
        (do
          (let [log-stream (engine/get-log-service-stream selected-target)]
            (reset-console-stream! log-stream)
            (reset-remote-log-pump-thread! (start-log-pump! log-stream (make-remote-log-sink log-stream)))
            (reboot-engine! selected-target web-server debug?)))

        :else
        (do
          (assert (and (targets/controllable-target? selected-target) (targets/launched-target? selected-target)))
          (reset-console-stream! (:log-stream selected-target))
          (reset-remote-log-pump-thread! nil)
          ;; Launched target log pump already
          ;; running to keep engine process
          ;; from halting because stdout/err is
          ;; not consumed.
          (reboot-engine! selected-target web-server debug?)))
      (catch Exception e
        (log/warn :exception e)
        (when-not (engine-build-errors/handle-build-error! render-error! project e)
          (dialogs/make-error-dialog (format "Launching %s Failed"
                                             (if (some? selected-target)
                                               (targets/target-message-label selected-target)
                                               "New Local Engine"))
                                     "If the engine is already running, shut down the process manually and retry."
                                     (.getMessage e)))))))

(defn- async-build! [project {:keys [debug?] :or {debug? false} :as opts} old-artifact-map result-fn]
  (let [render-build-progress! (make-render-task-progress :build)
        local-system           (g/clone-system)]
    (assert (not @build-in-progress?))
    (reset! build-in-progress? true)
    (future
      (try
        (g/with-system local-system
          (let [evaluation-context  (g/make-evaluation-context)
                extra-build-targets (when debug?
                                      (debug-view/build-targets project evaluation-context))
                build-results       (ui/with-progress [_ render-build-progress!]
                                      (project/build-project! project evaluation-context extra-build-targets old-artifact-map render-build-progress!))]
            (ui/run-later
              (try
                (g/update-cache-from-evaluation-context! evaluation-context)
                (when result-fn (result-fn build-results))
                (finally
                  (reset! build-in-progress? false))))
            build-results))
        (catch Throwable t
          (reset! build-in-progress? false)
          (error-reporting/report-exception! t))))))

(defn- handle-build-results! [workspace build-errors-view build-results]
  (let [{:keys [error artifacts artifact-map etags]} build-results]
    (if (some? error)
      (do
        (build-errors-view/update-build-errors build-errors-view error)
        nil)
      (do
        (workspace/artifact-map! workspace artifact-map)
        (workspace/etags! workspace etags)
        (build-errors-view/clear-build-errors build-errors-view)
        build-results))))


(handler/defhandler :build :global
  (enabled? [] (not @build-in-progress?))
  (run [project workspace prefs web-server build-errors-view console-view debug-view]
    (debug-view/detach! debug-view)
    (async-build! project {:debug? false} (workspace/artifact-map workspace)
                  (fn [build-results]
                    (when (handle-build-results! workspace build-errors-view build-results)
                      (console/show! console-view)
                      (launch-built-project! project prefs web-server false (make-render-build-error build-errors-view)))))))

(defn- debugging-supported?
  [project]
  (if (project/shared-script-state? project)
    true
    (do (dialogs/make-alert-dialog "This project cannot be used with the debugger because it is configured to disable shared script state.

If you do not specifically require different script states, consider changing the script.shared_state property in game.project.")
        false)))

(handler/defhandler :start-debugger :global
  (enabled? [debug-view]
            (and (not @build-in-progress?)
                 (nil? (debug-view/current-session debug-view))))
  (run [project workspace prefs web-server build-errors-view console-view debug-view]
    (when (debugging-supported? project)
      (async-build! project {:debug? true} (workspace/artifact-map workspace)
                    (fn [build-results]
                      (when (handle-build-results! workspace build-errors-view build-results)
                        (when-let [target (launch-built-project! project prefs web-server true (make-render-build-error build-errors-view))]
                          (when (nil? (debug-view/current-session debug-view))
                            (debug-view/start-debugger! debug-view project (:address target "localhost"))))))))))

(handler/defhandler :attach-debugger :global
  (enabled? [debug-view prefs]
            (and (not @build-in-progress?)
                 (nil? (debug-view/current-session debug-view))
                 (let [target (targets/selected-target prefs)]
                   (and target (targets/controllable-target? target)))))
  (run [project workspace build-errors-view debug-view prefs]
    (debug-view/detach! debug-view)
    (when (debugging-supported? project)
      (async-build! project {:debug? true} (workspace/artifact-map workspace)
                    (fn [build-results]
                      (when (handle-build-results! workspace build-errors-view build-results)
                        (let [target (targets/selected-target prefs)]
                          (when (targets/controllable-target? target)
                            (debug-view/attach! debug-view project target (:artifacts build-results))))))))))

(handler/defhandler :rebuild :global
  (enabled? [] (not @build-in-progress?))
  (run [workspace project prefs web-server build-errors-view console-view debug-view]
    (debug-view/detach! debug-view)
    (workspace/reset-cache! workspace)
    (async-build! project {:debug? false} (workspace/artifact-map workspace)
                  (fn [build-results]
                    (when (handle-build-results! workspace build-errors-view build-results)
                      (console/show! console-view)
                      (launch-built-project! project prefs web-server false (make-render-build-error build-errors-view)))))))

(handler/defhandler :build-html5 :global
  (run [project prefs web-server build-errors-view changes-view]
    (let [clear-errors! (make-clear-build-errors build-errors-view)
          render-build-error! (make-render-build-error build-errors-view)
          render-reload-progress! (make-render-task-progress :resource-sync)
          render-save-progress! (make-render-task-progress :save-all)
          render-build-progress! (make-render-task-progress :build)
          bob-args (bob/build-html5-bob-args project prefs)]
      (clear-errors!)
      (console/clear-console!)
      (disk/async-bob-build! render-reload-progress! render-save-progress! render-build-progress!
                             render-build-error! bob/build-html5-bob-commands bob-args project changes-view
                             (fn [successful?]
                               (when successful?
                                 (ui/open-url (format "http://localhost:%d%s/index.html" (http-server/port web-server) bob/html5-url-prefix))))))))

(defn- updated-build-resource-proj-paths [old-etags new-etags]
  ;; We only want to return resources that were present in the old etags since
  ;; we don't want to ask the engine to reload something it has not seen yet.
  ;; It is presumed that the engine will follow any newly-introduced references
  ;; and load the resources. We might ask the engine to reload these resources
  ;; the next time they are modified.
  (into #{}
        (keep (fn [[proj-path old-etag]]
                (when-some [new-etag (new-etags proj-path)]
                  (when (not= old-etag new-etag)
                    proj-path))))
        old-etags))

(defn- updated-build-resources [evaluation-context project old-etags new-etags]
  (let [game-project-node (project/get-resource-node project "/game.project" evaluation-context)
        build-targets (g/node-value game-project-node :build-targets evaluation-context)
        updated-build-resource-proj-paths (updated-build-resource-proj-paths old-etags new-etags)]
    (into []
          (keep (fn [{build-resource :resource :as _build-target}]
                  (when (contains? updated-build-resource-proj-paths (resource/proj-path build-resource))
                    build-resource)))
          (rseq (pipeline/flatten-build-targets build-targets)))))

(defn- can-hot-reload? [debug-view prefs]
  (when-some [target (targets/selected-target prefs)]
    (and (targets/controllable-target? target)
         (not (debug-view/suspended? debug-view)))))

(defn- hot-reload! [project prefs build-errors-view specific-resource]
  (let [evaluation-context (g/make-evaluation-context)
        target (targets/selected-target prefs)
        workspace (project/workspace project)
        old-artifact-map (workspace/artifact-map workspace)
        old-etags (workspace/etags workspace)
        {:keys [error artifact-map etags]} (project/build-project! project
                                                                   evaluation-context
                                                                   nil
                                                                   old-artifact-map
                                                                   (make-render-task-progress :build))]
    (g/update-cache-from-evaluation-context! evaluation-context)
    (if (some? error)
      (build-errors-view/update-build-errors build-errors-view error)
      (do
        (workspace/artifact-map! workspace artifact-map)
        (workspace/etags! workspace etags)
        (build-errors-view/clear-build-errors build-errors-view)
        (try
          (if (some? specific-resource)
            (engine/reload-source-resource! target specific-resource)
            (when-some [updated-build-resources (not-empty (updated-build-resources evaluation-context project old-etags etags))]
              (doseq [build-resource updated-build-resources]
                (engine/reload-build-resource! target build-resource))))
          (catch Exception e
            (dialogs/make-alert-dialog (format "Failed to reload resources on '%s':\n%s" (targets/target-message-label (targets/selected-target prefs)) (.getMessage e)))))))))

(handler/defhandler :hot-reload :global
  (enabled? [debug-view prefs]
            (can-hot-reload? debug-view prefs))
  (run [project app-view prefs build-errors-view selection]
       (hot-reload! project prefs build-errors-view nil)))

(handler/defhandler :hot-reload-file :global
  (enabled? [app-view debug-view selection prefs]
            (when-some [resource (context-resource-file app-view selection)]
              (and (resource/exists? resource)
                   (can-hot-reload? debug-view prefs))))
  (run [project app-view prefs build-errors-view selection]
<<<<<<< HEAD
       (when-some [resource (context-resource-file app-view selection)]
         (hot-reload! project prefs build-errors-view resource))))
=======
    (when-let [resource (context-resource-file app-view selection)]
      (ui/->future 0.01
                   (fn []
                     (let [evaluation-context (g/make-evaluation-context)
                           workspace (project/workspace project)
                           old-artifact-map (workspace/artifact-map workspace)
                           {:keys [error artifacts artifact-map etags]} (project/build-project! project
                                                                                                evaluation-context
                                                                                                nil
                                                                                                old-artifact-map
                                                                                                (make-render-task-progress :build))]
                       (g/update-cache-from-evaluation-context! evaluation-context)
                       (if (some? error)
                         (build-errors-view/update-build-errors build-errors-view error)
                         (do
                           (workspace/artifact-map! workspace artifact-map)
                           (workspace/etags! workspace etags)
                           (try
                             (build-errors-view/clear-build-errors build-errors-view)
                             (engine/reload-resource (targets/selected-target prefs) resource)
                             (catch Exception e
                               (dialogs/make-error-dialog "Hot Reload Failed"
                                                          (format "Failed to reload resource %s on '%s'"
                                                                  (resource/resource->proj-path resource)
                                                                  (targets/target-message-label (targets/selected-target prefs)))
                                                          (.getMessage e))))))))))))
>>>>>>> 4956e834

(handler/defhandler :close :global
  (enabled? [app-view] (not-empty (get-active-tabs app-view)))
  (run [app-view]
    (let [tab-pane (g/node-value app-view :active-tab-pane)]
      (when-let [tab (ui/selected-tab tab-pane)]
        (remove-tab! tab-pane tab)))))

(handler/defhandler :close-other :global
  (enabled? [app-view] (not-empty (next (get-active-tabs app-view))))
  (run [app-view]
    (let [tab-pane ^TabPane (g/node-value app-view :active-tab-pane)]
      (when-let [selected-tab (ui/selected-tab tab-pane)]
        (doseq [tab (.getTabs tab-pane)]
          (when (not= tab selected-tab)
            (remove-tab! tab-pane tab)))))))

(handler/defhandler :close-all :global
  (enabled? [app-view] (not-empty (get-active-tabs app-view)))
  (run [app-view]
    (let [tab-pane ^TabPane (g/node-value app-view :active-tab-pane)]
      (doseq [tab (.getTabs tab-pane)]
        (remove-tab! tab-pane tab)))))

(defn- editor-tab-pane
  "Returns the editor TabPane that is above the Node in the scene hierarchy, or
  nil if the Node does not reside under an editor TabPane."
  ^TabPane [node]
  (when-some [parent-tab-pane (ui/parent-tab-pane node)]
    (when (= "editor-tabs-split" (some-> (ui/tab-pane-parent parent-tab-pane) (.getId)))
      parent-tab-pane)))

(declare ^:private configure-editor-tab-pane!)

(defn- find-other-tab-pane
  ^TabPane [^SplitPane editor-tabs-split ^TabPane current-tab-pane]
  (first-where #(not (identical? current-tab-pane %))
               (.getItems editor-tabs-split)))

(defn- add-other-tab-pane!
  ^TabPane [^SplitPane editor-tabs-split app-view]
  (let [tab-panes (.getItems editor-tabs-split)
        app-stage ^Stage (g/node-value app-view :stage)
        app-scene (.getScene app-stage)
        new-tab-pane (TabPane.)]
    (assert (= 1 (count tab-panes)))
    (.add tab-panes new-tab-pane)
    (configure-editor-tab-pane! new-tab-pane app-scene app-view)
    new-tab-pane))

(defn open-tab-count
  ^long [app-view]
  (let [editor-tabs-split ^SplitPane (g/node-value app-view :editor-tabs-split)]
    (loop [tab-panes (.getItems editor-tabs-split)
           tab-count 0]
      (if-some [^TabPane tab-pane (first tab-panes)]
        (recur (next tab-panes)
               (+ tab-count (.size (.getTabs tab-pane))))
        tab-count))))

(defn open-tab-pane-count
  ^long [app-view]
  (let [editor-tabs-split ^SplitPane (g/node-value app-view :editor-tabs-split)]
    (.size (.getItems editor-tabs-split))))

(handler/defhandler :move-tab :global
  (enabled? [app-view] (< 1 (open-tab-count app-view)))
  (run [app-view user-data]
       (let [editor-tabs-split ^SplitPane (g/node-value app-view :editor-tabs-split)
             source-tab-pane ^TabPane (g/node-value app-view :active-tab-pane)
             selected-tab (ui/selected-tab source-tab-pane)
             dest-tab-pane (or (find-other-tab-pane editor-tabs-split source-tab-pane)
                               (add-other-tab-pane! editor-tabs-split app-view))]
         (.remove (.getTabs source-tab-pane) selected-tab)
         (.add (.getTabs dest-tab-pane) selected-tab)
         (.select (.getSelectionModel dest-tab-pane) selected-tab)
         (.requestFocus dest-tab-pane))))

(handler/defhandler :swap-tabs :global
  (enabled? [app-view] (< 1 (open-tab-pane-count app-view)))
  (run [app-view user-data]
       (let [editor-tabs-split ^SplitPane (g/node-value app-view :editor-tabs-split)
             active-tab-pane ^TabPane (g/node-value app-view :active-tab-pane)
             other-tab-pane (find-other-tab-pane editor-tabs-split active-tab-pane)
             active-tab-pane-selection (.getSelectionModel active-tab-pane)
             other-tab-pane-selection (.getSelectionModel other-tab-pane)
             active-tab-index (.getSelectedIndex active-tab-pane-selection)
             other-tab-index (.getSelectedIndex other-tab-pane-selection)
             active-tabs (.getTabs active-tab-pane)
             other-tabs (.getTabs other-tab-pane)
             active-tab (.get active-tabs active-tab-index)
             other-tab (.get other-tabs other-tab-index)]
         (.set active-tabs active-tab-index other-tab)
         (.set other-tabs other-tab-index active-tab)
         (.select active-tab-pane-selection other-tab)
         (.select other-tab-pane-selection active-tab)
         (.requestFocus other-tab-pane))))

(handler/defhandler :join-tab-panes :global
  (enabled? [app-view] (< 1 (open-tab-pane-count app-view)))
  (run [app-view user-data]
       (let [editor-tabs-split ^SplitPane (g/node-value app-view :editor-tabs-split)
             active-tab-pane ^TabPane (g/node-value app-view :active-tab-pane)
             selected-tab (ui/selected-tab active-tab-pane)
             tab-panes (.getItems editor-tabs-split)
             first-tab-pane ^TabPane (.get tab-panes 0)
             second-tab-pane ^TabPane (.get tab-panes 1)
             first-tabs (.getTabs first-tab-pane)
             second-tabs (.getTabs second-tab-pane)
             moved-tabs (vec second-tabs)]
         (.clear second-tabs)
         (.addAll first-tabs ^Collection moved-tabs)
         (.select (.getSelectionModel first-tab-pane) selected-tab)
         (.requestFocus first-tab-pane))))

(defn make-about-dialog []
  (let [root ^Parent (ui/load-fxml "about.fxml")
        stage (ui/make-dialog-stage)
        scene (Scene. root)
        controls (ui/collect-controls root ["version" "channel" "editor-sha1" "engine-sha1" "time"])]
    (ui/text! (:version controls) (str "Version: " (System/getProperty "defold.version" "NO VERSION")))
    (ui/text! (:channel controls) (str "Channel: " (or (system/defold-channel) "No channel")))
    (ui/text! (:editor-sha1 controls) (or (system/defold-editor-sha1) "No editor sha1"))
    (ui/text! (:engine-sha1 controls) (or (system/defold-engine-sha1) "No engine sha1"))
    (ui/text! (:time controls) (or (system/defold-build-time) "No build time"))
    (ui/title! stage "About")
    (.setScene stage scene)
    (ui/show! stage)))

(handler/defhandler :documentation :global
  (run [] (ui/open-url "https://www.defold.com/learn/")))

(handler/defhandler :support-forum :global
  (run [] (ui/open-url "https://forum.defold.com/")))

(handler/defhandler :asset-portal :global
  (run [] (ui/open-url "https://www.defold.com/community/assets")))

(handler/defhandler :report-issue :global
  (run [] (ui/open-url (github/new-issue-link))))

(handler/defhandler :report-suggestion :global
  (run [] (ui/open-url (github/new-suggestion-link))))

(handler/defhandler :search-issues :global
  (run [] (ui/open-url (github/search-issues-link))))

(handler/defhandler :show-logs :global
  (run [] (ui/open-file (.toFile (Editor/getLogDirectory)))))

(handler/defhandler :about :global
  (run [] (make-about-dialog)))

(handler/defhandler :reload-stylesheet :global
  (run [] (ui/reload-root-styles!)))

(ui/extend-menu ::menubar nil
                [{:label "File"
                  :id ::file
                  :children [{:label "New..."
                              :id ::new
                              :command :new-file}
                             {:label "Open"
                              :id ::open
                              :command :open}
                             {:label "Synchronize..."
                              :id ::synchronize
                              :command :synchronize}
                             {:label "Save All"
                              :id ::save-all
                              :command :save-all}
                             {:label :separator}
                             {:label "Open Assets..."
                              :command :open-asset}
                             {:label "Search in Files..."
                              :command :search-in-files}
                             {:label :separator}
                             {:label "Close"
                              :command :close}
                             {:label "Close All"
                              :command :close-all}
                             {:label "Close Others"
                              :command :close-other}
                             {:label :separator}
                             {:label "Referencing Files..."
                              :command :referencing-files}
                             {:label "Dependencies..."
                              :command :dependencies}
                             {:label "Hot Reload"
                              :command :hot-reload}
                             {:label :separator}
                             {:label "Logout"
                              :command :logout}
                             {:label "Preferences..."
                              :command :preferences}
                             {:label "Quit"
                              :command :quit}]}
                 {:label "Edit"
                  :id ::edit
                  :children [{:label "Undo"
                              :icon "icons/undo.png"
                              :command :undo}
                             {:label "Redo"
                              :icon "icons/redo.png"
                              :command :redo}
                             {:label :separator}
                             {:label "Cut"
                              :command :cut}
                             {:label "Copy"
                              :command :copy}
                             {:label "Paste"
                              :command :paste}
                             {:label "Select All"
                              :command :select-all}
                             {:label "Delete"
                              :icon "icons/32/Icons_M_06_trash.png"
                              :command :delete}
                             {:label :separator}
                             {:label "Move Up"
                              :command :move-up}
                             {:label "Move Down"
                              :command :move-down}
                             {:label :separator
                              :id ::edit-end}]}
                 {:label "View"
                  :id ::view
                  :children [{:label "Show Console"
                              :command :show-console}
                             {:label "Show Curve Editor"
                              :command :show-curve-editor}
                             {:label "Show Build Errors"
                              :command :show-build-errors}
                             {:label "Show Search Results"
                              :command :show-search-results}
                             {:label :separator
                              :id ::view-end}]}
                 {:label "Help"
                  :children [{:label "Profiler"
                              :children [{:label "Measure"
                                          :command :profile}
                                         {:label "Measure and Show"
                                          :command :profile-show}]}
                             {:label "Reload Stylesheet"
                              :command :reload-stylesheet}
                             {:label "Show Logs"
                              :command :show-logs}
                             {:label :separator}
                             {:label "Documentation"
                              :command :documentation}
                             {:label "Support Forum"
                              :command :support-forum}
                             {:label "Find Assets"
                              :command :asset-portal}
                             {:label :separator}
                             {:label "Report Issue"
                              :command :report-issue}
                             {:label "Report Suggestion"
                              :command :report-suggestion}
                             {:label "Search Issues"
                              :command :search-issues}
                             {:label :separator}
                             {:label "About"
                              :command :about}]}])

(ui/extend-menu ::tab-menu nil
                [{:label "Close"
                  :command :close}
                 {:label "Close Others"
                  :command :close-other}
                 {:label "Close All"
                  :command :close-all}
                 {:label :separator}
                 {:label "Move to Other Tab Pane"
                  :command :move-tab}
                 {:label "Swap With Other Tab Pane"
                  :command :swap-tabs}
                 {:label "Join Tab Panes"
                  :command :join-tab-panes}
                 {:label :separator}
                 {:label "Copy Project Path"
                  :command :copy-project-path}
                 {:label "Copy Full Path"
                  :command :copy-full-path}
                 {:label "Copy Require Path"
                  :command :copy-require-path}
                 {:label :separator}
                 {:label "Show in Asset Browser"
                  :icon "icons/32/Icons_S_14_linkarrow.png"
                  :command :show-in-asset-browser}
                 {:label "Show in Desktop"
                  :icon "icons/32/Icons_S_14_linkarrow.png"
                  :command :show-in-desktop}
                 {:label "Referencing Files..."
                  :command :referencing-files}
                 {:label "Dependencies..."
                  :command :dependencies}
                 {:label "Hot Reload File"
                  :command :hot-reload-file}])

(defrecord SelectionProvider [app-view]
  handler/SelectionProvider
  (selection [this] (g/node-value app-view :selected-node-ids))
  (succeeding-selection [this] [])
  (alt-selection [this] []))

(defn ->selection-provider [app-view] (SelectionProvider. app-view))

(defn- update-selection [s open-resource-nodes active-resource-node selection-value]
  (->> (assoc s active-resource-node selection-value)
    (filter (comp (set open-resource-nodes) first))
    (into {})))

(defn select
  ([app-view node-ids]
    (select app-view (g/node-value app-view :active-resource-node) node-ids))
  ([app-view resource-node node-ids]
    (let [project-id (g/node-value app-view :project-id)
          open-resource-nodes (g/node-value app-view :open-resource-nodes)]
      (project/select project-id resource-node node-ids open-resource-nodes))))

(defn select!
  ([app-view node-ids]
    (select! app-view node-ids (gensym)))
  ([app-view node-ids op-seq]
    (g/transact
      (concat
        (g/operation-sequence op-seq)
        (g/operation-label "Select")
        (select app-view node-ids)))))

(defn sub-select!
  ([app-view sub-selection]
    (sub-select! app-view sub-selection (gensym)))
  ([app-view sub-selection op-seq]
    (let [project-id (g/node-value app-view :project-id)
          active-resource-node (g/node-value app-view :active-resource-node)
          open-resource-nodes (g/node-value app-view :open-resource-nodes)]
      (g/transact
        (concat
          (g/operation-sequence op-seq)
          (g/operation-label "Select")
          (project/sub-select project-id active-resource-node sub-selection open-resource-nodes))))))

(defn- make-title
  ([] "Defold Editor 2.0")
  ([project-title] (str (make-title) " - " project-title)))

(defn- refresh-app-title! [^Stage stage project]
  (let [settings      (g/node-value project :settings)
        project-title (settings ["project" "title"])
        new-title     (make-title project-title)]
    (when (not= (.getTitle stage) new-title)
      (.setTitle stage new-title))))

(defn- refresh-menus-and-toolbars! [app-view ^Scene scene]
  (let [keymap (g/node-value app-view :keymap)
        command->shortcut (keymap/command->shortcut keymap)]
    (ui/user-data! scene :command->shortcut command->shortcut)
    (ui/refresh scene)))

(defn- refresh-views! [app-view]
  (let [auto-pulls (g/node-value app-view :auto-pulls)]
    (doseq [[node label] auto-pulls]
      (profiler/profile "view" (:name @(g/node-type* node))
        (g/node-value node label)))))

(defn- refresh-scene-views! [app-view]
  (profiler/begin-frame)
  (doseq [view-id (g/node-value app-view :scene-view-ids)]
    (try
      (scene/refresh-scene-view! view-id)
      (catch Throwable error
        (error-reporting/report-exception! error))))
  (scene-cache/prune-context! nil))

(defn- dispose-scene-views! [app-view]
  (doseq [view-id (g/node-value app-view :scene-view-ids)]
    (try
      (scene/dispose-scene-view! view-id)
      (catch Throwable error
        (error-reporting/report-exception! error))))
  (scene-cache/drop-context! nil))

(defn- tab->resource-node [^Tab tab]
  (some-> tab
    (ui/user-data ::view)
    (g/node-value :view-data)
    second
    :resource-node))

(defn- tab->view-type [^Tab tab]
  (some-> tab (ui/user-data ::view-type) :id))

(defn- configure-editor-tab-pane! [^TabPane tab-pane ^Scene app-scene app-view]
  (.setTabClosingPolicy tab-pane TabPane$TabClosingPolicy/ALL_TABS)
  (-> tab-pane
      (.getSelectionModel)
      (.selectedItemProperty)
      (.addListener
        (reify ChangeListener
          (changed [_this _observable _old-val new-val]
            (on-selected-tab-changed! app-view app-scene (tab->resource-node new-val) (tab->view-type new-val))))))
  (-> tab-pane
      (.getTabs)
      (.addListener
        (reify ListChangeListener
          (onChanged [_this _change]
            ;; Check if we've ended up with an empty TabPane.
            ;; Unless we are the only one left, we should get rid of it to make room for the other TabPane.
            (when (empty? (.getTabs tab-pane))
              (let [editor-tabs-split ^SplitPane (ui/tab-pane-parent tab-pane)
                    tab-panes (.getItems editor-tabs-split)]
                (when (< 1 (count tab-panes))
                  (.remove tab-panes tab-pane)
                  (.requestFocus ^TabPane (.get tab-panes 0)))))))))

  (ui/register-tab-pane-context-menu tab-pane ::tab-menu)

  ;; Workaround for JavaFX bug: https://bugs.openjdk.java.net/browse/JDK-8167282
  ;; Consume key events that would select non-existing tabs in case we have none.
  (.addEventFilter tab-pane KeyEvent/KEY_PRESSED (ui/event-handler event
                                                   (when (and (empty? (.getTabs tab-pane))
                                                              (TabPaneBehavior/isTraversalEvent event))
                                                     (.consume event)))))

(defn- handle-focus-owner-change! [app-view app-scene new-focus-owner]
  (let [old-editor-tab-pane (g/node-value app-view :active-tab-pane)
        new-editor-tab-pane (editor-tab-pane new-focus-owner)]
    (when (and (some? new-editor-tab-pane)
               (not (identical? old-editor-tab-pane new-editor-tab-pane)))
      (let [selected-tab (ui/selected-tab new-editor-tab-pane)
            resource-node (tab->resource-node selected-tab)
            view-type (tab->view-type selected-tab)]
        (ui/add-style! old-editor-tab-pane "inactive")
        (ui/remove-style! new-editor-tab-pane "inactive")
        (g/set-property! app-view :active-tab-pane new-editor-tab-pane)
        (on-selected-tab-changed! app-view app-scene resource-node view-type)))))

(defn make-app-view [view-graph project ^Stage stage ^MenuBar menu-bar ^SplitPane editor-tabs-split ^TabPane tool-tab-pane]
  (let [app-scene (.getScene stage)]
    (ui/disable-menu-alt-key-mnemonic! menu-bar)
    (.setUseSystemMenuBar menu-bar true)
    (.setTitle stage (make-title))
    (let [editor-tab-pane (TabPane.)
          app-view (first (g/tx-nodes-added (g/transact (g/make-node view-graph AppView
                                                                     :stage stage
                                                                     :editor-tabs-split editor-tabs-split
                                                                     :active-tab-pane editor-tab-pane
                                                                     :tool-tab-pane tool-tab-pane
                                                                     :active-tool :move
                                                                     :manip-space :world))))]
      (.add (.getItems editor-tabs-split) editor-tab-pane)
      (configure-editor-tab-pane! editor-tab-pane app-scene app-view)
      (ui/observe (.focusOwnerProperty app-scene)
                  (fn [_ _ new-focus-owner]
                    (handle-focus-owner-change! app-view app-scene new-focus-owner)))

      (ui/register-menubar app-scene menu-bar ::menubar)

      (keymap/install-key-bindings! (.getScene stage) (g/node-value app-view :keymap))

      (let [refresh-tick (java.util.concurrent.atomic.AtomicInteger. 0)
            refresh-timer (ui/->timer "refresh-app-view"
                                      (fn [_ _]
                                        (when-not (ui/ui-disabled?)
                                          (let [refresh-requested? (ui/user-data app-scene ::ui/refresh-requested?)
                                                tick (.getAndIncrement refresh-tick)]
                                            (when refresh-requested?
                                              (ui/user-data! app-scene ::ui/refresh-requested? false))
                                            (when (or refresh-requested? (zero? (mod tick 20)))
                                              (refresh-menus-and-toolbars! app-view app-scene))
                                            (when (or refresh-requested? (zero? (mod tick 5)))
                                              (refresh-views! app-view))
                                            (refresh-scene-views! app-view)
                                            (refresh-app-title! stage project)))))]
        (ui/timer-stop-on-closed! stage refresh-timer)
        (ui/timer-start! refresh-timer))
      (ui/on-closed! stage (fn [_] (dispose-scene-views! app-view)))
      app-view)))

(defn- make-tab! [app-view prefs workspace project resource resource-node
                  resource-type view-type make-view-fn ^ObservableList tabs opts]
  (let [parent     (AnchorPane.)
        tab        (doto (Tab. (resource/resource-name resource))
                     (.setContent parent)
                     (.setTooltip (Tooltip. (or (resource/proj-path resource) "unknown")))
                     (ui/user-data! ::view-type view-type))
        view-graph (g/make-graph! :history false :volatility 2)
        select-fn  (partial select app-view)
        opts       (merge opts
                          (get (:view-opts resource-type) (:id view-type))
                          {:app-view  app-view
                           :select-fn select-fn
                           :prefs     prefs
                           :project   project
                           :workspace workspace
                           :tab       tab})
        view       (make-view-fn view-graph parent resource-node opts)]
    (assert (g/node-instance? view/WorkbenchView view))
    (g/transact
      (concat
        (view/connect-resource-node view resource-node)
        (g/connect view :view-data app-view :open-views)
        (g/connect view :view-dirty? app-view :open-dirty-views)))
    (ui/user-data! tab ::view view)
    (.add tabs tab)
    (g/transact
      (select app-view resource-node [resource-node]))
    (.setGraphic tab (jfx/get-image-view (or (:icon resource-type) "icons/64/Icons_29-AT-Unknown.png") 16))
    (.addAll (.getStyleClass tab) ^Collection (resource/style-classes resource))
    (ui/register-tab-toolbar tab "#toolbar" :toolbar)
    (let [close-handler (.getOnClosed tab)]
      (.setOnClosed tab (ui/event-handler
                         event
                         (doto tab
                           (ui/user-data! ::view-type nil)
                           (ui/user-data! ::view nil))
                         (g/delete-graph! view-graph)
                         (when close-handler
                           (.handle close-handler event)))))
    tab))

(defn- substitute-args [tmpl args]
  (reduce (fn [tmpl [key val]]
            (string/replace tmpl (format "{%s}" (name key)) (str val)))
    tmpl args))

(defn open-resource
  ([app-view prefs workspace project resource]
   (open-resource app-view prefs workspace project resource {}))
  ([app-view prefs workspace project resource opts]
   (let [resource-type  (resource/resource-type resource)
         resource-node  (or (project/get-resource-node project resource)
                            (throw (ex-info (format "No resource node found for resource '%s'" (resource/proj-path resource))
                                            {})))
         text-view-type (workspace/get-view-type workspace :text)
         view-type      (or (:selected-view-type opts)
                            (if (nil? resource-type)
                              (placeholder-resource/view-type workspace)
                              (first (:view-types resource-type)))
                            text-view-type)]
     (if (resource-node/defective? resource-node)
       (do (dialogs/make-alert-dialog (format "Unable to open '%s', since it appears damaged." (resource/proj-path resource)))
           false)
       (if-let [custom-editor (and (#{:code :text} (:id view-type))
                                   (let [ed-pref (some->
                                                   (prefs/get-prefs prefs "code-custom-editor" "")
                                                   string/trim)]
                                     (and (not (string/blank? ed-pref)) ed-pref)))]
         (let [arg-tmpl (string/trim (if (:line opts) (prefs/get-prefs prefs "code-open-file-at-line" "{file}:{line}") (prefs/get-prefs prefs "code-open-file" "{file}")))
               arg-sub (cond-> {:file (resource/abs-path resource)}
                               (:line opts) (assoc :line (:line opts)))
               args (->> (string/split arg-tmpl #" ")
                         (map #(substitute-args % arg-sub)))]
           (doto (ProcessBuilder. ^java.util.List (cons custom-editor args))
             (.directory (workspace/project-path workspace))
             (.start))
           false)
         (if (contains? view-type :make-view-fn)
           (let [^SplitPane editor-tabs-split (g/node-value app-view :editor-tabs-split)
                 tab-panes (.getItems editor-tabs-split)
                 open-tabs (mapcat #(.getTabs ^TabPane %) tab-panes)
                 view-type (if (g/node-value resource-node :editable?) view-type text-view-type)
                 make-view-fn (:make-view-fn view-type)
                 ^Tab tab (or (some #(when (and (= (tab->resource-node %) resource-node)
                                                (= view-type (ui/user-data % ::view-type)))
                                       %)
                                    open-tabs)
                              (let [^TabPane active-tab-pane (g/node-value app-view :active-tab-pane)
                                    active-tab-pane-tabs (.getTabs active-tab-pane)]
                                (make-tab! app-view prefs workspace project resource resource-node
                                           resource-type view-type make-view-fn active-tab-pane-tabs opts)))]
             (.select (.getSelectionModel (.getTabPane tab)) tab)
             (when-let [focus (:focus-fn view-type)]
               (ui/run-later
                 ;; We run-later so javafx has time to squeeze in a
                 ;; layout pass. The focus function of some views
                 ;; needs proper width + height (f.i. code view for
                 ;; scrolling to selected line).
                 (focus (ui/user-data tab ::view) opts)))
             true)
           (let [^String path (or (resource/abs-path resource)
                                  (resource/temp-path resource))
                 ^File f (File. path)]
             (ui/open-file f (fn [msg]
                               (let [lines [(format "Could not open '%s'." (.getName f))
                                            "This can happen if the file type is not mapped to an application in your OS."
                                            "Underlying error from the OS:"
                                            msg]]
                                 (ui/run-later (dialogs/make-alert-dialog (string/join "\n" lines))))))
             false)))))))

(handler/defhandler :open :global
  (active? [selection user-data] (:resources user-data (not-empty (selection->openable-resources selection))))
  (enabled? [selection user-data] (some resource/exists? (:resources user-data (selection->openable-resources selection))))
  (run [selection app-view prefs workspace project user-data]
       (doseq [resource (filter resource/exists? (:resources user-data (selection->openable-resources selection)))]
         (open-resource app-view prefs workspace project resource))))

(handler/defhandler :open-as :global
  (active? [selection] (selection->single-openable-resource selection))
  (enabled? [selection user-data] (resource/exists? (selection->single-openable-resource selection)))
  (run [selection app-view prefs workspace project user-data]
       (let [resource (selection->single-openable-resource selection)]
         (open-resource app-view prefs workspace project resource (when-let [view-type (:selected-view-type user-data)]
                                                                    {:selected-view-type view-type}))))
  (options [workspace selection user-data]
           (when-not user-data
             (let [resource (selection->single-openable-resource selection)
                   resource-type (resource/resource-type resource)]
               (map (fn [vt]
                      {:label     (or (:label vt) "External Editor")
                       :command   :open-as
                       :user-data {:selected-view-type vt}})
                    (:view-types resource-type))))))

(handler/defhandler :synchronize :global
  (enabled? [] (disk-availability/available?))
  (run [changes-view project workspace]
       (let [render-reload-progress! (make-render-task-progress :resource-sync)
             render-save-progress! (make-render-task-progress :save-all)]
         (if (changes-view/project-is-git-repo? changes-view)

           ;; The project is a Git repo. Assume the project is hosted by us.
           ;; Check if there are locked files below the project folder before proceeding.
           ;; If so, we abort the sync and notify the user, since this could cause problems.
           (when (changes-view/ensure-no-locked-files! changes-view)
             (disk/async-save! render-reload-progress! render-save-progress! project changes-view
                               (fn [successful?]
                                 (when successful?
                                   (when (changes-view/regular-sync! changes-view)
                                     (disk/async-reload! render-reload-progress! workspace [] changes-view))))))

           ;; The project is not a Git repo. Offer to push it to our servers.
           (disk/async-save! render-reload-progress! render-save-progress! project changes-view
                             (fn [successful?]
                               (when successful?
                                 (changes-view/first-sync! changes-view project))))))))

(handler/defhandler :save-all :global
  (enabled? [] (not (bob/build-in-progress?)))
  (run [app-view changes-view project]
       (let [render-reload-progress! (make-render-task-progress :resource-sync)
             render-save-progress! (make-render-task-progress :save-all)]
         (disk/async-save! render-reload-progress! render-save-progress! project changes-view))))

(handler/defhandler :show-in-desktop :global
  (active? [app-view selection] (context-resource app-view selection))
  (enabled? [app-view selection] (when-let [r (context-resource app-view selection)]
                                   (and (resource/abs-path r)
                                        (resource/exists? r))))
  (run [app-view selection] (when-let [r (context-resource app-view selection)]
                              (let [f (File. (resource/abs-path r))]
                                (ui/open-file (fs/to-folder f))))))

(handler/defhandler :referencing-files :global
  (active? [app-view selection] (context-resource-file app-view selection))
  (enabled? [app-view selection] (when-let [r (context-resource-file app-view selection)]
                                   (and (resource/abs-path r)
                                        (resource/exists? r))))
  (run [selection app-view prefs workspace project] (when-let [r (context-resource-file app-view selection)]
                                                      (doseq [resource (dialogs/make-resource-dialog workspace project {:title "Referencing Files" :selection :multiple :ok-label "Open" :filter (format "refs:%s" (resource/proj-path r))})]
                                                        (open-resource app-view prefs workspace project resource)))))

(handler/defhandler :dependencies :global
  (active? [app-view selection] (context-resource-file app-view selection))
  (enabled? [app-view selection] (when-let [r (context-resource-file app-view selection)]
                                   (and (resource/abs-path r)
                                        (resource/exists? r))))
  (run [selection app-view prefs workspace project] (when-let [r (context-resource-file app-view selection)]
                                                      (doseq [resource (dialogs/make-resource-dialog workspace project {:title "Dependencies" :selection :multiple :ok-label "Open" :filter (format "deps:%s" (resource/proj-path r))})]
                                                        (open-resource app-view prefs workspace project resource)))))

(defn- select-tool-tab! [app-view tab-id]
  (let [^TabPane tool-tab-pane (g/node-value app-view :tool-tab-pane)
        tabs (.getTabs tool-tab-pane)
        tab-index (first (keep-indexed (fn [i ^Tab tab] (when (= tab-id (.getId tab)) i)) tabs))]
    (if (some? tab-index)
      (.select (.getSelectionModel tool-tab-pane) ^long tab-index)
      (throw (ex-info (str "Tab id not found: " tab-id)
                      {:tab-id tab-id
                       :tab-ids (mapv #(.getId ^Tab %) tabs)})))))

(handler/defhandler :show-console :global
  (run [app-view] (select-tool-tab! app-view "console-tab")))

(handler/defhandler :show-curve-editor :global
  (run [app-view] (select-tool-tab! app-view "curve-editor-tab")))

(handler/defhandler :show-build-errors :global
  (run [app-view] (select-tool-tab! app-view "build-errors-tab")))

(handler/defhandler :show-search-results :global
  (run [app-view] (select-tool-tab! app-view "search-results-tab")))

(defn- put-on-clipboard!
  [s]
  (doto (Clipboard/getSystemClipboard)
    (.setContent (doto (ClipboardContent.)
                   (.putString s)))))

(handler/defhandler :copy-project-path :global
  (active? [app-view selection] (context-resource-file app-view selection))
  (enabled? [app-view selection] (when-let [r (context-resource-file app-view selection)]
                                   (and (resource/proj-path r)
                                        (resource/exists? r))))
  (run [selection app-view]
    (when-let [r (context-resource-file app-view selection)]
      (put-on-clipboard! (resource/proj-path r)))))

(handler/defhandler :copy-full-path :global
  (active? [app-view selection] (context-resource-file app-view selection))
  (enabled? [app-view selection] (when-let [r (context-resource-file app-view selection)]
                                   (and (resource/abs-path r)
                                        (resource/exists? r))))
  (run [selection app-view]
    (when-let [r (context-resource-file app-view selection)]
      (put-on-clipboard! (resource/abs-path r)))))

(handler/defhandler :copy-require-path :global
  (active? [app-view selection] (when-let [r (context-resource-file app-view selection)]
                                  (= "lua" (resource/type-ext r))))
  (enabled? [app-view selection] (when-let [r (context-resource-file app-view selection)]
                                   (and (resource/proj-path r)
                                        (resource/exists? r))))
  (run [selection app-view]
     (when-let [r (context-resource-file app-view selection)]
       (put-on-clipboard! (lua/path->lua-module (resource/proj-path r))))))


(defn- gen-tooltip [workspace project app-view resource]
  (let [resource-type (resource/resource-type resource)
        view-type (or (first (:view-types resource-type)) (workspace/get-view-type workspace :text))]
    (when-let [make-preview-fn (:make-preview-fn view-type)]
      (let [tooltip (Tooltip.)]
        (doto tooltip
          (.setGraphic (doto (ImageView.)
                         (.setScaleY -1.0)))
          (.setOnShowing (ui/event-handler
                           e
                           (let [image-view ^ImageView (.getGraphic tooltip)]
                             (when-not (.getImage image-view)
                               (let [resource-node (project/get-resource-node project resource)
                                     view-graph (g/make-graph! :history false :volatility 2)
                                     select-fn (partial select app-view)
                                     opts (assoc ((:id view-type) (:view-opts resource-type))
                                            :app-view app-view
                                            :select-fn select-fn
                                            :project project
                                            :workspace workspace)
                                     preview (make-preview-fn view-graph resource-node opts 256 256)]
                                 (.setImage image-view ^Image (g/node-value preview :image))
                                 (when-some [dispose-preview-fn (:dispose-preview-fn view-type)]
                                   (dispose-preview-fn preview))
                                 (g/delete-graph! view-graph)))))))))))

(def ^:private open-assets-term-prefs-key "open-assets-term")

(defn- query-and-open! [workspace project app-view prefs term]
  (let [prev-filter-term (prefs/get-prefs prefs open-assets-term-prefs-key nil)
        filter-term-atom (atom prev-filter-term)
        selected-resources (dialogs/make-resource-dialog workspace project
                                                         (cond-> {:title "Open Assets"
                                                                  :accept-fn resource/editable-resource?
                                                                  :selection :multiple
                                                                  :ok-label "Open"
                                                                  :filter-atom filter-term-atom
                                                                  :tooltip-gen (partial gen-tooltip workspace project app-view)}
                                                                 (some? term)
                                                                 (assoc :filter term)))
        filter-term @filter-term-atom]
    (when (not= prev-filter-term filter-term)
      (prefs/set-prefs prefs open-assets-term-prefs-key filter-term))
    (doseq [resource selected-resources]
      (open-resource app-view prefs workspace project resource))))

(handler/defhandler :select-items :global
  (run [user-data] (dialogs/make-select-list-dialog (:items user-data) (:options user-data))))

(defn- get-view-text-selection [{:keys [view-id view-type]}]
  (when-let [text-selection-fn (:text-selection-fn view-type)]
    (text-selection-fn view-id)))

(handler/defhandler :open-asset :global
  (run [workspace project app-view prefs]
    (let [term (get-view-text-selection (g/node-value app-view :active-view-info))]
      (query-and-open! workspace project app-view prefs term))))

(handler/defhandler :search-in-files :global
  (run [project app-view prefs search-results-view]
    (when-let [term (get-view-text-selection (g/node-value app-view :active-view-info))]
      (search-results-view/set-search-term! prefs term))
    (search-results-view/show-search-in-files-dialog! search-results-view project prefs)))

(defn- bundle! [changes-view build-errors-view project prefs platform bundle-options]
  (console/clear-console!)
  (let [output-directory ^File (:output-directory bundle-options)
        clear-errors! (make-clear-build-errors build-errors-view)
        render-build-error! (make-render-build-error build-errors-view)
        render-reload-progress! (make-render-task-progress :resource-sync)
        render-save-progress! (make-render-task-progress :save-all)
        render-build-progress! (make-render-task-progress :build)
        bob-args (bob/bundle-bob-args prefs platform bundle-options)]
    (clear-errors!)
    (disk/async-bob-build! render-reload-progress! render-save-progress! render-build-progress!
                           render-build-error! bob/bundle-bob-commands bob-args project changes-view
                           (fn [successful?]
                             (when successful?
                               (if (some-> output-directory .isDirectory)
                                 (ui/open-file output-directory)
                                 (dialogs/make-alert-dialog "Failed to bundle project. Please fix build errors and try again.")))))))

(handler/defhandler :bundle :global
  (run [user-data workspace project prefs app-view changes-view build-errors-view]
       (let [owner-window (g/node-value app-view :stage)
             platform (:platform user-data)
             bundle! (partial bundle! changes-view build-errors-view project prefs platform)]
         (bundle-dialog/show-bundle-dialog! workspace platform prefs owner-window bundle!))))

(defn- fetch-libraries [workspace project prefs changes-view]
  (let [library-uris (project/project-dependencies project)
        hosts (into #{} (map url/strip-path) library-uris)]
    (if-let [first-unreachable-host (first-where (complement url/reachable?) hosts)]
      (dialogs/make-alert-dialog (string/join "\n" ["Fetch was aborted because the following host could not be reached:"
                                                    (str "\u00A0\u00A0\u2022\u00A0" first-unreachable-host) ; "  * " (NO-BREAK SPACE, NO-BREAK SPACE, BULLET, NO-BREAK SPACE)
                                                    ""
                                                    "Please verify internet connection and try again."]))
      (future
        (error-reporting/catch-all!
          (ui/with-progress [render-fetch-progress! (make-render-task-progress :fetch-libraries)]
            (when (workspace/dependencies-reachable? library-uris (partial login/login prefs))
              (let [lib-states (workspace/fetch-and-validate-libraries workspace library-uris render-fetch-progress!)
                    render-install-progress! (make-render-task-progress :resource-sync)]
                (render-install-progress! (progress/make "Installing updated libraries..."))
                (ui/run-later
                  (workspace/install-validated-libraries! workspace library-uris lib-states)
                  (disk/async-reload! render-install-progress! workspace [] changes-view))))))))))

(handler/defhandler :fetch-libraries :global
  (enabled? [] (disk-availability/available?))
  (run [workspace project prefs changes-view] (fetch-libraries workspace project prefs changes-view)))

(defn- create-and-open-live-update-settings! [app-view changes-view prefs project]
  (let [workspace (project/workspace project)
        project-path (workspace/project-path workspace)
        settings-file (io/file project-path "liveupdate.settings")
        render-reload-progress! (make-render-task-progress :resource-sync)]
    (spit settings-file "[liveupdate]\n")
    (disk/async-reload! render-reload-progress! workspace [] changes-view
                        (fn [successful?]
                          (when successful?
                            (when-some [created-resource (workspace/find-resource workspace "/liveupdate.settings")]
                              (open-resource app-view prefs workspace project created-resource)))))))

(handler/defhandler :live-update-settings :global
  (enabled? [] (disk-availability/available?))
  (run [app-view changes-view prefs workspace project]
       (if-some [existing-resource (workspace/find-resource workspace (live-update-settings/get-live-update-settings-path project))]
         (open-resource app-view prefs workspace project existing-resource)
         (create-and-open-live-update-settings! app-view changes-view prefs project))))

(handler/defhandler :sign-ios-app :global
  (active? [] (util/is-mac-os?))
  (run [workspace project prefs build-errors-view]
    (build-errors-view/clear-build-errors build-errors-view)
    (let [result (bundle/make-sign-dialog workspace prefs project)]
      (when-let [error (:error result)]
        (if (engine-build-errors/handle-build-error! (make-render-build-error build-errors-view) project error)
          (dialogs/make-alert-dialog "Failed to build ipa with Native Extensions. Please fix build errors and try again.")
          (do (error-reporting/report-exception! error)
              (when-let [message (:message result)]
                (dialogs/make-alert-dialog message))))))))<|MERGE_RESOLUTION|>--- conflicted
+++ resolved
@@ -716,7 +716,10 @@
               (doseq [build-resource updated-build-resources]
                 (engine/reload-build-resource! target build-resource))))
           (catch Exception e
-            (dialogs/make-alert-dialog (format "Failed to reload resources on '%s':\n%s" (targets/target-message-label (targets/selected-target prefs)) (.getMessage e)))))))))
+            (dialogs/make-error-dialog "Hot Reload Failed"
+                                       (format "Failed to reload resources on '%s'"
+                                               (targets/target-message-label (targets/selected-target prefs)))
+                                       (.getMessage e))))))))
 
 (handler/defhandler :hot-reload :global
   (enabled? [debug-view prefs]
@@ -730,37 +733,8 @@
               (and (resource/exists? resource)
                    (can-hot-reload? debug-view prefs))))
   (run [project app-view prefs build-errors-view selection]
-<<<<<<< HEAD
        (when-some [resource (context-resource-file app-view selection)]
          (hot-reload! project prefs build-errors-view resource))))
-=======
-    (when-let [resource (context-resource-file app-view selection)]
-      (ui/->future 0.01
-                   (fn []
-                     (let [evaluation-context (g/make-evaluation-context)
-                           workspace (project/workspace project)
-                           old-artifact-map (workspace/artifact-map workspace)
-                           {:keys [error artifacts artifact-map etags]} (project/build-project! project
-                                                                                                evaluation-context
-                                                                                                nil
-                                                                                                old-artifact-map
-                                                                                                (make-render-task-progress :build))]
-                       (g/update-cache-from-evaluation-context! evaluation-context)
-                       (if (some? error)
-                         (build-errors-view/update-build-errors build-errors-view error)
-                         (do
-                           (workspace/artifact-map! workspace artifact-map)
-                           (workspace/etags! workspace etags)
-                           (try
-                             (build-errors-view/clear-build-errors build-errors-view)
-                             (engine/reload-resource (targets/selected-target prefs) resource)
-                             (catch Exception e
-                               (dialogs/make-error-dialog "Hot Reload Failed"
-                                                          (format "Failed to reload resource %s on '%s'"
-                                                                  (resource/resource->proj-path resource)
-                                                                  (targets/target-message-label (targets/selected-target prefs)))
-                                                          (.getMessage e))))))))))))
->>>>>>> 4956e834
 
 (handler/defhandler :close :global
   (enabled? [app-view] (not-empty (get-active-tabs app-view)))
