--- conflicted
+++ resolved
@@ -29,11 +29,7 @@
             [util.digest :as digest]
             [util.text-util :as text-util])
   (:import [com.dynamo.proto DdfExtensions DdfMath$Matrix4 DdfMath$Point3 DdfMath$Quat DdfMath$Vector3 DdfMath$Vector4]
-<<<<<<< HEAD
            [com.google.protobuf DescriptorProtos$FieldOptions Descriptors$Descriptor Descriptors$EnumDescriptor Descriptors$EnumValueDescriptor Descriptors$FieldDescriptor Descriptors$FieldDescriptor$JavaType Descriptors$FieldDescriptor$Type Descriptors$FileDescriptor Message Message$Builder ProtocolMessageEnum TextFormat]
-=======
-           [com.google.protobuf DescriptorProtos$FieldOptions Descriptors$Descriptor Descriptors$EnumDescriptor Descriptors$EnumValueDescriptor Descriptors$FieldDescriptor Descriptors$FieldDescriptor$JavaType Descriptors$FieldDescriptor$Type Descriptors$FileDescriptor GeneratedMessage$Builder Message Message$Builder ProtocolMessageEnum TextFormat]
->>>>>>> acef72c1
            [java.io ByteArrayOutputStream StringReader]
            [java.lang.reflect Method]
            [java.nio.charset StandardCharsets]
@@ -62,7 +58,6 @@
       (.getBytes StandardCharsets/UTF_8)
       (TextFormat/escapeBytes)))
 
-<<<<<<< HEAD
 (defn- default-instance-raw [^Class cls]
   (j/invoke-no-arg-class-method cls "getDefaultInstance"))
 
@@ -71,11 +66,6 @@
 (defn- new-builder
   ^Message$Builder [^Class cls]
   (j/invoke-no-arg-class-method cls "newBuilder"))
-=======
-(defn- new-builder
-  ^GeneratedMessage$Builder [class]
-  (j/invoke-no-arg-class-method class "newBuilder"))
->>>>>>> acef72c1
 
 (defn- field-name->key-raw [^String field-name]
   (keyword (if (re-find upper-pattern field-name)
@@ -655,9 +645,6 @@
 (defn val->pb-enum [^Class enum-class val]
   (Enum/valueOf enum-class (keyword->enum-name val)))
 
-(def ^:private ^:const f0 (float 0.0))
-(def ^:private ^:const f1 (float 1.0))
-
 (def ^:private float-zero (Float/valueOf 0.0))
 (def ^:private float-one (Float/valueOf 1.0))
 
@@ -686,27 +673,11 @@
 
 (extend-protocol PbConverter
   DdfMath$Point3
-<<<<<<< HEAD
-  (msg->vecmath [_pb v] (Point3d. (:x v f0) (:y v f0) (:z v f0)))
-  (msg->clj [_pb v] [(:x v f0) (:y v f0) (:z v f0)])
-
-  DdfMath$Vector3
-  (msg->vecmath [_pb v] (Vector3d. (:x v f0) (:y v f0) (:z v f0)))
-  (msg->clj [_pb v] [(:x v f0) (:y v f0) (:z v f0)])
-
-  DdfMath$Vector4
-  (msg->vecmath [_pb v] (Vector4d. (:x v f0) (:y v f0) (:z v f0) (:w v f0)))
-  (msg->clj [_pb v] [(:x v f0) (:y v f0) (:z v f0) (:w v f0)])
-
-  DdfMath$Quat
-  (msg->vecmath [_pb v] (Quat4d. (:x v f0) (:y v f0) (:z v f0) (:w v f1)))
-  (msg->clj [_pb v] [(:x v f0) (:y v f0) (:z v f0) (:w v f1)])
-=======
-  (msg->vecmath [_pb v] (Point3d. (:x v) (:y v) (:z v)))
+  (msg->vecmath [_pb v] (Point3d. (:x v float-zero) (:y v float-zero) (:z v float-zero)))
   (msg->clj [_pb v]
-    (let [x (intern-float (:x v))
-          y (intern-float (:y v))
-          z (intern-float (:z v))]
+    (let [x (intern-float (:x v float-zero))
+          y (intern-float (:y v float-zero))
+          z (intern-float (:z v float-zero))]
       (if (and (identical? float-zero x)
                (identical? float-zero y)
                (identical? float-zero z))
@@ -714,11 +685,11 @@
         [x y z])))
 
   DdfMath$Vector3
-  (msg->vecmath [_pb v] (Vector3d. (:x v) (:y v) (:z v)))
+  (msg->vecmath [_pb v] (Vector3d. (:x v float-zero) (:y v float-zero) (:z v float-zero)))
   (msg->clj [_pb v]
-    (let [x (intern-float (:x v))
-          y (intern-float (:y v))
-          z (intern-float (:z v))]
+    (let [x (intern-float (:x v float-zero))
+          y (intern-float (:y v float-zero))
+          z (intern-float (:z v float-zero))]
       (cond
         (and (identical? float-zero x)
              (identical? float-zero y)
@@ -734,12 +705,12 @@
         [x y z])))
 
   DdfMath$Vector4
-  (msg->vecmath [_pb v] (Vector4d. (:x v) (:y v) (:z v) (:w v)))
+  (msg->vecmath [_pb v] (Vector4d. (:x v float-zero) (:y v float-zero) (:z v float-zero) (:w v float-zero)))
   (msg->clj [_pb v]
-    (let [x (intern-float (:x v))
-          y (intern-float (:y v))
-          z (intern-float (:z v))
-          w (intern-float (:w v))]
+    (let [x (intern-float (:x v float-zero))
+          y (intern-float (:y v float-zero))
+          z (intern-float (:z v float-zero))
+          w (intern-float (:w v float-zero))]
       (cond
         (and (identical? float-zero x)
              (identical? float-zero y)
@@ -769,49 +740,42 @@
         [x y z w])))
 
   DdfMath$Quat
-  (msg->vecmath [_pb v] (Quat4d. (:x v) (:y v) (:z v) (:w v)))
+  (msg->vecmath [_pb v] (Quat4d. (:x v float-zero) (:y v float-zero) (:z v float-zero) (:w v float-one)))
   (msg->clj [_pb v]
-    (let [x (intern-float (:x v))
-          y (intern-float (:y v))
-          z (intern-float (:z v))
-          w (intern-float (:w v))]
+    (let [x (intern-float (:x v float-zero))
+          y (intern-float (:y v float-zero))
+          z (intern-float (:z v float-zero))
+          w (intern-float (:w v float-one))]
       (if (and (identical? float-zero x)
                (identical? float-zero y)
                (identical? float-zero z)
                (identical? float-one w))
         quat-identity
         [x y z w])))
->>>>>>> acef72c1
 
   DdfMath$Matrix4
   (msg->vecmath [_pb v]
-    (Matrix4d. (:m00 v f1) (:m01 v f0) (:m02 v f0) (:m03 v f0)
-               (:m10 v f0) (:m11 v f1) (:m12 v f0) (:m13 v f0)
-               (:m20 v f0) (:m21 v f0) (:m22 v f1) (:m23 v f0)
-               (:m30 v f0) (:m31 v f0) (:m32 v f0) (:m33 v f1)))
+    (Matrix4d. (:m00 v float-one) (:m01 v float-zero) (:m02 v float-zero) (:m03 v float-zero)
+               (:m10 v float-zero) (:m11 v float-one) (:m12 v float-zero) (:m13 v float-zero)
+               (:m20 v float-zero) (:m21 v float-zero) (:m22 v float-one) (:m23 v float-zero)
+               (:m30 v float-zero) (:m31 v float-zero) (:m32 v float-zero) (:m33 v float-one)))
   (msg->clj [_pb v]
-<<<<<<< HEAD
-    [(:m00 v f1) (:m01 v f0) (:m02 v f0) (:m03 v f0)
-     (:m10 v f0) (:m11 v f1) (:m12 v f0) (:m13 v f0)
-     (:m20 v f0) (:m21 v f0) (:m22 v f1) (:m23 v f0)
-     (:m30 v f0) (:m31 v f0) (:m32 v f0) (:m33 v f1)])
-=======
-    (let [m00 (intern-float (:m00 v))
-          m01 (intern-float (:m01 v))
-          m02 (intern-float (:m02 v))
-          m03 (intern-float (:m03 v))
-          m10 (intern-float (:m10 v))
-          m11 (intern-float (:m11 v))
-          m12 (intern-float (:m12 v))
-          m13 (intern-float (:m13 v))
-          m20 (intern-float (:m20 v))
-          m21 (intern-float (:m21 v))
-          m22 (intern-float (:m22 v))
-          m23 (intern-float (:m23 v))
-          m30 (intern-float (:m30 v))
-          m31 (intern-float (:m31 v))
-          m32 (intern-float (:m32 v))
-          m33 (intern-float (:m33 v))]
+    (let [m00 (intern-float (:m00 v float-one))
+          m01 (intern-float (:m01 v float-zero))
+          m02 (intern-float (:m02 v float-zero))
+          m03 (intern-float (:m03 v float-zero))
+          m10 (intern-float (:m10 v float-zero))
+          m11 (intern-float (:m11 v float-one))
+          m12 (intern-float (:m12 v float-zero))
+          m13 (intern-float (:m13 v float-zero))
+          m20 (intern-float (:m20 v float-zero))
+          m21 (intern-float (:m21 v float-zero))
+          m22 (intern-float (:m22 v float-one))
+          m23 (intern-float (:m23 v float-zero))
+          m30 (intern-float (:m30 v float-zero))
+          m31 (intern-float (:m31 v float-zero))
+          m32 (intern-float (:m32 v float-zero))
+          m33 (intern-float (:m33 v float-one))]
       (if (and (identical? float-one m00)
                (identical? float-zero m01)
                (identical? float-zero m02)
@@ -836,7 +800,6 @@
          m10 m11 m12 m13
          m20 m21 m22 m23
          m30 m31 m32 m33])))
->>>>>>> acef72c1
 
   Message
   (msg->vecmath [_pb v] v)
@@ -918,10 +881,10 @@
     (TextFormat/merge reader builder)
     builder))
 
-<<<<<<< HEAD
-(defn read-pb [^Class cls input]
-  ;; TODO: Make into macro so we can tag the return type.
-  (.build (read-pb-into! (new-builder cls) input)))
+(defmacro read-pb [^Class cls input]
+  (cond-> `(.build (read-pb-into! (#'new-builder ~cls) ~input))
+          (class? (resolve cls))
+          (with-meta {:tag cls})))
 
 (defn str->map-with-defaults [^Class cls ^String str]
   (pb->map-with-defaults
@@ -932,15 +895,6 @@
   (pb->map-without-defaults
     (with-open [reader (StringReader. str)]
       (read-pb cls reader))))
-=======
-(defmacro read-pb [^Class cls input]
-  (cond-> `(.build (read-pb-into! (#'new-builder ~cls) ~input))
-          (class? (resolve cls))
-          (with-meta {:tag cls})))
-
-(defn read-text [^Class cls input]
-  (pb->map (read-pb cls input)))
->>>>>>> acef72c1
 
 (defonce single-byte-array-args [j/byte-array-class])
 
