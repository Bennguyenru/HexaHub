;; Copyright 2020-2022 The Defold Foundation
;; Copyright 2014-2020 King
;; Copyright 2009-2014 Ragnar Svensson, Christian Murray
;; Licensed under the Defold License version 1.0 (the "License"); you may not use
;; this file except in compliance with the License.
;; 
;; You may obtain a copy of the License, together with FAQs at
;; https://www.defold.com/license
;; 
;; Unless required by applicable law or agreed to in writing, software distributed
;; under the License is distributed on an "AS IS" BASIS, WITHOUT WARRANTIES OR
;; CONDITIONS OF ANY KIND, either express or implied. See the License for the
;; specific language governing permissions and limitations under the License.

(ns editor.pipeline.bob
  (:require
    [clojure.java.io :as io]
    [clojure.string :as string]
    [dynamo.graph :as g]
    [editor.code.util :as util]
    [editor.defold-project :as project]
    [editor.engine.build-errors :as engine-build-errors]
    [editor.engine.native-extensions :as native-extensions]
    [editor.error-reporting :as error-reporting]
    [editor.progress :as progress]
    [editor.resource :as resource]
    [editor.system :as system]
    [editor.ui :as ui]
    [editor.prefs :as prefs]
    [editor.workspace :as workspace])
  (:import
    [com.dynamo.bob Bob ClassLoaderScanner IProgress IResourceScanner Project TaskResult]
    [com.dynamo.bob.fs DefaultFileSystem]
    [com.dynamo.bob.util PathUtil]
    [java.io File InputStream PrintStream PrintWriter PipedInputStream PipedOutputStream]
    [java.net URI]
    [java.nio.charset StandardCharsets]
    [org.apache.commons.io FilenameUtils]
    [org.apache.commons.io.output WriterOutputStream]))

(try
  (doto (.getDeclaredField Bob "verbose")
    (.setAccessible true)
    (.setBoolean nil true))
  (catch Exception e
    (throw (Exception. "Couldn't make Bob verbose" e))))

(set! *warn-on-reflection* true)

(def skip-dirs #{".git" "build/default" ".internal"})
(def html5-url-prefix "/html5")
(def html5-mime-types {"js" "application/javascript",
                       "json" "application/json",
                       "wasm" "application/wasm",
                       "webmanifest" "application/manifest+json",
                       "xhtml" "application/xhtml+xml",
                       "zip" "application/zip",
                       "aac" "audio/aac",
                       "mp3" "audio/mp3",
                       "m4a" "audio/mp4",
                       "oga" "audio/ogg",
                       "ogg" "audio/ogg",
                       "wav" "audio/wav",
                       "woff" "font/woff",
                       "woff2" "font/woff2",
                       "apng" "image/apng",
                       "avif" "image/avif",
                       "bmp" "image/bmp",
                       "gif" "image/gif",
                       "jpeg" "image/jpeg",
                       "jpg" "image/jpeg",
                       "jfif" "image/jpeg",
                       "pjpeg" "image/jpeg",
                       "pjp" "image/jpeg",
                       "png" "image/png",
                       "svg" "image/svg+xml",
                       "webp" "image/webp",
                       "cur" "image/x-icon",
                       "ico" "image/x-icon",
                       "tif" "image/tif",
                       "tiff" "image/tiff",
                       "css" "text/css",
                       "htm" "text/html",
                       "html" "text/html",
                       "shtml" "text/html",
                       "txt" "text/plain",
                       "xml" "text/xml",
                       "mp4" "video/mp4",
                       "ogv" "video/ogg",
                       "webm" "video/webm",
                       "m4v" "video/x-m4v"})

(defn ->progress
  ([render-progress!]
   (->progress render-progress! (constantly false)))
  ([render-progress! task-cancelled?]
   (->progress render-progress! task-cancelled? (atom [])))
  ([render-progress! task-cancelled? msg-stack-atom]
   (assert (ifn? render-progress!))
   (assert (ifn? task-cancelled?))
   (assert (vector? @msg-stack-atom))
   (reify IProgress
     (isCanceled [_this]
       (task-cancelled?))
     (subProgress [_this _work-claimed-from-this]
       (->progress render-progress! task-cancelled? msg-stack-atom))
     (beginTask [_this name _steps]
       (error-reporting/catch-all!
         (swap! msg-stack-atom conj name)
         (render-progress! (progress/make-cancellable-indeterminate name))))
     (worked [_this _amount]
       ;; Bob reports misleading progress amounts.
       ;; We report only "busy" and the name of the task.
       nil)
     (done [_this]
       (error-reporting/catch-all!
         (let [msg (peek (swap! msg-stack-atom pop))]
           (render-progress! (if (some? msg)
                               (progress/make-cancellable-indeterminate msg)
                               progress/done))))))))

(defn- ->graph-resource-scanner [ws]
  (let [res-map (->> (g/node-value ws :resource-map)
                  (map (fn [[key val]] [(subs key 1) val]))
                  (into {}))]
    (reify IResourceScanner
      (openInputStream ^InputStream [this path]
        (when-let [r (get res-map path)]
          (io/input-stream r)))
      (exists [this path]
        (if-let [r (get res-map path)]
          (resource/exists? r)
          false))
      (isFile [this path]
        (if-let [r (get res-map path)]
          (= (resource/source-type r) :file)
          false))
      (scan [this pattern]
        (let [res (->> res-map
                    (map first)
                    (filter #(PathUtil/wildcardMatch % pattern))
                    set)]
          res)))))

(defn- project-title [project]
  (let [proj-settings (project/settings project)]
    (get proj-settings ["project" "title"] "Unnamed")))

(defn- run-commands! [project evaluation-context ^Project bob-project commands render-progress! task-cancelled?]
  (try
    (let [result (ui/with-progress [render-progress! render-progress!]
                   (.build bob-project (->progress render-progress! task-cancelled?) (into-array String commands)))
          failed-tasks (filter (fn [^TaskResult r] (not (.isOk r))) result)]
      (if (empty? failed-tasks)
        nil
        {:error {:causes (engine-build-errors/failed-tasks-error-causes project evaluation-context failed-tasks)}}))
    (catch Exception e
      {:exception e})))

(def ^:private build-in-progress-atom (atom false))

(defn build-in-progress? []
  @build-in-progress-atom)

<<<<<<< HEAD
(defn bob-build! [project evaluation-context bob-commands bob-args build-server-headers render-progress! task-cancelled?]
  (assert (vector? bob-commands))
  (assert (every? string? bob-commands))
  (assert (map? bob-args))
  (assert (every? (fn [[key val]] (and (string? key) (string? val))) bob-args))
  (assert (ifn? render-progress!))
  (assert (ifn? task-cancelled?))
  (reset! build-in-progress-atom true)
  (try
    (if (and (some #(= "build" %) bob-commands)
             (native-extensions/has-extensions? project evaluation-context)
             (not (native-extensions/supported-platform? (get bob-args "platform"))))
      {:error {:causes (engine-build-errors/unsupported-platform-error-causes project evaluation-context)}}
      (let [ws (project/workspace project evaluation-context)
            proj-path (str (workspace/project-path ws evaluation-context))
            bob-project (Project. (DefaultFileSystem.) proj-path "build/default")]
        (doseq [[key val] bob-args]
          (.setOption bob-project key val))
        (doseq [header (string/split-lines build-server-headers)]
          (.addBuildServerHeader bob-project header))
        (.setOption bob-project "liveupdate" (.option bob-project "liveupdate" "no"))
        (let [scanner (^ClassLoaderScanner Project/createClassLoaderScanner)]
          (doseq [pkg ["com.dynamo.bob" "com.dynamo.bob.pipeline"]]
            (.scan bob-project scanner pkg)))
        (let [deps (workspace/dependencies ws)]
          (when (seq deps)
            (.setLibUrls bob-project (map #(.toURL ^URI %) deps))
=======
(defn- PrintStream-on ^PrintStream [fn]
  (-> fn
      (PrintWriter-on nil)
      (WriterOutputStream. StandardCharsets/UTF_8 1024 true)
      (PrintStream. true StandardCharsets/UTF_8)))

(defn bob-build! [project evaluation-context bob-commands bob-args render-progress! show-build-log-stream! task-cancelled?]
  {:pre [(vector? bob-commands)
         (every? string? bob-commands)
         (map? bob-args)
         (every? (fn [[key val]] (and (string? key) (string? val))) bob-args)
         (ifn? render-progress!)
         (ifn? show-build-log-stream!)
         (ifn? task-cancelled?)]}
  (reset! build-in-progress-atom true)
  (let [prev-out System/out
        prev-err System/err]
    (with-open [log-stream (PipedInputStream.)
                log-stream-writer (PrintWriter. (PipedOutputStream. log-stream) true StandardCharsets/UTF_8)
                build-out (PrintStream-on
                            #(doseq [line (util/split-lines %)]
                               (when (string/starts-with? line "Bob: ")
                                 (.println log-stream-writer (subs line 5)))))
                build-err (PrintStream-on
                            #(doseq [line (util/split-lines %)]
                               (.println log-stream-writer line)))]
      (try
        (show-build-log-stream! log-stream)
        (System/setOut build-out)
        (System/setErr build-err)
        (if (and (some #(= "build" %) bob-commands)
                 (native-extensions/has-extensions? project evaluation-context)
                 (not (native-extensions/supported-platform? (get bob-args "platform"))))
          {:error {:causes (engine-build-errors/unsupported-platform-error-causes project evaluation-context)}}
          (let [ws (project/workspace project evaluation-context)
                proj-path (str (workspace/project-path ws evaluation-context))
                bob-project (Project. (DefaultFileSystem.) proj-path "build/default")]
            (doseq [[key val] bob-args]
              (.setOption bob-project key val))
            (.setOption bob-project "liveupdate" (.option bob-project "liveupdate" "no"))
            (let [scanner (^ClassLoaderScanner Project/createClassLoaderScanner)]
              (doseq [pkg ["com.dynamo.bob" "com.dynamo.bob.pipeline"]]
                (.scan bob-project scanner pkg)))
            (let [deps (workspace/dependencies ws)]
              (when (seq deps)
                (.setLibUrls bob-project (map #(.toURL ^URI %) deps))
                (ui/with-progress [render-progress! render-progress!]
                  (.resolveLibUrls bob-project (->progress render-progress! task-cancelled?)))))
            (.mount bob-project (->graph-resource-scanner ws))
            (.findSources bob-project proj-path skip-dirs)
>>>>>>> c50602df
            (ui/with-progress [render-progress! render-progress!]
              (run-commands! project evaluation-context bob-project bob-commands render-progress! task-cancelled?))))
        (catch Throwable error
          {:exception error})
        (finally
          (reset! build-in-progress-atom false)
          (System/setOut prev-out)
          (System/setErr prev-err))))))

;; -----------------------------------------------------------------------------
;; Bundling
;; -----------------------------------------------------------------------------

(defn- generic-bundle-bob-args [prefs {:keys [variant texture-compression generate-debug-symbols? generate-build-report? publish-live-update-content? platform ^File output-directory] :as _bundle-options}]
  (assert (some? output-directory))
  (assert (or (not (.exists output-directory))
              (.isDirectory output-directory)))
  (assert (string? (not-empty platform)))
  (let [build-server-url (native-extensions/get-build-server-url prefs)
        editor-texture-compression (if (prefs/get-prefs prefs "general-enable-texture-compression" false) "true" "false")
        build-report-path (.getAbsolutePath (io/file output-directory "report.html"))
        bundle-output-path (.getAbsolutePath output-directory)
        defold-sdk-sha1 (or (system/defold-engine-sha1) "")
        strip-executable? (= "release" variant)]
    (cond-> {"platform" platform
             "variant" variant

             ;; From AbstractBundleHandler
             "archive" "true"
             "bundle-output" bundle-output-path
             "texture-compression" (case texture-compression
                                    "enabled" "true"
                                    "disabled" "false"
                                    "editor" editor-texture-compression)

             ;; From BundleGenericHandler
             "build-server" build-server-url
             "defoldsdk" defold-sdk-sha1

             ;; Bob uses these to set X-Email/X-Auth HTTP headers,
             ;; which fails if they are nil, so use empty string
             ;; instead.
             "email" ""
             "auth" ""}

            strip-executable? (assoc "strip-executable" "true")

            ;; From BundleGenericHandler
            generate-debug-symbols? (assoc "with-symbols" "")
            generate-build-report? (assoc "build-report-html" build-report-path)
            publish-live-update-content? (assoc "liveupdate" "true"))))

(def ^:private android-architecture-option->bob-architecture-string
  {:architecture-32bit? "armv7-android"
   :architecture-64bit? "arm64-android"})

(defn- android-bundle-bob-args [{:keys [^File keystore ^File keystore-pass ^File key-pass bundle-format] :as bundle-options}]
  (let [bob-architectures
        (for [[option-key bob-architecture] android-architecture-option->bob-architecture-string
              :when (bundle-options option-key)]
          bob-architecture)
        bob-args {"architectures" (string/join "," bob-architectures)}]
    (assert (or (and (nil? keystore)
                     (nil? keystore-pass)
                     (nil? key-pass))
                (and (.isFile keystore)
                     (.isFile keystore-pass)
                     (or (nil? key-pass) (.isFile key-pass)))))
    (cond-> bob-args
            bundle-format (assoc "bundle-format" bundle-format)
            keystore (assoc "keystore" (.getAbsolutePath keystore))
            keystore-pass (assoc "keystore-pass" (.getAbsolutePath keystore-pass))
            key-pass (assoc "key-pass" (.getAbsolutePath key-pass)))))

(def ^:private ios-architecture-option->bob-architecture-string
  {:architecture-64bit? "arm64-ios"
   :architecture-simulator? "x86_64-ios"})

(defn- ios-bundle-bob-args [{:keys [code-signing-identity ^File provisioning-profile sign-app?] :as bundle-options}]
  (let [bob-architectures (for [[option-key bob-architecture] ios-architecture-option->bob-architecture-string
                                :when (bundle-options option-key)]
                            bob-architecture)
        bob-args {"architectures" (string/join "," bob-architectures)}]
    (if-not sign-app?
      bob-args
      (do (assert (string? (not-empty code-signing-identity)))
          (assert (some-> provisioning-profile .isFile))
          (let [provisioning-profile-path (.getAbsolutePath provisioning-profile)]
            (assoc bob-args
              "mobileprovisioning" provisioning-profile-path
              "identity" code-signing-identity))))))

(def bundle-bob-commands ["distclean" "build" "bundle"])

(defmulti bundle-bob-args (fn [_prefs platform _bundle-options] platform))
(defmethod bundle-bob-args :default [_prefs platform _bundle-options] (throw (IllegalArgumentException. (str "Unsupported platform: " platform))))
(defmethod bundle-bob-args :android [prefs _platform bundle-options] (merge (generic-bundle-bob-args prefs bundle-options) (android-bundle-bob-args bundle-options)))
(defmethod bundle-bob-args :html5   [prefs _platform bundle-options] (generic-bundle-bob-args prefs bundle-options))
(defmethod bundle-bob-args :ios     [prefs _platform bundle-options] (merge (generic-bundle-bob-args prefs bundle-options) (ios-bundle-bob-args bundle-options)))
(defmethod bundle-bob-args :linux   [prefs _platform bundle-options] (generic-bundle-bob-args prefs bundle-options))
(defmethod bundle-bob-args :macos   [prefs _platform bundle-options] (generic-bundle-bob-args prefs bundle-options))
(defmethod bundle-bob-args :windows [prefs _platform bundle-options] (merge (generic-bundle-bob-args prefs bundle-options) {"architectures" (bundle-options :platform)}))

;; -----------------------------------------------------------------------------
;; Build HTML5
;; -----------------------------------------------------------------------------

(defn- build-html5-output-path [project]
  (let [ws (project/workspace project)
        build-path (workspace/build-path ws)]
    (io/file build-path "__htmlLaunchDir")))

(def build-html5-bob-commands ["distclean" "build" "bundle"])

(defn build-html5-bob-args [project prefs]
  (let [output-path (build-html5-output-path project)
        proj-settings (project/settings project)
        build-server-url (native-extensions/get-build-server-url prefs)
        defold-sdk-sha1 (or (system/defold-engine-sha1) "")
        compress-archive? (get proj-settings ["project" "compress_archive"])]
    (cond-> {"platform" "js-web"
             "variant" "debug"
             "archive" "true"
             "bundle-output" (str output-path)
             "build-server" build-server-url
             "defoldsdk" defold-sdk-sha1
             "local-launch" "true"
             "email" ""
             "auth" ""}
            compress-archive? (assoc "compress" "true"))))

(defn- try-resolve-html5-file
  ^File [project ^String rel-url]
  (let [build-html5-output-path (build-html5-output-path project)
        project-title (project-title project)
        rel-path (subs rel-url (inc (count html5-url-prefix)))
        content-path (.normalize (.toPath (io/file build-html5-output-path project-title)))
        absolute-path (.normalize (.resolve content-path rel-path))]
    (when (.startsWith absolute-path content-path)
      (.toFile absolute-path))))

(defn- handler [project {:keys [url method]}]
  (when (= method "GET")
    (if (or (= html5-url-prefix url)
            (= (str html5-url-prefix "/") url))
      {:code 302
       :headers {"Location" (str html5-url-prefix "/index.html")}}

      (let [url-without-query-params  (.getPath (java.net.URL. (str "http://" url)))
            served-file   (try-resolve-html5-file project url-without-query-params)
            extra-headers {"Content-Type" (html5-mime-types
                                            (FilenameUtils/getExtension (clojure.string/lower-case url-without-query-params))
                                            "application/octet-stream")}]
        (cond
          ;; The requested URL is a directory or located outside build-html5-output-path.
          (or (nil? served-file) (.isDirectory served-file))
          {:code 403
           :body "Forbidden"}

          (.exists served-file)
          {:code 200
           :headers (merge {"Content-Length" (str (.length served-file))} extra-headers)
           :body served-file}

          :else
          {:code 404
           :body "Not found"})))))

(defn html5-handler [project req-headers]
  (handler project req-headers))<|MERGE_RESOLUTION|>--- conflicted
+++ resolved
@@ -162,35 +162,6 @@
 (defn build-in-progress? []
   @build-in-progress-atom)
 
-<<<<<<< HEAD
-(defn bob-build! [project evaluation-context bob-commands bob-args build-server-headers render-progress! task-cancelled?]
-  (assert (vector? bob-commands))
-  (assert (every? string? bob-commands))
-  (assert (map? bob-args))
-  (assert (every? (fn [[key val]] (and (string? key) (string? val))) bob-args))
-  (assert (ifn? render-progress!))
-  (assert (ifn? task-cancelled?))
-  (reset! build-in-progress-atom true)
-  (try
-    (if (and (some #(= "build" %) bob-commands)
-             (native-extensions/has-extensions? project evaluation-context)
-             (not (native-extensions/supported-platform? (get bob-args "platform"))))
-      {:error {:causes (engine-build-errors/unsupported-platform-error-causes project evaluation-context)}}
-      (let [ws (project/workspace project evaluation-context)
-            proj-path (str (workspace/project-path ws evaluation-context))
-            bob-project (Project. (DefaultFileSystem.) proj-path "build/default")]
-        (doseq [[key val] bob-args]
-          (.setOption bob-project key val))
-        (doseq [header (string/split-lines build-server-headers)]
-          (.addBuildServerHeader bob-project header))
-        (.setOption bob-project "liveupdate" (.option bob-project "liveupdate" "no"))
-        (let [scanner (^ClassLoaderScanner Project/createClassLoaderScanner)]
-          (doseq [pkg ["com.dynamo.bob" "com.dynamo.bob.pipeline"]]
-            (.scan bob-project scanner pkg)))
-        (let [deps (workspace/dependencies ws)]
-          (when (seq deps)
-            (.setLibUrls bob-project (map #(.toURL ^URI %) deps))
-=======
 (defn- PrintStream-on ^PrintStream [fn]
   (-> fn
       (PrintWriter-on nil)
@@ -241,7 +212,6 @@
                   (.resolveLibUrls bob-project (->progress render-progress! task-cancelled?)))))
             (.mount bob-project (->graph-resource-scanner ws))
             (.findSources bob-project proj-path skip-dirs)
->>>>>>> c50602df
             (ui/with-progress [render-progress! render-progress!]
               (run-commands! project evaluation-context bob-project bob-commands render-progress! task-cancelled?))))
         (catch Throwable error
