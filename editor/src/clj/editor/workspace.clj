--- conflicted
+++ resolved
@@ -280,13 +280,9 @@
     :auto-connect-save-data?    whether changes to the resource are saved
                                 to disc (this can also be enabled in load-fn)
                                 when there is a :write-fn, default true"
-<<<<<<< HEAD
 
   ;; TODO(save-value-cleanup): Should we get rid of :auto-connect-save-data? now that we don't use it externally?
-  [workspace & {:keys [textual? language editable ext build-ext node-type load-fn dependencies-fn search-fn search-value-fn source-value-fn read-fn write-fn icon view-types view-opts tags tag-opts template label stateless? lazy-loaded auto-connect-save-data?]}]
-=======
-  [workspace & {:keys [textual? language editable ext build-ext node-type load-fn dependencies-fn read-raw-fn sanitize-fn read-fn write-fn icon view-types view-opts tags tag-opts template test-info label stateless? auto-connect-save-data?]}]
->>>>>>> acef72c1
+  [workspace & {:keys [textual? language editable ext build-ext node-type load-fn dependencies-fn search-fn search-value-fn source-value-fn read-fn write-fn icon view-types view-opts tags tag-opts template test-info label stateless? lazy-loaded auto-connect-save-data?]}]
   (let [editable (if (nil? editable) true (boolean editable))
         textual (true? textual?)
         resource-type {:textual? textual
