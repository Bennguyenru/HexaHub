--- conflicted
+++ resolved
@@ -81,7 +81,7 @@
 
 (def the-root (atom nil))
 
-(defn load-stage [workspace project-id prefs]
+(defn load-stage [workspace project prefs]
   (let [^VBox root (FXMLLoader/load (io/resource "editor.fxml"))
         stage (Stage.)
         scene (Scene. root)]
@@ -95,7 +95,7 @@
 
     (let [close-handler (ui/event-handler event
                           (g/transact
-                            (g/delete-node project-id))
+                            (g/delete-node project))
                           (g/dispose-pending!))
           dispose-handler (ui/event-handler event (g/dispose-pending!))]
       (.addEventFilter stage MouseEvent/MOUSE_MOVED dispose-handler)
@@ -103,31 +103,19 @@
     (setup-console root)
     (let [^MenuBar menu-bar    (.lookup root "#menu-bar")
           ^TabPane editor-tabs (.lookup root "#editor-tabs")
-<<<<<<< HEAD
           ^TreeView outline    (.lookup root "#outline")
           ^Tab assets          (.lookup root "#assets")
-          app-view-id          (app-view/make-app-view *view-graph* *project-graph* project-id stage menu-bar editor-tabs prefs)
-          outline-view-id      (outline-view/make-outline-view *view-graph* outline (fn [nodes] (project/select! project-id nodes)) project-id)]
-=======
-          ^TreeView outline (.lookup root "#outline")
-          ^Tab assets (.lookup root "#assets")
-          app-view (app-view/make-app-view *view-graph* *project-graph* project stage menu-bar editor-tabs prefs)
-          outline-view (outline-view/make-outline-view *view-graph* outline (fn [nodes] (project/select! project nodes)) project)
-          asset-browser (asset-browser/make-asset-browser *view-graph* workspace assets (fn [resource] (app-view/open-resource app-view workspace project resource)))]
->>>>>>> 69d7ad87
+          app-view             (app-view/make-app-view *view-graph* *project-graph* project stage menu-bar editor-tabs prefs)
+          outline-view         (outline-view/make-outline-view *view-graph* outline (fn [nodes] (project/select! project nodes)) project)
+          asset-browser        (asset-browser/make-asset-browser *view-graph* workspace assets (fn [resource] (app-view/open-resource app-view workspace project resource)))]
       (g/transact
         (concat
-          (g/connect project-id :selected-node-ids outline-view-id :selection)
+          (g/connect project :selected-node-ids outline-view :selection)
           (for [label [:active-resource :active-outline :open-resources]]
-<<<<<<< HEAD
-            (g/connect app-view-id label outline-view-id label))
-          (g/update-property app-view-id :auto-pulls conj [outline-view-id :tree-view])))
-      (asset-browser/make-asset-browser workspace assets (fn [resource] (app-view/open-resource app-view-id workspace project-id resource))))
-=======
-            (g/connect (g/node-id app-view) label (g/node-id outline-view) label))
+            (g/connect app-view label outline-view label))
           (for [view [outline-view asset-browser]]
-            (g/update-property (g/node-id app-view) :auto-pulls conj [view :tree-view])))))
->>>>>>> 69d7ad87
+            (g/update-property app-view :auto-pulls conj [view :tree-view]))
+          (g/update-property app-view :auto-pulls conj [outline-view :tree-view]))))
     (graph-view/setup-graph-view root *project-graph*)
     (reset! the-root root)
     root))
