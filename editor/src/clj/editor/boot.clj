(ns editor.boot
  (:require
   [clojure.java.io :as io]
   [clojure.java.shell :as shell]
   [clojure.stacktrace :as stack]
   [clojure.string :as string]
   [clojure.tools.cli :as cli]
   [editor.analytics :as analytics]
   [editor.code.view :as code-view]
   [editor.dialogs :as dialogs]
   [editor.error-reporting :as error-reporting]
<<<<<<< HEAD
   [editor.login :as login]
=======
   [editor.gl :as gl]
>>>>>>> 4956e834
   [editor.prefs :as prefs]
   [editor.progress :as progress]
   [editor.system :as system]
   [editor.ui :as ui]
   [editor.updater :as updater]
   [editor.welcome :as welcome]
   [service.log :as log])
  (:import
   [com.defold.editor Shutdown]
   [java.io IOException]
   [java.util Arrays]
   [javax.imageio ImageIO]))

(set! *warn-on-reflection* true)

(def namespace-counter (atom 0))
(def namespace-progress-reporter (atom nil))

(alter-var-root (var clojure.core/load-lib)
                (fn [f]
                  (fn [prefix lib & options]
                    (swap! namespace-counter inc)
                    (when @namespace-progress-reporter
                      (@namespace-progress-reporter
                       #(progress/jump %
                                       @namespace-counter
                                       (str "Initializing editor " (if prefix
                                                                     (str prefix "." lib)
                                                                     (str lib))))))
                    (apply f prefix lib options))))

(defn- load-namespaces-in-background
  []
  ;; load the namespaces of the project with all the defnode
  ;; creation in the background
  (future
    (require 'editor.boot-open-project)))

(defn- open-project-with-progress-dialog
  [namespace-loader prefs project dashboard-client update-context newly-created?]
  (ui/modal-progress
   "Loading project"
   (fn [render-progress!]
     (let [namespace-progress (progress/make "Loading editor" 1256) ; Magic number from printing namespace-counter after load. Connecting a REPL skews the result!
           render-namespace-progress! (progress/nest-render-progress render-progress! (progress/make "Loading" 5 0) 2)
           render-project-progress! (progress/nest-render-progress render-progress! (progress/make "Loading" 5 2) 3)
           project-file (io/file project)]
       (reset! namespace-progress-reporter #(render-namespace-progress! (% namespace-progress)))
       ;; ensure that namespace loading has completed
       @namespace-loader
       (code-view/initialize! prefs)
       (apply (var-get (ns-resolve 'editor.boot-open-project 'initialize-project)) [])
       (welcome/add-recent-project! prefs project-file)
       (apply (var-get (ns-resolve 'editor.boot-open-project 'open-project)) [project-file prefs render-project-progress! dashboard-client update-context newly-created?])
       (reset! namespace-progress-reporter nil)))))

(defn- select-project-from-welcome
  [namespace-loader prefs dashboard-client update-context]
  (ui/run-later
    (welcome/show-welcome-dialog! prefs dashboard-client update-context
                                  (fn [project newly-created?]
                                    (open-project-with-progress-dialog namespace-loader prefs project dashboard-client update-context newly-created?)))))

(defn notify-user
  [ex-map sentry-id-promise]
  (when (.isShowing (ui/main-stage))
    (ui/run-now
      (dialogs/make-unexpected-error-dialog ex-map sentry-id-promise))))

(defn- try-shell-command! [command & args]
  (try
    (let [{:keys [out err]} (apply shell/sh command args)]
      (when (empty? err)
        (string/trim-newline out)))
    (catch IOException _
      ;; The specified command does not exist.
      nil)))

(defn- set-sha1-revisions-from-repo! []
  ;; Use the sha1 of the HEAD commit as the editor revision.
  (when (empty? (system/defold-editor-sha1))
    (when-some [editor-sha1 (try-shell-command! "git" "rev-list" "-n" "1" "HEAD")]
      (system/set-defold-editor-sha1! editor-sha1)))

  ;; Try to find the engine revision by looking at the VERSION file in the root
  ;; of the Defold repo. On a stable engine branch, the contents of this file
  ;; will correspond to a Git tag. If the tag is present, it will point to the
  ;; engine revision. This is required when building native extensions.
  (when (empty? (system/defold-engine-sha1))
    (let [version (string/trim-newline (slurp "../VERSION"))]
      (when-some [engine-sha1 (try-shell-command! "git" "rev-list" "-n" "1" version)]
        (system/set-defold-engine-sha1! engine-sha1)))))

(defn disable-imageio-cache!
  []
  ;; Disabling ImageIO cache speeds up reading images from disk significantly
  (ImageIO/setUseCache false))

(def cli-options
  ;; Path to preference file, mainly used for testing
  [["-prefs" "--preferences PATH" "Path to preferences file"]])

(defn main [args]
  (when (system/defold-dev?)
    (set-sha1-revisions-from-repo!))
  (error-reporting/setup-error-reporting! {:notifier {:notify-fn notify-user}
                                           :sentry   {:project-id "97739"
                                                      :key        "9e25fea9bc334227b588829dd60265c1"
                                                      :secret     "f694ef98d47d42cf8bb67ef18a4e9cdb"}})
  (disable-imageio-cache!)

  (when-let [support-error (gl/gl-support-error)]
    (when (= (dialogs/make-gl-support-error-dialog support-error) :quit)
      (System/exit -1)))

  (let [args (Arrays/asList args)
        opts (cli/parse-opts args cli-options)
        namespace-loader (load-namespaces-in-background)
        prefs (if-let [prefs-path (get-in opts [:options :preferences])]
                (prefs/load-prefs prefs-path)
                (prefs/make-prefs "defold"))
        dashboard-client (login/make-dashboard-client prefs)
        update-context (:update-context (updater/start!))
        analytics-url "https://www.google-analytics.com/batch"
        analytics-send-interval 300
        invalidate-analytics-uid? (not (login/signed-in? dashboard-client))]
    (analytics/start! analytics-url analytics-send-interval invalidate-analytics-uid?)
    (Shutdown/addShutdownAction analytics/shutdown!)
    (try
      (if-let [game-project-path (get-in opts [:arguments 0])]
        (open-project-with-progress-dialog namespace-loader prefs game-project-path dashboard-client update-context false)
        (select-project-from-welcome namespace-loader prefs dashboard-client update-context))
      (catch Throwable t
        (log/error :exception t)
        (stack/print-stack-trace t)
        (.flush *out*)
        ;; note - i'm not sure System/exit is a good idea here. it
        ;; means that failing to open one project causes the whole
        ;; editor to quit, maybe losing unsaved work in other open
        ;; projects.
        (System/exit -1)))))<|MERGE_RESOLUTION|>--- conflicted
+++ resolved
@@ -9,11 +9,8 @@
    [editor.code.view :as code-view]
    [editor.dialogs :as dialogs]
    [editor.error-reporting :as error-reporting]
-<<<<<<< HEAD
+   [editor.gl :as gl]
    [editor.login :as login]
-=======
-   [editor.gl :as gl]
->>>>>>> 4956e834
    [editor.prefs :as prefs]
    [editor.progress :as progress]
    [editor.system :as system]
