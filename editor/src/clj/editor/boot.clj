(ns editor.boot
  (:require [clojure.java.io :as io]
            [dynamo.graph :as g]
            [dynamo.types :as t]
            [editor.app-view :as app-view]
            [editor.asset-browser :as asset-browser]
            [editor.atlas :as atlas]
            [editor.collection :as collection]
            [editor.core :as core]
            [editor.cubemap :as cubemap]
            [editor.game-object :as game-object]
            [editor.graph-view :as graph-view]
            [editor.image :as image]
            [editor.import :as import]
            [editor.prefs :as prefs]
            [editor.jfx :as jfx]
            [editor.outline-view :as outline-view]
            [editor.platformer :as platformer]
            [editor.project :as project]
            [editor.properties-view :as properties-view]
            [editor.scene :as scene]
            [editor.sprite :as sprite]
            [editor.switcher :as switcher]
            [editor.text :as text]
            [editor.ui :as ui]
            [editor.workspace :as workspace]
            [clojure.stacktrace :as stack])
  (:import [com.defold.editor Start]
           [com.jogamp.opengl.util.awt Screenshot]
           [com.defold.editor EditorApplication]
           [java.awt Desktop]
           [javafx.application Platform]
           [javafx.collections FXCollections ObservableList]
           [javafx.embed.swing SwingFXUtils]
           [javafx.event ActionEvent EventHandler]
           [javafx.fxml FXMLLoader]
           [javafx.geometry Insets]
           [javafx.scene Scene Node Parent]
           [javafx.scene.control Button Control ColorPicker Label ListCell ListView TextField
            TitledPane TextArea TreeItem TreeCell Menu MenuItem MenuBar Tab ProgressBar]
           [javafx.scene.image Image ImageView WritableImage PixelWriter]
           [javafx.scene.input MouseEvent]
           [javafx.scene.layout AnchorPane GridPane StackPane HBox Priority VBox]
           [javafx.scene.paint Color]
           [javafx.stage Stage FileChooser]
           [javafx.util Callback]
           [java.io File]
           [java.nio.file Paths]
           [javax.media.opengl GL GL2 GLContext GLProfile GLDrawableFactory GLCapabilities]))

(defn- setup-console [^VBox root]
  (let [^TextArea node (.lookup root "#console")]
   (.appendText node "Hello Console")))

; Editors
(g/defnode CurveEditor
  (inherits core/Scope)
  (on :create
      (let [btn (Button.)]
<<<<<<< HEAD
        (.setText btn "Curve Editor WIP!")
        (.add (.getChildren ^VBox (:parent event)) btn)))
=======
        (ui/text! btn "Curve Editor WIP!")
        (.add (.getChildren (:parent event)) btn)))
>>>>>>> a43fd2e6

  t/IDisposable
  (dispose [this]))

(defn on-outline-selection-fn [project items]
  (project/select project (map :self items)))

(def ^:dynamic *workspace-graph*)
(def ^:dynamic *project-graph*)
(def ^:dynamic *view-graph*)

(def the-root (atom nil))

(defn load-stage [workspace project]
  (let [^VBox root (FXMLLoader/load (io/resource "editor.fxml"))
        stage (Stage.)
        scene (Scene. root)]

    (ui/set-main-stage stage)
    (.setScene stage scene)
    (ui/show! stage)

    (let [close-handler (ui/event-handler event
                          (g/transact
                            (g/delete-node project))
                          (g/dispose-pending))
          dispose-handler (ui/event-handler event (g/dispose-pending))]
      (.addEventFilter stage MouseEvent/MOUSE_MOVED dispose-handler)
      (.setOnCloseRequest stage close-handler))
    (setup-console root)
    (let [^MenuBar menu-bar (.lookup root "#menu-bar")
          ^TabPane editor-tabs (.lookup root "#editor-tabs")
          ^TreeView outline (.lookup root "#outline")
          ^Tab assets (.lookup root "#assets")
          app-view (app-view/make-app-view *view-graph* *project-graph* project stage menu-bar editor-tabs)
          outline-view (outline-view/make-outline-view *view-graph* outline (fn [items] (on-outline-selection-fn project items)))]
      (g/transact
        (concat
          (g/connect project :selection outline-view :selection)
          (for [label [:active-resource :active-outline :open-resources]]
            (g/connect app-view label outline-view label))
          (g/update-property app-view :auto-pulls conj [outline-view :tree-view])))
      (asset-browser/make-asset-browser workspace assets (fn [resource] (app-view/open-resource app-view workspace project resource))))
    (graph-view/setup-graph-view root *project-graph*)
    (reset! the-root root)
    root))

(defn- create-view [game-project ^VBox root place node-type]
  (let [node (g/make-node! (g/node->graph-id game-project) node-type)]
    (g/dispatch-message (g/now) node :create :parent (.lookup root place))))

(defn setup-workspace [project-path]
  (let [workspace (workspace/make-workspace *workspace-graph* project-path)]
    (g/transact
      (concat
        (text/register-view-types workspace)
        (scene/register-view-types workspace)))
    (let [workspace (g/refresh workspace)]
      (g/transact
        (concat
          (collection/register-resource-types workspace)
          (game-object/register-resource-types workspace)
          (cubemap/register-resource-types workspace)
          (image/register-resource-types workspace)
          (atlas/register-resource-types workspace)
          (platformer/register-resource-types workspace)
          (switcher/register-resource-types workspace)
          (sprite/register-resource-types workspace))))
    (g/refresh workspace)))


(defn open-project
  [^File game-project-file]
  (let [progress-bar nil
        project-path (.getPath (.getParentFile game-project-file))
        workspace    (setup-workspace project-path)
        project      (project/make-project *project-graph* workspace)
        project      (project/load-project project)
        ^VBox root   (ui/run-now (load-stage workspace project))
        curve        (ui/run-now (create-view project root "#curve-editor-container" CurveEditor))
        properties   (ui/run-now (properties-view/make-properties-view *view-graph* (.lookup root "#properties")))]
    (g/transact (g/connect project :selection properties :selection))
    (g/reset-undo! *project-graph*)))

(defn- add-to-recent-projects [prefs project-file]
  (let [recent (->> (prefs/get-prefs prefs "recent-projects" [])
                 (remove #(= % (str project-file)))
                 (cons (str project-file))
                 (take 3))]
    (prefs/set-prefs prefs "recent-projects" recent)))

(defn- make-list-cell [^File file]
  (let [path (.toPath file)
        parent (.getParent path)
        vbox (VBox.)
        project-label (Label. (str (.getFileName parent)))
        path-label (Label. (str (.getParent parent)))
        ^"[Ljavafx.scene.control.Control;" controls (into-array Control [project-label path-label])]
    ; TODO: Should be css stylable
    (.setStyle path-label "-fx-text-fill: grey; -fx-font-size: 10px;")
    (.addAll (.getChildren vbox) controls)
    vbox))

(def main)

<<<<<<< HEAD
(defn open-welcome []
  (let [^VBox root (FXMLLoader/load (io/resource "welcome.fxml"))
        stage (Stage.)
        scene (Scene. root)
        ^ListView recent-projects (.lookup root "#recent-projects")
        ^Button open-project (.lookup root "#open-project")]
    (.setOnAction open-project (ui/event-handler event (when-let [file-name (ui/choose-file "Open Project" "Project Files" ["*.project"])]
                                                         (.close stage)
                                                         ; NOTE (TODO): We load the project in the same class-loader as welcome is loaded from.
                                                         ; In other words, we can't reuse the welcome page and it has to be closed.
                                                         ; We should potentially changed this when we have uberjar support and hence
                                                         ; faster loading.
                                                         (main [file-name]))))

    (.setOnMouseClicked recent-projects (ui/event-handler e (let [^MouseEvent evt e]
                                                             (when (= 2 (.getClickCount evt))
                                                               (when-let [^File file (-> recent-projects (.getSelectionModel) (.getSelectedItem))]
                                                                 (.close stage)
                                        ; See comment above about main and class-loaders
                                                                 (main [(.getAbsolutePath file)]))))))
    (.setCellFactory recent-projects (reify Callback (call ^ListCell [this view]
                                                       (proxy [ListCell] []
                                                         (updateItem [file empty]
                                                           (let [^ListCell this this]
                                                             (proxy-super updateItem file empty)
                                                             (if (or empty (nil? file))
                                                               (proxy-super setText nil)
                                                               (proxy-super setGraphic (make-list-cell file)))))))))
    (let [^"[Ljava.io.File;" recent (->>
                   (prefs/get-prefs "recent-projects" [])
=======
(defn open-welcome [prefs]
  (let [root (FXMLLoader/load (io/resource "welcome.fxml"))
        stage (Stage.)
        scene (Scene. root)
        recent-projects (.lookup root "#recent-projects")
        open-project (.lookup root "#open-project")
        import-project (.lookup root "#import-project")]
    (ui/set-main-stage stage)
    (ui/on-action! open-project (fn [_] (when-let [file-name (ui/choose-file "Open Project" "Project Files" ["*.project"])]
                                          (ui/close! stage)
                                          ; NOTE (TODO): We load the project in the same class-loader as welcome is loaded from.
                                          ; In other words, we can't reuse the welcome page and it has to be closed.
                                          ; We should potentially changed this when we have uberjar support and hence
                                          ; faster loading.
                                          (main [file-name]))))

    (ui/on-action! import-project (fn [_] (when-let [file-name (import/open-import-dialog prefs)]
                                            (ui/close! stage)
                                            ; See comment above about main and class-loaders
                                            (main [file-name]))))

    (.setOnMouseClicked recent-projects (ui/event-handler e (when (= 2 (.getClickCount e))
                                                              (when-let [file (-> recent-projects (.getSelectionModel) (.getSelectedItem))]
                                                                (ui/close! stage)
                                                                ; See comment above about main and class-loaders
                                                                (main [(.getAbsolutePath file)])))))
    (.setCellFactory recent-projects (reify Callback (call ^ListCell [this view]
                                                       (proxy [ListCell] []
                                                         (updateItem [file empty]
                                                           (proxy-super updateItem file empty)
                                                           (if (or empty (nil? file))
                                                             (proxy-super setText nil)
                                                             (proxy-super setGraphic (make-list-cell file))))))))
    (let [recent (->>
                   (prefs/get-prefs prefs "recent-projects" [])
>>>>>>> a43fd2e6
                   (map io/file)
                   (filter (fn [^File f] (.isFile f)))
                   (into-array File))]
      (.addAll (.getItems recent-projects) recent))
    (.setScene stage scene)
    (.setResizable stage false)
    (ui/show! stage)))

(defn main [args]
  (let [prefs (prefs/make-prefs "defold")]
    (if (= (count args) 0)
      (ui/run-later (open-welcome prefs))
      (try
        (ui/modal-progress "Loading project" 100
                           (fn [report-fn]
                             (report-fn -1 "loading assets")
                             (when (nil? @the-root)
                               (g/initialize {})
                               (alter-var-root #'*workspace-graph* (fn [_] (g/last-graph-added)))
                               (alter-var-root #'*project-graph*   (fn [_] (g/make-graph! :history true  :volatility 1)))
                               (alter-var-root #'*view-graph*      (fn [_] (g/make-graph! :history false :volatility 2))))
                             (let [project-file (first args)]
                               (add-to-recent-projects prefs project-file)
                               (open-project (io/file project-file)))))
        (catch Throwable t
          (stack/print-stack-trace t)
          (.flush *out*)
          (System/exit -1))))))<|MERGE_RESOLUTION|>--- conflicted
+++ resolved
@@ -57,13 +57,8 @@
   (inherits core/Scope)
   (on :create
       (let [btn (Button.)]
-<<<<<<< HEAD
-        (.setText btn "Curve Editor WIP!")
+        (ui/text! btn "Curve Editor WIP!")
         (.add (.getChildren ^VBox (:parent event)) btn)))
-=======
-        (ui/text! btn "Curve Editor WIP!")
-        (.add (.getChildren (:parent event)) btn)))
->>>>>>> a43fd2e6
 
   t/IDisposable
   (dispose [this]))
@@ -169,44 +164,13 @@
 
 (def main)
 
-<<<<<<< HEAD
-(defn open-welcome []
+
+(defn open-welcome [prefs]
   (let [^VBox root (FXMLLoader/load (io/resource "welcome.fxml"))
         stage (Stage.)
         scene (Scene. root)
         ^ListView recent-projects (.lookup root "#recent-projects")
-        ^Button open-project (.lookup root "#open-project")]
-    (.setOnAction open-project (ui/event-handler event (when-let [file-name (ui/choose-file "Open Project" "Project Files" ["*.project"])]
-                                                         (.close stage)
-                                                         ; NOTE (TODO): We load the project in the same class-loader as welcome is loaded from.
-                                                         ; In other words, we can't reuse the welcome page and it has to be closed.
-                                                         ; We should potentially changed this when we have uberjar support and hence
-                                                         ; faster loading.
-                                                         (main [file-name]))))
-
-    (.setOnMouseClicked recent-projects (ui/event-handler e (let [^MouseEvent evt e]
-                                                             (when (= 2 (.getClickCount evt))
-                                                               (when-let [^File file (-> recent-projects (.getSelectionModel) (.getSelectedItem))]
-                                                                 (.close stage)
-                                        ; See comment above about main and class-loaders
-                                                                 (main [(.getAbsolutePath file)]))))))
-    (.setCellFactory recent-projects (reify Callback (call ^ListCell [this view]
-                                                       (proxy [ListCell] []
-                                                         (updateItem [file empty]
-                                                           (let [^ListCell this this]
-                                                             (proxy-super updateItem file empty)
-                                                             (if (or empty (nil? file))
-                                                               (proxy-super setText nil)
-                                                               (proxy-super setGraphic (make-list-cell file)))))))))
-    (let [^"[Ljava.io.File;" recent (->>
-                   (prefs/get-prefs "recent-projects" [])
-=======
-(defn open-welcome [prefs]
-  (let [root (FXMLLoader/load (io/resource "welcome.fxml"))
-        stage (Stage.)
-        scene (Scene. root)
-        recent-projects (.lookup root "#recent-projects")
-        open-project (.lookup root "#open-project")
+        ^Button open-project (.lookup root "#open-project")
         import-project (.lookup root "#import-project")]
     (ui/set-main-stage stage)
     (ui/on-action! open-project (fn [_] (when-let [file-name (ui/choose-file "Open Project" "Project Files" ["*.project"])]
@@ -222,7 +186,7 @@
                                             ; See comment above about main and class-loaders
                                             (main [file-name]))))
 
-    (.setOnMouseClicked recent-projects (ui/event-handler e (when (= 2 (.getClickCount e))
+    (.setOnMouseClicked recent-projects (ui/event-handler e (when (= 2 (.getClickCount ^MouseEvent e))
                                                               (when-let [file (-> recent-projects (.getSelectionModel) (.getSelectedItem))]
                                                                 (ui/close! stage)
                                                                 ; See comment above about main and class-loaders
@@ -236,7 +200,6 @@
                                                              (proxy-super setGraphic (make-list-cell file))))))))
     (let [recent (->>
                    (prefs/get-prefs prefs "recent-projects" [])
->>>>>>> a43fd2e6
                    (map io/file)
                    (filter (fn [^File f] (.isFile f)))
                    (into-array File))]
