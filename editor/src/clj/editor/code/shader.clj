;; Copyright 2020-2023 The Defold Foundation
;; Copyright 2014-2020 King
;; Copyright 2009-2014 Ragnar Svensson, Christian Murray
;; Licensed under the Defold License version 1.0 (the "License"); you may not use
;; this file except in compliance with the License.
;; 
;; You may obtain a copy of the License, together with FAQs at
;; https://www.defold.com/license
;; 
;; Unless required by applicable law or agreed to in writing, software distributed
;; under the License is distributed on an "AS IS" BASIS, WITHOUT WARRANTIES OR
;; CONDITIONS OF ANY KIND, either express or implied. See the License for the
;; specific language governing permissions and limitations under the License.

(ns editor.code.shader
  (:require [clojure.string :as string]
            [dynamo.graph :as g]
            [editor.build-target :as bt]
            [editor.code.resource :as r]
            [editor.defold-project :as project]
            [editor.protobuf :as protobuf]
            [editor.resource :as resource]
            [editor.resource-node :as resource-node]
            [editor.workspace :as workspace]
            [schema.core :as s])
  (:import (com.dynamo.bob.pipeline ShaderProgramBuilder ShaderUtil$ES2ToES3Converter$ShaderType ShaderUtil$ES2Variants ShaderUtil$ES2Variants$TextureArrayResult ShaderUtil$SPIRVReflector$Resource)
           (com.dynamo.graphics.proto Graphics$ShaderDesc Graphics$ShaderDesc$Language)
           (com.google.protobuf ByteString)))

(set! *warn-on-reflection* true)
(set! *unchecked-math* :warn-on-boxed)

(def glsl-grammar
  {:name "GLSL"
   :scope-name "source.glsl"
   :indent {:begin #"^.*\{[^}\"\']*$|^.*\([^\)\"\']*$|^\s*\{\}$"
            :end #"^\s*(\s*/[*].*[*]/\s*)*\}|^\s*(\s*/[*].*[*]/\s*)*\)"}
   :line-comment "//"
   :patterns [{:captures {1 {:name "storage.type.glsl"}
                          2 {:name "entity.name.function.glsl"}}
               :match #"^([a-zA-Z_][\w\s]*)\s+([a-zA-Z_]\w*)(?=\s*\()"
               :name "meta.function.glsl"}
              {:name #"comment.line.block.glsl"
               :begin #"/\*"
               :end #"\*/"}
              {:name "comment.line.double-slash.glsl"
               :begin #"//"
               :end #"$"}
              {:match #"<=|>=|!=|[<>=|&+-]{1,2}|[*/!^~?:]|\bdefined\b"
               :name "keyword.operator.glsl"}
              {:match #"\b(break|case|continue|default|discard|do|else|for|if|return|switch|while)\b"
               :name "keyword.control.glsl"}
              {:match #"^\s*#\s*(define|elif|else|endif|error|extension|if|ifdef|ifndef|line|pragma|undef|version|include)\b"
               :name "keyword.preprocessor.glsl"}
              {:match #"\b(bool|bvec[2-4]|dmat[2-4]|dmat[2-4]x[2-4]|double|dvec[2-4]|float|int|isampler2DMS|isampler2DMSArray|isampler2DRect|isamplerBuffer|isamplerCube|isampler[1-3]D|isampler[12]DArray|ivec[2-4]|mat[2-4]|mat[2-4]x[2-4]|sampler2DMS|sampler2DMSArray|sampler2DRect|sampler2DRectShadow|samplerBuffer|samplerCube|sampler[1-3]D|sampler[12]DArray|sampler[12]DArrayShadow|sampler[12]DShadow|struct|uint|usampler2DMS|usampler2DMSArray|usampler2DRect|usamplerBuffer|usamplerCube|usampler[1-3]D|usampler[12]DArray|uvec[2-4]|vec[2-4]|void)\b"
               :name "storage.type.glsl"}
              {:match #"\b(attribute|buffer|centroid|const|flat|highp|in|inout|invariant|lowp|mediump|noperspective|out|patch|precision|sample|shared|smooth|uniform|varying)\b"
               :name "storage.modifier.glsl"}
              {:match #"\b(gl_BackColor|gl_BackLightModelProduct|gl_BackLightProduct|gl_BackMaterial|gl_BackSecondaryColor|gl_ClipDistance|gl_ClipPlane|gl_ClipVertex|gl_Color|gl_DepthRange|gl_DepthRangeParameters|gl_EyePlaneQ|gl_EyePlaneR|gl_EyePlaneS|gl_EyePlaneT|gl_Fog|gl_FogCoord|gl_FogFragCoord|gl_FogParameters|gl_FragColor|gl_FragCoord|gl_FragData|gl_FragDepth|gl_FrontColor|gl_FrontFacing|gl_FrontLightModelProduct|gl_FrontLightProduct|gl_FrontMaterial|gl_FrontSecondaryColor|gl_InstanceID|gl_Layer|gl_LightModel|gl_LightModelParameters|gl_LightModelProducts|gl_LightProducts|gl_LightSource|gl_LightSourceParameters|gl_MaterialParameters|gl_ModelViewMatrix|gl_ModelViewMatrixInverse|gl_ModelViewMatrixInverseTranspose|gl_ModelViewMatrixTranspose|gl_ModelViewProjectionMatrix|gl_ModelViewProjectionMatrixInverse|gl_ModelViewProjectionMatrixInverseTranspose|gl_ModelViewProjectionMatrixTranspose|gl_MultiTexCoord[0-7]|gl_Normal|gl_NormalMatrix|gl_NormalScale|gl_ObjectPlaneQ|gl_ObjectPlaneR|gl_ObjectPlaneS|gl_ObjectPlaneT|gl_Point|gl_PointCoord|gl_PointParameters|gl_PointSize|gl_Position|gl_PrimitiveIDIn|gl_ProjectionMatrix|gl_ProjectionMatrixInverse|gl_ProjectionMatrixInverseTranspose|gl_ProjectionMatrixTranspose|gl_SecondaryColor|gl_TexCoord|gl_TextureEnvColor|gl_TextureMatrix|gl_TextureMatrixInverse|gl_TextureMatrixInverseTranspose|gl_TextureMatrixTranspose|gl_Vertex|gl_VertexID)\b"
               :name "support.variable.glsl"}
              {:match #"\b(gl_MaxClipPlanes|gl_MaxCombinedTextureImageUnits|gl_MaxDrawBuffers|gl_MaxFragmentUniformComponents|gl_MaxLights|gl_MaxTextureCoords|gl_MaxTextureImageUnits|gl_MaxTextureUnits|gl_MaxVaryingFloats|gl_MaxVertexAttribs|gl_MaxVertexTextureImageUnits|gl_MaxVertexUniformComponents)\b"
               :name "support.constant.glsl"}
              {:match #"\b(abs|acos|all|any|asin|atan|ceil|clamp|cos|cross|dFdx|dFdy|degrees|distance|dot|equal|exp|exp2|faceforward|floor|fract|ftransform|fwidth|greaterThan|greaterThanEqual|inversesqrt|length|lessThan|lessThanEqual|log|log2|matrixCompMult|max|min|mix|mod|noise[1-4]|normalize|not|notEqual|outerProduct|pow|radians|reflect|refract|shadow1D|shadow1DLod|shadow1DProj|shadow1DProjLod|shadow2D|shadow2DLod|shadow2DProj|shadow2DProjLod|sign|sin|smoothstep|sqrt|step|tan|texture1D|texture1DLod|texture1DProj|texture1DProjLod|texture2D|texture2DLod|texture2DProj|texture2DProjLod|texture3D|texture3DLod|texture3DProj|texture3DProjLod|textureCube|textureCubeLod|transpose)(?=\s*\()"
               :name "support.function.glsl"}
              {:match #"\b([A-Za-z_]\w*)(?=\s*\()"
               :name "support.function.any.glsl"}
              {:match #"\b(false|true)\b"
               :name "constant.language.glsl"}
              {:match #"\b(0x[0-9A-Fa-f]+)\b"
               :name "constant.numeric.hex.glsl"}
              {:match #"\b[0-9]*\.?[0-9]+([eE][-+]?[0-9]+)?(lf|LF|[fFuU])?\b"
               :name "constant.numeric.glsl"}
              {:match #"\b(asm|enum|extern|goto|inline|long|short|sizeof|static|typedef|union|unsigned|volatile)\b"
               :name "invalid.illegal.glsl"}]})

(def ^:private glsl-opts {:code {:grammar glsl-grammar}})

(def shader-defs [{:ext "vp"
                   :language "glsl"
                   :label "Vertex Program"
                   :icon "icons/32/Icons_32-Vertex-shader.png"
                   :view-types [:code :default]
                   :view-opts glsl-opts}
                  {:ext "fp"
                   :language "glsl"
                   :label "Fragment Program"
                   :icon "icons/32/Icons_33-Fragment-shader.png"
                   :view-types [:code :default]
                   :view-opts glsl-opts}
                  {:ext "glsl"
                   :label "Shader Include"
                   :icon "icons/64/Icons_29-AT-Unknown.png"
                   :view-types [:code :default]
                   :view-opts glsl-opts}])

(defn- shader-type-from-str [^String shader-type-in]
  (case shader-type-in
    "int" :shader-type-int
    "uint" :shader-type-uint
    "float" :shader-type-float
    "vec2" :shader-type-vec2
    "vec3" :shader-type-vec3
    "vec4" :shader-type-vec4
    "mat2" :shader-type-mat2
    "mat3" :shader-type-mat3
    "mat4" :shader-type-mat4
    "sampler2D" :shader-type-sampler2d
    "sampler3D" :shader-type-sampler3d
    "samplerCube" :shader-type-sampler-cube
    "sampler2DArray" :shader-type-sampler2d-array
    :shader-type-unknown))

(defn- shader-stage-from-ext
  ^ShaderUtil$ES2ToES3Converter$ShaderType [^String resource-ext]
  (case resource-ext
    "fp" ShaderUtil$ES2ToES3Converter$ShaderType/FRAGMENT_SHADER
    "vp" ShaderUtil$ES2ToES3Converter$ShaderType/VERTEX_SHADER))

(defn- shader-language-from-str [name]
  (case name
    "glsl_sm120" :language-glsl-sm120
    "glsl_sm140" :language-glsl-sm140
    "gles_sm100" :language-gles-sm100
    "gles_sm300" :language-gles-sm300
    "spirv" :language-spirv))

(defn- shader-language-to-java
  ^Graphics$ShaderDesc$Language [language]
  (case language
    :language-glsl-sm120 Graphics$ShaderDesc$Language/LANGUAGE_GLSL_SM120
    :language-glsl-sm140 Graphics$ShaderDesc$Language/LANGUAGE_GLSL_SM140
    :language-gles-sm100 Graphics$ShaderDesc$Language/LANGUAGE_GLES_SM100
    :language-gles-sm300 Graphics$ShaderDesc$Language/LANGUAGE_GLES_SM300
    :language-spirv Graphics$ShaderDesc$Language/LANGUAGE_SPIRV))

(defn- error-string->error-value [^String error-string]
  (g/error-fatal (string/trim error-string)))

(defn- shader-resource->map [^ShaderUtil$SPIRVReflector$Resource shader-resource]
  {:name (.name shader-resource)
   :type (shader-type-from-str (.type shader-resource))
   :element-count (.elementCount shader-resource)
   :set (.set shader-resource)
   :binding (.binding shader-resource)})

(defn- make-glsl-shader [^String glsl-source resource-ext resource-path language]
  (let [shader-stage (shader-stage-from-ext resource-ext)
        shader-language (shader-language-from-str language)
        is-debug true
        glsl-compile-result (ShaderProgramBuilder/compileGLSL glsl-source shader-stage (shader-language-to-java shader-language) resource-path is-debug)]
    {:language shader-language
     :source (ByteString/copyFrom (.getBytes glsl-compile-result "UTF-8"))}))

(defn- make-spirv-shader [^String glsl-source resource-ext resource-path]
  (let [shader-stage (shader-stage-from-ext resource-ext)
        spirv-compile-result (ShaderProgramBuilder/compileGLSLToSPIRV glsl-source shader-stage resource-path "" false true)
        compile-warnings (. spirv-compile-result compile-warnings)]
    (if (seq compile-warnings)
      (mapv error-string->error-value compile-warnings)
      {:language :language-spirv
       :source (ByteString/copyFrom (. spirv-compile-result source))
       :uniforms (mapv shader-resource->map (. spirv-compile-result resource-list))
       :attributes (mapv shader-resource->map (. spirv-compile-result attributes))})))

(defn- build-shader [resource _dep-resources user-data]
  (let [{:keys [compile-spirv resource-ext lines]} user-data
        source (string/join "\n" lines)
        resource-path (resource/path resource)
        spirv-shader-or-errors-or-nil (when compile-spirv
                                        (make-spirv-shader source resource-ext resource-path))]
    (g/precluding-errors spirv-shader-or-errors-or-nil
      (let [glsl-140-shader (make-glsl-shader source resource-ext resource-path "glsl_sm140")
            gles-300-shader (make-glsl-shader source resource-ext resource-path "gles_sm300")
            gles-100-shader (make-glsl-shader source resource-ext resource-path "gles_sm100")
            shaders (filterv some? [glsl-140-shader gles-300-shader gles-100-shader spirv-shader-or-errors-or-nil])
            shader-desc {:shaders shaders}
            content (protobuf/map->bytes Graphics$ShaderDesc shader-desc)]
        {:resource resource
         :content content}))))

(g/defnk produce-build-targets [_node-id compile-spirv proj-path+full-lines resource]
  [(bt/with-content-hash
     {:node-id _node-id
      :resource (workspace/make-build-resource resource)
      :build-fn build-shader
      :user-data {:compile-spirv compile-spirv
                  :lines (second proj-path+full-lines)
                  :resource-ext (resource/type-ext resource)}})])

(def ^:private include-pattern #"^\s*\#include\s+(?:<([^\"<>]+)>|\"([^\"<>]+)\")\s*(?:\/\/.*)?$")

(defn- try-parse-include [^String line]
  ;; #include "../shaders/light.glsl" -> "../shaders/light.glsl"
  (->> line
       (re-seq include-pattern)
       (first)
       (drop 1)
       (filter (complement nil?))
       (first)))

(defn- try-parse-included-proj-path [base-resource ^String line]
  (some->> (try-parse-include line)
           (workspace/resolve-resource base-resource)
           (resource/proj-path)))

(g/defnk produce-proj-path+full-lines [resource lines proj-path->full-lines]
  (let [proj-path (resource/proj-path resource)
        full-lines (into []
                         (mapcat (fn [line]
                                   (if-some [included-proj-path (try-parse-included-proj-path resource line)]
                                     (proj-path->full-lines included-proj-path)
                                     [line])))
                         lines)]
    [proj-path full-lines]))

;; Used for rendering in the editor
(g/defnk produce-shader-source-info [resource proj-path+full-lines]
  (let [[proj-path full-lines] proj-path+full-lines
        resource-ext (resource/type-ext resource)
        shader-stage (shader-stage-from-ext resource-ext)
        is-debug true
        shader-language (shader-language-from-str "glsl_sm120") ;; use the old gles2 compatible shaders
        shader-type (shader-language-to-java shader-language)
        source (string/join "\n" full-lines)
        variant-texture-array (ShaderUtil$ES2Variants/variantTextureArrayFallback source)
        array-sampler-names (set (some-> variant-texture-array .-arraySamplers))
        augmented-source (if (nil? variant-texture-array)
                           source
                           (.source variant-texture-array))
        full-source (ShaderProgramBuilder/compileGLSL augmented-source shader-stage shader-type proj-path is-debug)]
    {:shader-source full-source
     :array-sampler-names array-sampler-names}))

(g/deftype ^:private ProjPath+Lines [(s/one s/Str "proj-path") (s/one [String] "lines")])

(g/defnode ShaderNode
  (inherits r/CodeEditorResourceNode)

  ;; Overrides modified-lines property in CodeEditorResourceNode.
  (property modified-lines r/Lines
            (dynamic visible (g/constantly false))
            (set (fn [_evaluation-context self _old-value new-value]
                   (let [includes (into #{}
                                        (keep try-parse-include)
                                        new-value)]
                     (g/set-property self :includes includes)))))

  (property includes g/Any
            (dynamic visible (g/constantly false))
            (set (fn [evaluation-context self _old-value new-value]
                   (let [basis (:basis evaluation-context)
                         resource (resource-node/resource basis self)
                         project (project/get-project basis self)
                         connections [[:proj-path+full-lines :included-proj-paths+full-lines]]]
                     (concat
                       (g/disconnect-sources basis self :included-proj-paths+full-lines)
                       (map (fn [include]
                              (let [included-resource (workspace/resolve-resource resource include)]
                                (:tx-data (project/connect-resource-node evaluation-context project included-resource self connections))))
                            new-value))))))

  (input project-settings g/Any)
  (input included-proj-paths+full-lines ProjPath+Lines :array)

  (output compile-spirv g/Bool (g/fnk [project-settings]
                                 (get project-settings ["shader" "output_spirv"] false)))

  (output build-targets g/Any :cached produce-build-targets)
  (output proj-path->full-lines g/Any (g/fnk [included-proj-paths+full-lines]
                                                (into {} included-proj-paths+full-lines)))
  (output proj-path+full-lines ProjPath+Lines :cached produce-proj-path+full-lines)
<<<<<<< HEAD
  (output shader-source-info g/Str :cached produce-shader-source-info))
=======
  (output shader-source-info g/Any :cached produce-shader-source-info))
>>>>>>> 2c122580

(defn- additional-load-fn [project self _resource]
  (g/connect project :settings self :project-settings))

(defn register-resource-types [workspace]
  (for [def shader-defs
        :let [args (assoc def
                     :node-type ShaderNode
                     :eager-loading? true
                     :additional-load-fn additional-load-fn)]]
    (apply r/register-code-resource-type workspace (mapcat identity args))))<|MERGE_RESOLUTION|>--- conflicted
+++ resolved
@@ -269,11 +269,7 @@
   (output proj-path->full-lines g/Any (g/fnk [included-proj-paths+full-lines]
                                                 (into {} included-proj-paths+full-lines)))
   (output proj-path+full-lines ProjPath+Lines :cached produce-proj-path+full-lines)
-<<<<<<< HEAD
-  (output shader-source-info g/Str :cached produce-shader-source-info))
-=======
   (output shader-source-info g/Any :cached produce-shader-source-info))
->>>>>>> 2c122580
 
 (defn- additional-load-fn [project self _resource]
   (g/connect project :settings self :project-settings))
