(ns editor.defold-project
  "Define the concept of a project, and its Project node type. This namespace bridges between Eclipse's workbench and
  ordinary paths."
  (:require [clojure.java.io :as io]
            [dynamo.graph :as g]
            [editor.console :as console]
            [editor.core :as core]
            [editor.dialogs :as dialogs]
            [editor.engine :as engine]
            [editor.handler :as handler]
            [editor.ui :as ui]
            [editor.prefs :as prefs]
            [editor.progress :as progress]
            [editor.resource :as resource]
            [editor.targets :as targets]
            [editor.workspace :as workspace]
            [editor.outline :as outline]
            [editor.validation :as validation]
            [editor.game-project-core :as gpc]
            [service.log :as log]
            [editor.graph-util :as gu]
            [util.http-server :as http-server]
            ;; TODO - HACK
            [internal.graph.types :as gt]
            [clojure.string :as str])
  (:import [java.io File InputStream]
           [java.nio.file FileSystem FileSystems PathMatcher]
           [java.lang Process ProcessBuilder]
           [editor.resource FileResource]
           [com.defold.editor Platform]))

(set! *warn-on-reflection* true)

(def ^:dynamic *load-cache* nil)

(def ^:private unknown-icon "icons/32/Icons_29-AT-Unkown.png")

(def ^:const hot-reload-url-prefix "/build")

(g/defnode ResourceNode
  (inherits core/Scope)
  (inherits outline/OutlineNode)
  (inherits resource/ResourceNode)

  (output save-data g/Any (g/fnk [resource] {:resource resource}))
  (output build-targets g/Any (g/always []))
  (output node-outline outline/OutlineData :cached
    (g/fnk [_node-id resource] (let [rt (resource/resource-type resource)]
                                {:node-id _node-id
                                 :label (or (:label rt) (:ext rt) "unknown")
                                 :icon (or (:icon rt) unknown-icon)}))))

(g/defnode PlaceholderResourceNode
  (inherits ResourceNode))

(defn graph [project]
  (g/node-id->graph-id project))

(defn- load-node [project node-id node-type resource]
  (let [loaded? (and *load-cache* (contains? @*load-cache* node-id))]
    (if-let [load-fn (and resource (not loaded?) (:load-fn (resource/resource-type resource)))]
      (try
        (when *load-cache*
          (swap! *load-cache* conj node-id))
        (concat
         (load-fn project node-id resource)
         (when (instance? FileResource resource)
           (g/connect node-id :save-data project :save-data)))
        (catch java.io.IOException e
          (log/warn :exception e)
          (g/mark-defective node-id node-type (g/error-severe {:type :invalid-content :message (format "The file '%s' could not be loaded." (resource/proj-path resource))}))))
      [])))

(defn load-resource-nodes [project node-ids render-progress!]
  (let [progress (atom (progress/make "Loading resources" (count node-ids)))]
    (doall
     (for [node-id node-ids
           :when (g/has-output? (g/node-type* node-id) :resource)
           :let [resource (g/node-value node-id :resource)]]
       (do
         (render-progress! (swap! progress progress/advance))
         (load-node project node-id (g/node-type* node-id) resource))))))

(defn- load-nodes! [project node-ids render-progress!]
  (g/transact
    (load-resource-nodes project node-ids render-progress!)))

(defn- connect-if-output [src-type src tgt connections]
  (let [outputs (g/output-labels src-type)]
    (for [[src-label tgt-label] connections
          :when (contains? outputs src-label)]
      (g/connect src src-label tgt tgt-label))))

(defn make-resource-node
  ([graph project resource load? connections]
    (make-resource-node graph project resource load? connections nil))
  ([graph project resource load? connections attach-fn]
    (assert resource "resource required to make new node")
    (let [resource-type (resource/resource-type resource)
          found? (some? resource-type)
          node-type (:node-type resource-type PlaceholderResourceNode)]
      (g/make-nodes graph [node [node-type :resource resource]]
                    (if (some? resource-type)
                      (concat
                        (for [[consumer connection-labels] connections]
                          (connect-if-output node-type node consumer connection-labels))
                        (if load?
                          (load-node project node node-type resource)
                          [])
                        (if attach-fn
                          (attach-fn node)
                          []))
                      (concat
                        (g/connect node :_node-id project :nodes)
                        (if attach-fn
                          (attach-fn node)
                          [])))))))

(defn- make-nodes! [project resources]
  (let [project-graph (graph project)]
    (g/tx-nodes-added
      (g/transact
        (for [[resource-type resources] (group-by resource/resource-type resources)
              resource resources]
          (if (not= (resource/source-type resource) :folder)
            (make-resource-node project-graph project resource false {project [[:_node-id :nodes]
                                                                               [:resource :node-resources]]})
            []))))))

(defn load-project
  ([project]
   (load-project project (g/node-value project :resources)))
  ([project resources]
   (load-project project resources progress/null-render-progress!))
  ([project resources render-progress!]
   (with-bindings {#'*load-cache* (atom (into #{} (g/node-value project :nodes)))}
     (let [nodes (make-nodes! project resources)]
       (load-nodes! project nodes render-progress!)
       project))))

(defn make-embedded-resource [project type data]
  (when-let [resource-type (get (g/node-value project :resource-types) type)]
    (resource/make-memory-resource (g/node-value project :workspace) resource-type data)))

(defn save-data [project]
  (g/node-value project :save-data :skip-validation true))

(defn save-all [project {:keys [render-progress! basis cache]
                         :or {render-progress! progress/null-render-progress!
                              basis            (g/now)
                              cache            (g/cache)}
                         :as opts}]
  (let [save-data (g/node-value project :save-data {:basis basis :cache cache :skip-validation true})]
    (if-not (g/error? save-data)
      (do
        (progress/progress-mapv
         (fn [{:keys [resource content]} _]
           (when-not (resource/read-only? resource)
             (spit resource content)))
         save-data
         render-progress!
         (fn [{:keys [resource]}] (and resource (str "Saving " (resource/resource->proj-path resource)))))
        (workspace/resource-sync! (g/node-value project :workspace {:basis basis :cache cache}) false [] render-progress!))
      ;; TODO: error message somewhere...
      (println (validation/error-message save-data)))))

(defn compile-find-in-files-regex
  "Convert a search-string to a java regex"
  [search-str]
  (let [clean-str (str/replace search-str #"[\<\(\[\{\\\^\-\=\$\!\|\]\}\)\?\+\.\>]" "")]
    (re-pattern (format "^(.*)(%s)(.*)$"
                        (str/lower-case
                         (str/replace clean-str #"\*" ".*"))))))

(defn- line->caret-pos [content line]
  (let [line-counts (map (comp inc count) (str/split-lines content))]
    (reduce + (take line line-counts))))

(defn search-in-files
  "Returns a list of {:resource resource :content content :matches [{:line :snippet}]}
  with resources that matches the search-str"
  [project file-extensions-str search-str]
  (when-not (empty? search-str)
    (let [save-data      (->> (save-data project)
                              (filter #(= :file (and (:resource %)
                                                     (resource/source-type (:resource %))))))
          file-exts      (some-> file-extensions-str
                                 (str/replace #" " "")
                                 (str/split #","))
          file-ext-pats  (->> file-exts
                              (remove empty?)
                              (map compile-find-in-files-regex))
          matching-files (filter (fn [data]
                                   (let [rext (-> data :resource resource/resource-type :ext)]
                                     (or (empty? file-ext-pats)
                                         (some #(re-matches % rext) file-ext-pats))))
                                 save-data)
          pattern        (compile-find-in-files-regex search-str)]
      (->> matching-files
           (filter :content)
           (map (fn [{:keys [content] :as hit}]
                  (assoc hit :matches
                         (->> (str/split-lines (:content hit))
                              (map str/lower-case)
                              (keep-indexed (fn [idx l]
                                              (let [[_ pre m post] (re-matches pattern l)]
                                                (when m
                                                  {:line           idx
                                                   :caret-position (line->caret-pos (:content hit) idx)
                                                   :match          (str (apply str (take-last 24 (str/triml pre)))
                                                                        m
                                                                        (apply str (take 24 (str/trimr post))))}))))
                              (take 10)))))
           (filter #(seq (:matches %)))))))

(defn workspace [project]
  (g/node-value project :workspace))

(defonce ongoing-build-save? (atom false))

;; We want to save any work done by the save/build, so we use our 'save/build cache' as system cache
;; if the system cache hasn't changed during the build.
(defn- update-system-cache! [old-cache-val new-cache]
  (swap! (g/cache) (fn [current-cache-val]
                     (if (= old-cache-val current-cache-val)
                       @new-cache
                       current-cache-val))))

(handler/defhandler :save-all :global
  (enabled? [] (not @ongoing-build-save?))
  (run [project]
    (when-not @ongoing-build-save?
      (reset! ongoing-build-save? true)
      (let [workspace     (workspace project)
            old-cache-val @(g/cache)
            cache         (atom old-cache-val)]
        (future
          (try
            (ui/with-progress [render-fn ui/default-render-progress!]
              (save-all project {:render-progress! render-fn
                                 :basis            (g/now)
                                 :cache            cache})
              (workspace/update-version-on-disk! workspace)
              (update-system-cache! old-cache-val cache))
            (finally (reset! ongoing-build-save? false))))))))

(defn- target-key [target]
  [(:resource (:resource target))
   (:build-fn target)
   (:user-data target)])

(defn- build-target [basis target all-targets build-cache]
  (let [resource (:resource target)
        key (:key target)
        cache (let [cache (get @build-cache resource)] (and (= key (:key cache)) cache))]
    (if cache
     cache
     (let [node (:node-id target)
           dep-resources (into {} (map #(let [resource (:resource %)
                                              key (target-key %)] [resource (:resource (get all-targets key))]) (flatten (:deps target))))
           result ((:build-fn target) node basis resource dep-resources (:user-data target))
           result (assoc result :key key)]
       (swap! build-cache assoc resource (assoc result :cached true))
       result))))

(defn targets-by-key [build-targets]
  (into {} (map #(let [key (target-key %)] [key (assoc % :key key)]) build-targets)))

(defn prune-build-cache! [cache build-targets]
  (reset! cache (into {} (filter (fn [[resource result]] (contains? build-targets (:key result))) @cache))))

(defn- get-resource-name [node-id]
  (let [{:keys [resource] :as resource-node} (and node-id (g/node-by-id node-id))]
    (and resource (resource/resource-name resource))))

(defn find-errors [{:keys [user-data causes _node-id] :as error} labels]
  (let [labels (conj labels (get-resource-name _node-id))]
    (if causes
      (recur (first causes) labels)
      [(remove nil? labels) user-data])))

(defn- build-targets-deep [build-targets]
  (loop [targets build-targets
         queue []
         seen #{}
         result []]
    (if-let [t (first targets)]
      (let [key (target-key t)]
        (if (contains? seen key)
          (recur (rest targets) queue seen result)
          (recur (rest targets) (conj queue (flatten (:deps t))) (conj seen key) (conj result t))))
      (if-let [targets (first queue)]
        (recur targets (rest queue) seen result)
        result))))

(defn build [project node {:keys [render-progress! render-error! basis cache]
                           :or   {render-progress! progress/null-render-progress!
                                  basis            (g/now)
                                  cache            (g/cache)}
                           :as   opts}]
  (try
    (let [build-cache          (g/node-value project :build-cache {:basis basis :cache cache})
          build-targets        (g/node-value node :build-targets {:basis basis :cache cache})
          build-targets-by-key (and (not (g/error? build-targets))
<<<<<<< HEAD
                                    (targets-by-key (mapcat #(tree-seq (comp boolean :deps) :deps %)
                                                            (g/node-value node :build-targets {:basis basis :cache cache}))))]
=======
                                    (->> (g/node-value node :build-targets :basis basis :cache cache)
                                      build-targets-deep
                                      targets-by-key))]
>>>>>>> cc0c0690
      (if (g/error? build-targets)
        (let [[labels cause] (find-errors build-targets [])
              message        (format "Build error [%s] '%s'" (last labels) cause)]
          (when render-error! (render-error! message))
          nil)
        (do
          (prune-build-cache! build-cache build-targets-by-key)
          (progress/progress-mapv
           (fn [target _]
             (build-target basis (second target) build-targets-by-key build-cache))
           build-targets-by-key
           render-progress!
           (fn [e] (str "Building " (resource/resource->proj-path (:resource (second e)))))))))
    (catch Throwable e
      (println e))))

(defn- prune-fs [files-on-disk built-files]
  (let [files-on-disk (reverse files-on-disk)
        built (set built-files)]
    (doseq [^File file files-on-disk
            :let [dir? (.isDirectory file)
                  empty? (= 0 (count (.listFiles file)))
                  keep? (or (and dir? (not empty?)) (contains? built file))]]
      (when (not keep?)
        (.delete file)))))

(defn prune-fs-build-cache! [cache build-results]
  (let [build-resources (set (map :resource build-results))]
    (reset! cache (into {} (filter (fn [[resource key]] (contains? build-resources resource)) @cache)))))

(defn- pump-engine-output [^InputStream stdout]
  (let [buf (byte-array 1024)]
    (loop []
      (let [n (.read stdout buf)]
        (when (> n -1)
          (let [msg (String. buf 0 n)]
            (console/append-console-message! msg)
            (recur)))))))

(defn- launch-engine [launch-dir]
  (let [suffix (.getExeSuffix (Platform/getHostPlatform))
        path   (format "%s/dmengine%s" (System/getProperty "defold.exe.path") suffix)
        pb     (doto (ProcessBuilder. ^java.util.List (list path))
                 (.redirectErrorStream true)
                 (.directory launch-dir))]
    (let [p  (.start pb)
          is (.getInputStream p)]
      (.start (Thread. (fn [] (pump-engine-output is)))))))

(defn build-and-write [project node {:keys [render-progress! basis cache]
                                     :or {render-progress! progress/null-render-progress!
                                          basis            (g/now)
                                          cache            (g/cache)}
                                     :as opts}]
  (reset! (g/node-value project :build-cache {:basis basis :cache cache}) {})
  (reset! (g/node-value project :fs-build-cache {:basis basis :cache cache}) {})
  (let [files-on-disk  (file-seq (io/file (workspace/build-path
                                           (g/node-value project :workspace {:basis basis :cache cache}))))
        fs-build-cache (g/node-value project :fs-build-cache {:basis basis :cache cache})
        build-results  (build project node opts)]
    (prune-fs files-on-disk (map #(File. (resource/abs-path (:resource %))) build-results))
    (prune-fs-build-cache! fs-build-cache build-results)
    (progress/progress-mapv
     (fn [result _]
       (let [{:keys [resource content key]} result
             abs-path (resource/abs-path resource)
             mtime (let [f (File. abs-path)]
                     (if (.exists f)
                       (.lastModified f)
                       0))
             build-key [key mtime]
             cached? (= (get @fs-build-cache resource) build-key)]
         (when (not cached?)
           (let [parent (-> (File. (resource/abs-path resource))
                            (.getParentFile))]
             ;; Create underlying directories
             (when (not (.exists parent))
               (.mkdirs parent))
             ;; Write bytes
             (with-open [out (io/output-stream resource)]
               (.write out ^bytes content))
             (let [f (File. abs-path)]
               (swap! fs-build-cache assoc resource [key (.lastModified f)]))))))
     build-results
     render-progress!
     (fn [{:keys [resource]}] (str "Writing " (resource/resource->proj-path resource))))))

(handler/defhandler :undo :global
  (enabled? [project-graph] (g/has-undo? project-graph))
  (run [project-graph] (g/undo! project-graph)))

(handler/defhandler :redo :global
    (enabled? [project-graph] (g/has-redo? project-graph))
    (run [project-graph] (g/redo! project-graph)))

(ui/extend-menu ::menubar :editor.app-view/open
                [{:label "Save All"
                  :id ::save-all
                  :acc "Shortcut+S"
                  :command :save-all}])

(ui/extend-menu ::menubar :editor.app-view/edit
                [{:label "Project"
                  :id ::project
                  :children [{:label "Build"
                              :acc "Shortcut+B"
                              :command :build}
                             {:label "Fetch Libraries"
                              :command :fetch-libraries}
                             {:label :separator}
                             {:label "Target"
                              :on-submenu-open targets/update!
                              :command :target}
                             {:label "Enter Target IP"
                              :command :target-ip}
                             {:label "Target Discovery Log"
                              :command :target-log}]}])

(defn get-resource-node [project path-or-resource]
  (when-let [resource (cond
                        (string? path-or-resource) (workspace/find-resource (g/node-value project :workspace) path-or-resource)
                        (satisfies? resource/Resource path-or-resource) path-or-resource
                        :else (assert false (str (type path-or-resource) " is neither a path nor a resource: " (pr-str path-or-resource))))]
    (let [nodes-by-resource-path (g/node-value project :nodes-by-resource-path)]
      (get nodes-by-resource-path (resource/proj-path resource)))))

(defn- outputs [node]
  (mapv #(do [(second (gt/head %)) (gt/tail %)]) (gt/arcs-by-head (g/now) node)))

(defn- loadable? [resource]
  (not (nil? (:load-fn (resource/resource-type resource)))))

(defn- add-resources [project resources render-progress!]
  (load-nodes! project (make-nodes! project resources) render-progress!))

(defn- resource-node-pairs [project resources]
  (->> resources
       (map (fn [resource]
              [resource (get-resource-node project resource)]))
       (filterv (comp some? second))))

(defn- remove-resources [project resources render-progress!]
  (let [internals (resource-node-pairs project (filter loadable? resources))
        externals (resource-node-pairs project (filter (complement loadable?) resources))]
    (progress/progress-mapv
     (fn [[resource resource-node] _]
      (let [current-outputs (outputs resource-node)
            new-node (first (make-nodes! project [resource]))
            new-outputs (set (outputs new-node))
            outputs-to-make (remove new-outputs current-outputs)]
        (g/transact
          (concat
            (g/mark-defective new-node (g/error-severe {:type :file-not-found :message (format "The file '%s' could not be found." (resource/proj-path resource))}))
            (g/delete-node resource-node)
            (for [[src-label [tgt-node tgt-label]] outputs-to-make]
              (g/connect new-node src-label tgt-node tgt-label))))))
     internals
     render-progress!
     (fn [[resource _]] (str "Removing " (resource/resource->proj-path resource))))
    (progress/progress-mapv
     (fn [[resource resource-node] _]
       (g/invalidate! (mapv #(do [resource-node (first %)]) (outputs resource-node))))
     externals
     render-progress!
     (fn [[resource _]] (str "Invalidating " (resource/resource->proj-path resource))))))

(defn- move-resources [project moved]
  (g/transact
    (for [[from to] moved
          :let [resource-node (get-resource-node project from)]
          :when resource-node]
      (g/set-property resource-node :resource to))))

(defn- handle-resource-changes [project changes render-progress!]
  (with-bindings {#'*load-cache* (atom (into #{} (g/node-value project :nodes)))}
    (let [moved           (:moved changes)
          all             (reduce into [] (vals (select-keys changes [:added :removed :changed])))
          reset-undo?     (or (some loadable? all)
                              (not (empty? moved)))
          unknown-changed (filter #(nil? (get-resource-node project %)) (:changed changes))
          to-reload       (resource-node-pairs project (concat (:changed changes) (:added changes)))
          to-add          (filter #(nil? (get-resource-node project %)) (:added changes))
          progress        (atom (progress/make "" 4))]
      ;; Order is important, since move-resources reuses/patches the resource node
      (render-progress! (swap! progress progress/message "Moving resources"))
      (move-resources project moved)
      (render-progress! (swap! progress progress/advance 1 "Adding resources"))
      (add-resources project to-add render-progress!)
      (render-progress! (swap! progress progress/advance 1 "Removing resources"))
      (remove-resources project (:removed changes) (progress/nest-render-progress render-progress! @progress))
      (render-progress! (swap! progress progress/advance 1 "Reloading resources"))
      (progress/progress-mapv
       (fn [[resource resource-node] _]
         (let [current-outputs (outputs resource-node)]
           (if (loadable? resource)
             (let [nodes (make-nodes! project [resource])]
               (load-nodes! project nodes render-progress!)
               (let [new-node        (first nodes)
                     new-outputs     (set (outputs new-node))
                     outputs-to-make (filter #(not (contains? new-outputs %)) current-outputs)]
                 (g/transact
                  (concat
                   (g/transfer-overrides resource-node new-node)
                   (g/delete-node resource-node)
                   (for [[src-label [tgt-node tgt-label]] outputs-to-make]
                     (g/connect new-node src-label tgt-node tgt-label))))))
             (g/invalidate! (mapv #(do [resource-node (first %)]) current-outputs)))))
       to-reload
       (progress/nest-render-progress render-progress! @progress)
       (fn [[resource _]] (str "Reloading " (resource/resource->proj-path resource))))
      (when reset-undo?
        (g/reset-undo! (graph project)))
      (assert (empty? unknown-changed) (format "The following resources were changed but never loaded before: %s"
                                               (clojure.string/join ", " (map resource/proj-path unknown-changed)))))))

(g/defnode Project
  (inherits core/Scope)

  (extern workspace g/Any)

  (property build-cache g/Any)
  (property fs-build-cache g/Any)
  (property sub-selection g/Any)

  (input selected-node-ids g/Any :array)
  (input selected-node-properties g/Any :array)
  (input resources g/Any)
  (input resource-types g/Any)
  (input save-data g/Any :array)
  (input node-resources g/Any :array)
  (input settings g/Any)
  (input display-profiles g/Any)

  (output selected-node-ids g/Any :cached (gu/passthrough selected-node-ids))
  (output selected-node-properties g/Any :cached (gu/passthrough selected-node-properties))
  (output sub-selection g/Any :cached (g/fnk [selected-node-ids sub-selection]
                                             (let [nids (set selected-node-ids)]
                                               (filterv (comp nids first) sub-selection))))
  (output nodes-by-resource-path g/Any :cached (g/fnk [node-resources nodes] (into {} (map (fn [n] [(resource/proj-path (g/node-value n :resource)) n]) nodes))))
  (output save-data g/Any :cached (g/fnk [save-data] (filter #(and % (:content %)) save-data)))
  (output settings g/Any :cached (gu/passthrough settings))
  (output display-profiles g/Any :cached (gu/passthrough display-profiles)))

(defn get-resource-type [resource-node]
  (when resource-node (resource/resource-type (g/node-value resource-node :resource))))

(defn get-project [resource-node]
  (g/graph-value (g/node-id->graph-id resource-node) :project-id))

(defn filter-resources [resources query]
  (let [file-system ^FileSystem (FileSystems/getDefault)
        matcher (.getPathMatcher file-system (str "glob:" query))]
    (filter (fn [r] (let [path (.getPath file-system (resource/path r) (into-array String []))] (.matches matcher path))) resources)))

(defn find-resources [project query]
  (let [resource-path-to-node (g/node-value project :nodes-by-resource-path)
        resources        (filter-resources (g/node-value project :resources) query)]
    (map (fn [r] [r (get resource-path-to-node (resource/proj-path r))]) resources)))

(defn build-and-save-project [project]
  (when-not @ongoing-build-save?
    (reset! ongoing-build-save? true)
    (let [workspace     (workspace project)
          game-project  (get-resource-node project "/game.project")
          old-cache-val @(g/cache)
          cache         (atom old-cache-val)]
      (future
        (try
          (ui/with-progress [render-fn ui/default-render-progress!]
            (when-not (empty? (build-and-write project game-project
                                               {:render-progress! render-fn
                                                :render-error!    #(ui/run-later (dialogs/make-alert-dialog %))
                                                :basis            (g/now)
                                                :cache            cache}))
              (update-system-cache! old-cache-val cache)))
          (finally (reset! ongoing-build-save? false)))))))

(defn get-selected-target [prefs]
  (prefs/get-prefs prefs "last-target" targets/local-target))

(handler/defhandler :build :global
  (enabled? [] (not @ongoing-build-save?))
  (run [project prefs web-server]
    (let [build  (build-and-save-project project)]
      (when (and (future? build) @build)
        (or (when-let [target (get-selected-target prefs)]
              (let [local-url (format "http://%s:%s%s" (:local-address target) (http-server/port web-server) hot-reload-url-prefix)]
                (engine/reboot (:url target) local-url)))
            (launch-engine (io/file (workspace/project-path (g/node-value project :workspace)))))))))

(handler/defhandler :target :global
  (run [user-data prefs]
    (when user-data
      (prefs/set-prefs prefs "last-target" user-data)))
  (state [user-data prefs]
         (let [last-target (prefs/get-prefs prefs "last-target" nil)]
           (= user-data last-target)))
  (options [user-data prefs]
           (when-not user-data
             (let [targets     (targets/get-targets)
                   last-target (when-let [lt (prefs/get-prefs prefs "last-target" nil)]
                                 [lt])]
               (mapv (fn [target]
                       (let [[_ _ ip] (re-matches #"^(http://)([\w\.]+)(:)(.*)$" (:url target))]
                         {:label     (format "%s (%s)" (:name target) ip)
                          :command   :target
                          :check     true
                          :user-data target}))
                     (distinct (concat last-target targets)))))))

(handler/defhandler :target-ip :global
  (run [prefs]
    (ui/run-later
     (when-let [ip (dialogs/make-target-ip-dialog)]
       (let [url (format "http://%s:8001" ip)]
         (prefs/set-prefs prefs "last-target" {:name "Manual IP"
                                               :url  url})
         (ui/invalidate-menus!))))))

(handler/defhandler :target-log :global
  (run []
    (ui/run-later (targets/make-target-log-dialog))))

(defn settings [project]
  (g/node-value project :settings))

(defn project-dependencies [project]
  (when-let [settings (settings project)]
    (settings ["project" "dependencies"])))

(defn- disconnect-from-inputs [src tgt connections]
  (let [outputs (set (g/output-labels (g/node-type* src)))
        inputs (set (g/input-labels (g/node-type* tgt)))]
    (for [[src-label tgt-label] connections
          :when (and (outputs src-label) (inputs tgt-label))]
      (g/disconnect src src-label tgt tgt-label))))

(defn disconnect-resource-node [project path-or-resource consumer-node connections]
  (let [resource (if (string? path-or-resource)
                   (workspace/resolve-workspace-resource (workspace project) path-or-resource)
                   path-or-resource)
        node (get-resource-node project resource)]
    (disconnect-from-inputs node consumer-node connections)))

(defn connect-resource-node
  ([project path-or-resource consumer-node connections]
    (connect-resource-node project path-or-resource consumer-node connections nil))
  ([project path-or-resource consumer-node connections attach-fn]
    (if-let [resource (if (string? path-or-resource)
                        (workspace/resolve-workspace-resource (workspace project) path-or-resource)
                        path-or-resource)]
      (if-let [node (get-resource-node project resource)]
        (concat
          (if *load-cache*
            (load-node project node (g/node-type* node) resource)
            [])
          (connect-if-output (g/node-type* node) node consumer-node connections)
          (if attach-fn
            (attach-fn node)
            []))
        (make-resource-node (g/node-id->graph-id project) project resource true {project [[:_node-id :nodes]
                                                                                          [:resource :node-resources]]
                                                                                 consumer-node connections}
                            attach-fn))
    [])))

(defn select
  [project-id node-ids]
    (let [nil-node-ids (filter nil? node-ids)
          node-ids (if (not (empty? nil-node-ids))
                     (filter some? node-ids)
                     node-ids)]
      (assert (empty? nil-node-ids) "Attempting to select nil values")
      (concat
        (for [[node-id label] (g/sources-of project-id :selected-node-ids)]
          (g/disconnect node-id label project-id :selected-node-ids))
        (for [[node-id label] (g/sources-of project-id :selected-node-properties)]
          (g/disconnect node-id label project-id :selected-node-properties))
        (for [node-id node-ids]
          (concat
            (g/connect node-id :_node-id    project-id :selected-node-ids)
            (g/connect node-id :_properties project-id :selected-node-properties))))))

(defn select!
  ([project node-ids]
    (select! project node-ids (gensym)))
  ([project node-ids op-seq]
    (let [old-nodes (g/node-value project :selected-node-ids)]
      (when (not= node-ids old-nodes)
        (g/transact
          (concat
            (g/operation-sequence op-seq)
            (g/operation-label "Select")
            (select project node-ids)))))))

(defn sub-select!
  ([project sub-selection]
    (sub-select! project sub-selection (gensym)))
  ([project sub-selection op-seq]
    (g/transact
      (concat
        (g/operation-sequence op-seq)
        (g/operation-label "Select")
        (g/set-property project :sub-selection sub-selection)))))

(deftype ProjectResourceListener [project-id]
  resource/ResourceListener
  (handle-changes [this changes render-progress!]
    (handle-resource-changes project-id changes render-progress!)))

(deftype ProjectSelectionProvider [project-id]
  workspace/SelectionProvider
  (selection [this] (g/node-value project-id :selected-node-ids)))

(defn selection-provider [project-id] (ProjectSelectionProvider. project-id))

(defn make-project [graph workspace-id]
  (let [project-id
        (first
          (g/tx-nodes-added
            (g/transact
              (g/make-nodes graph
                            [project [Project :workspace workspace-id :build-cache (atom {}) :fs-build-cache (atom {})]]
                            (g/connect workspace-id :resource-list project :resources)
                            (g/connect workspace-id :resource-types project :resource-types)
                            (g/set-graph-value graph :project-id project)))))]
    (workspace/add-resource-listener! workspace-id (ProjectResourceListener. project-id))
    project-id))

(defn- read-dependencies [game-project-resource]
  (-> (slurp game-project-resource)
    gpc/string-reader
    gpc/parse-settings
    (gpc/get-setting ["project" "dependencies"])))

(defn open-project! [graph workspace-id game-project-resource render-progress! login-fn]
  (let [progress (atom (progress/make "Updating dependencies" 3))]
    (render-progress! @progress)
    (workspace/set-project-dependencies! workspace-id (read-dependencies game-project-resource))
    (workspace/update-dependencies! workspace-id (progress/nest-render-progress render-progress! @progress) login-fn)
    (render-progress! (swap! progress progress/advance 1 "Syncing resources"))
    (workspace/resource-sync! workspace-id false [] (progress/nest-render-progress render-progress! @progress))
    (render-progress! (swap! progress progress/advance 1 "Loading project"))
    (let [project (make-project graph workspace-id)]
      (load-project project (g/node-value project :resources) (progress/nest-render-progress render-progress! @progress)))))

(defn resource-setter [basis self old-value new-value & connections]
  (let [project (get-project self)]
    (concat
     (when old-value (disconnect-resource-node project old-value self connections))
     (when new-value (connect-resource-node project new-value self connections)))))<|MERGE_RESOLUTION|>--- conflicted
+++ resolved
@@ -143,7 +143,7 @@
     (resource/make-memory-resource (g/node-value project :workspace) resource-type data)))
 
 (defn save-data [project]
-  (g/node-value project :save-data :skip-validation true))
+  (g/node-value project :save-data {:skip-validation true}))
 
 (defn save-all [project {:keys [render-progress! basis cache]
                          :or {render-progress! progress/null-render-progress!
@@ -302,14 +302,9 @@
     (let [build-cache          (g/node-value project :build-cache {:basis basis :cache cache})
           build-targets        (g/node-value node :build-targets {:basis basis :cache cache})
           build-targets-by-key (and (not (g/error? build-targets))
-<<<<<<< HEAD
-                                    (targets-by-key (mapcat #(tree-seq (comp boolean :deps) :deps %)
-                                                            (g/node-value node :build-targets {:basis basis :cache cache}))))]
-=======
-                                    (->> (g/node-value node :build-targets :basis basis :cache cache)
+                                    (->> (g/node-value node :build-targets {:basis basis :cache cache})
                                       build-targets-deep
                                       targets-by-key))]
->>>>>>> cc0c0690
       (if (g/error? build-targets)
         (let [[labels cause] (find-errors build-targets [])
               message        (format "Build error [%s] '%s'" (last labels) cause)]
