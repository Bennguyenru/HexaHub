--- conflicted
+++ resolved
@@ -337,13 +337,8 @@
 (g/defnk produce-attribute-infos [attributes]
   (mapv (fn [attribute]
           (-> attribute
-<<<<<<< HEAD
               (dissoc :name-hash :int-values :uint-values :binary-values :float-values)
-              (assoc :name-key (graphics/attribute-name->key (:name attribute)))
-=======
-              (dissoc :name-hash :int-values :uint-values :byte-values :float-values)
               (assoc :name-key (vtx/attribute-name->key (:name attribute)))
->>>>>>> 583d8924
               (assoc :values (graphics/attribute->values attribute))
               (assoc :bytes (.array (graphics/attribute->byte-buffer attribute)))))
         attributes))
