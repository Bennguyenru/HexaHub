;; Copyright 2020-2023 The Defold Foundation
;; Copyright 2014-2020 King
;; Copyright 2009-2014 Ragnar Svensson, Christian Murray
;; Licensed under the Defold License version 1.0 (the "License"); you may not use
;; this file except in compliance with the License.
;; 
;; You may obtain a copy of the License, together with FAQs at
;; https://www.defold.com/license
;; 
;; Unless required by applicable law or agreed to in writing, software distributed
;; under the License is distributed on an "AS IS" BASIS, WITHOUT WARRANTIES OR
;; CONDITIONS OF ANY KIND, either express or implied. See the License for the
;; specific language governing permissions and limitations under the License.

(ns editor.material
  (:require [clojure.string :as string]
            [dynamo.graph :as g]
            [editor.build-target :as bt]
            [editor.defold-project :as project]
            [editor.gl.shader :as shader]
            [editor.graph-util :as gu]
            [editor.protobuf :as protobuf]
            [editor.protobuf-forms :as protobuf-forms]
            [editor.resource :as resource]
            [editor.resource-node :as resource-node]
            [editor.validation :as validation]
            [editor.workspace :as workspace]
            [internal.util :as util]
            [util.coll :refer [pair]])
  (:import [com.dynamo.render.proto Material$MaterialDesc Material$MaterialDesc$ConstantType Material$MaterialDesc$FilterModeMag Material$MaterialDesc$FilterModeMin Material$MaterialDesc$VertexSpace Material$MaterialDesc$WrapMode]
           [com.jogamp.opengl GL2]
           [editor.gl.shader ShaderLifecycle]
           [javax.vecmath Matrix4d Vector4d]))

(set! *warn-on-reflection* true)

(defn- hack-downgrade-constant-value
  "HACK/FIXME: The value field in MaterialDesc$Constant was changed from
  `optional` to `repeated` in material.proto so that we can set uniform array
  values in the runtime. However, we do not yet support editing of array values
  in the material constant editing widget, and MaterialDesc$Constant is used for
  both the runtime binary format and the material file format. For the time
  being, we only read (and allow editing of) the first value from uniform
  arrays. Since there is no way to add more uniform array entries from the
  editor, it should be safe to do so until we can support uniform arrays fully."
  [upgraded-constant-value]
  (first upgraded-constant-value))

(defn- hack-upgrade-constant-value
  "HACK/FIXME: See above for the detailed background. We must convert the legacy
  `optional` value to a `repeated` value when writing the runtime binary format."
  [downgraded-constant-value]
  (if (some? downgraded-constant-value)
    [downgraded-constant-value]
    []))

(defn- hack-downgrade-constant [constant]
  (update constant :value hack-downgrade-constant-value))

(defn- hack-upgrade-constant [constant]
  (update constant :value hack-upgrade-constant-value))

(def ^:private hack-downgrade-constants (partial mapv hack-downgrade-constant))

(def ^:private hack-upgrade-constants (partial mapv hack-upgrade-constant))

(g/defnk produce-pb-msg [name vertex-program fragment-program vertex-constants fragment-constants samplers tags vertex-space max-page-count :as pb-msg]
  (-> pb-msg
      (dissoc :_node-id :basis)
      (update :vertex-program resource/resource->proj-path)
      (update :fragment-program resource/resource->proj-path)
      (update :vertex-constants hack-upgrade-constants)
      (update :fragment-constants hack-upgrade-constants)))

(defn- build-material [resource dep-resources user-data]
  (let [pb (reduce (fn [pb [label resource]] (assoc pb label resource))
                   (:pb-msg user-data)
                   (map (fn [[label res]] [label (resource/proj-path (get dep-resources res))]) (:dep-resources user-data)))]
    {:resource resource :content (protobuf/map->bytes Material$MaterialDesc pb)}))

(defn- prop-resource-error [_node-id prop-kw prop-value prop-name resource-ext]
  (validation/prop-error :fatal _node-id prop-kw validation/prop-resource-ext? prop-value resource-ext prop-name))

(g/defnk produce-build-targets [_node-id resource pb-msg dep-build-targets vertex-program fragment-program]
  (or (prop-resource-error _node-id :vertex-program vertex-program "Vertex Program" "vp")
      (prop-resource-error _node-id :fragment-program fragment-program "Fragment Program" "fp")
      (let [dep-build-targets (flatten dep-build-targets)
            deps-by-source (into {} (map #(let [res (:resource %)] [(:resource res) res]) dep-build-targets))
            dep-resources (map (fn [[label resource]] [label (get deps-by-source resource)])
                               [[:vertex-program vertex-program]
                                [:fragment-program fragment-program]])]
        [(bt/with-content-hash
           {:node-id _node-id
            :resource (workspace/make-build-resource resource)
            :build-fn build-material
            :user-data {:pb-msg pb-msg
                        :dep-resources dep-resources}
            :deps dep-build-targets})])))

(def ^:private form-data
  (let [constant-values (protobuf/enum-values Material$MaterialDesc$ConstantType)]
     {:navigation false
      :sections
      [{:title "Material"
        :fields
        [{:path [:name]
          :label "Name"
          :type :string
          :default "New Material"}
         {:path [:vertex-program]
          :label "Vertex Program"
          :type :resource :filter "vp"}
         {:path [:fragment-program]
          :label "Fragment Program"
          :type :resource :filter "fp"}
         {:path [:vertex-constants]
          :label "Vertex Constants"
          :type :table
          :columns [{:path [:name] :label "Name" :type :string}
                    {:path [:type]
                     :label "Type"
                     :type :choicebox
                     :options (protobuf-forms/make-options constant-values)
                     :default (ffirst constant-values)}
                    {:path [:value] :label "Value" :type :vec4}]}
         {:path [:fragment-constants]
          :label "Fragment Constants"
          :type :table
          :columns [{:path [:name] :label "Name" :type :string}
                    {:path [:type]
                     :label "Type"
                     :type :choicebox
                     :options (protobuf-forms/make-options constant-values)
                     :default (ffirst constant-values)}
                    {:path [:value] :label "Value" :type :vec4}]}
         {:path [:samplers]
          :label "Samplers"
          :type :table
          :columns (let [wrap-options (protobuf/enum-values Material$MaterialDesc$WrapMode)
                         min-options (protobuf/enum-values Material$MaterialDesc$FilterModeMin)
                         mag-options (protobuf/enum-values Material$MaterialDesc$FilterModeMag)]
                     [{:path [:name] :label "Name" :type :string}
                      {:path [:wrap-u]
                       :label "Wrap U"
                       :type :choicebox
                       :options (protobuf-forms/make-options wrap-options)
                       :default (ffirst wrap-options)}
                      {:path [:wrap-v]
                       :label "Wrap V"
                       :type :choicebox

                       :options (protobuf-forms/make-options wrap-options)
                       :default (ffirst wrap-options)}
                      {:path [:filter-min]
                       :label "Filter Min"
                       :type :choicebox
                       :options (protobuf-forms/make-options min-options)
                       :default (ffirst min-options)}
                      {:path [:filter-mag]
                       :label "Filter Mag"
                       :type :choicebox
                       :options (protobuf-forms/make-options mag-options)
                       :default (ffirst mag-options)}
                      {:path [:max-anisotropy]
                       :label "Max Anisotropy"
                       :type :number}])}
         {:path [:tags]
          :label "Tags"
          :type :list
          :element {:type :string :default "New Tag"}}
         {:path [:vertex-space]
          :label "Vertex Space"
          :type :choicebox
          :options (protobuf-forms/make-options (protobuf/enum-values Material$MaterialDesc$VertexSpace))
          :default (ffirst (protobuf/enum-values Material$MaterialDesc$VertexSpace))}
         {:path [:max-page-count]
          :label "Max Atlas Pages"
          :type :integer
          :default 1}]}]}))

(defn- set-form-op [{:keys [node-id]} [property] value]
  (g/set-property! node-id property value))

(defn- clear-form-op [{:keys [node-id]} [property]]
  (g/clear-property! node-id property))

(g/defnk produce-form-data [_node-id name vertex-program fragment-program vertex-constants fragment-constants samplers tags vertex-space :as args]
  (let [values (-> (select-keys args (mapcat :path (get-in form-data [:sections 0 :fields]))))
        form-values (into {} (map (fn [[k v]] [[k] v]) values))]
    (-> form-data
        (assoc :values form-values)
        (assoc :form-ops {:user-data {:node-id _node-id}
                          :set set-form-op
                          :clear clear-form-op}))))

(defn- constant->val [constant]
  (case (:type constant)
    :constant-type-user (let [[x y z w] (:value constant)]
                          (Vector4d. x y z w))
    :constant-type-user-matrix4 (let [[x y z w] (:value constant)]
                                  (doto (Matrix4d.)
                                    (.setElement 0 0 x)
                                    (.setElement 1 0 y)
                                    (.setElement 2 0 z)
                                    (.setElement 3 0 w)))
    :constant-type-viewproj :view-proj
    :constant-type-world :world
    :constant-type-texture :texture
    :constant-type-view :view
    :constant-type-projection :projection
    :constant-type-normal :normal
    :constant-type-worldview :world-view
    :constant-type-worldviewproj :world-view-proj))

(def ^:private wrap-mode->gl {:wrap-mode-repeat GL2/GL_REPEAT
                              :wrap-mode-mirrored-repeat GL2/GL_MIRRORED_REPEAT
                              :wrap-mode-clamp-to-edge GL2/GL_CLAMP_TO_EDGE})

(def ^:private filter-mode-min->gl {:filter-mode-min-nearest GL2/GL_NEAREST
                                    :filter-mode-min-linear GL2/GL_LINEAR
                                    :filter-mode-min-nearest-mipmap-nearest GL2/GL_NEAREST_MIPMAP_NEAREST
                                    :filter-mode-min-nearest-mipmap-linear GL2/GL_NEAREST_MIPMAP_LINEAR
                                    :filter-mode-min-linear-mipmap-nearest GL2/GL_LINEAR_MIPMAP_NEAREST
                                    :filter-mode-min-linear-mipmap-linear GL2/GL_LINEAR_MIPMAP_LINEAR})

(def ^:private filter-mode-mag->gl {:filter-mode-mag-nearest GL2/GL_NEAREST
                                    :filter-mode-mag-linear GL2/GL_LINEAR})

(def ^:private default-sampler {:wrap-u :wrap-mode-clamp-to-edge
                                :wrap-v :wrap-mode-clamp-to-edge
                                :filter-min :filter-mode-min-linear
                                :filter-mag :filter-mode-mag-linear
                                :max-anisotropy 1.0})

(defn sampler->tex-params
  ([sampler]
   (sampler->tex-params sampler nil))
  ([sampler default-tex-params]
   (let [s (or sampler default-sampler)
         params {:wrap-s (wrap-mode->gl (:wrap-u s))
                 :wrap-t (wrap-mode->gl (:wrap-v s))
                 :min-filter (filter-mode-min->gl (:filter-min s))
                 :mag-filter (filter-mode-mag->gl (:filter-mag s))
                 :name (:name s)
                 :default-tex-params default-tex-params}]
     (if (and (not sampler) default-tex-params)
       (merge params default-tex-params)
       params))))

(defn- inject-max-page-count [shader-source max-page-count]
  {:pre [(integer? max-page-count)]}
  (string/replace-first shader-source
                        "#define DM_MAX_PAGE_COUNT ###"
                        (str "#define DM_MAX_PAGE_COUNT " max-page-count)))

(g/defnode MaterialNode
  (inherits resource-node/ResourceNode)

  (property name g/Str (dynamic visible (g/constantly false)))

  (property vertex-program resource/Resource
    (dynamic visible (g/constantly false))
    (value (gu/passthrough vertex-resource))
    (set (fn [evaluation-context self old-value new-value]
           (project/resource-setter evaluation-context self old-value new-value
                                    [:resource :vertex-resource]
                                    [:shader-source-info :vertex-shader-source-info]
                                    [:build-targets :dep-build-targets]))))

  (property fragment-program resource/Resource
    (dynamic visible (g/constantly false))
    (value (gu/passthrough fragment-resource))
    (set (fn [evaluation-context self old-value new-value]
           (project/resource-setter evaluation-context self old-value new-value
                                    [:resource :fragment-resource]
                                    [:shader-source-info :fragment-shader-source-info]
                                    [:build-targets :dep-build-targets]))))

  (property max-page-count g/Int (default 1) (dynamic visible (g/constantly false)))
  (property vertex-constants g/Any (dynamic visible (g/constantly false)))
  (property fragment-constants g/Any (dynamic visible (g/constantly false)))
  (property samplers g/Any (dynamic visible (g/constantly false)))
  (property tags g/Any (dynamic visible (g/constantly false)))
  (property vertex-space g/Keyword (dynamic visible (g/constantly false)))

  (output form-data g/Any :cached produce-form-data)

  (input dep-build-targets g/Any :array)
  (input vertex-resource resource/Resource)
<<<<<<< HEAD
  (input vertex-shader-source-info g/Str)
  (input fragment-resource resource/Resource)
  (input fragment-shader-source-info g/Str)
=======
  (input vertex-shader-source-info g/Any)
  (input fragment-resource resource/Resource)
  (input fragment-shader-source-info g/Any)
>>>>>>> 2c122580

  (output pb-msg g/Any produce-pb-msg)

  (output save-value g/Any (gu/passthrough pb-msg))
  (output build-targets g/Any :cached produce-build-targets)
  (output shader ShaderLifecycle :cached (g/fnk [_node-id vertex-shader-source-info vertex-program fragment-shader-source-info fragment-program vertex-constants fragment-constants samplers max-page-count]
                                           (or (prop-resource-error _node-id :vertex-program vertex-program "Vertex Program" "vp")
                                               (prop-resource-error _node-id :fragment-program fragment-program "Fragment Program" "fp")
                                               (let [vertex-source (inject-max-page-count (:shader-source vertex-shader-source-info) max-page-count)
                                                     fragment-source (inject-max-page-count  (:shader-source fragment-shader-source-info) max-page-count)
<<<<<<< HEAD
                                                     array-sampler-name? (into (:array-sampler-names vertex-source)
                                                                               (:array-sampler-names fragment-source))
=======
                                                     array-sampler-name? (into (:array-sampler-names vertex-shader-source-info)
                                                                               (:array-sampler-names fragment-shader-source-info))
>>>>>>> 2c122580
                                                     uniforms (-> {}
                                                                  (into (map (fn [constant]
                                                                               [(:name constant) (constant->val constant)]))
                                                                        (concat vertex-constants fragment-constants))
                                                                  (into (mapcat (fn [{sampler-name :name}]
                                                                                  (if (array-sampler-name? sampler-name)
                                                                                    (map (fn [page-index]
                                                                                           (let [page-sampler-name (str sampler-name "_" page-index)]
                                                                                             (pair page-sampler-name nil)))
                                                                                         (range max-page-count))
                                                                                    [(pair sampler-name nil)])))
                                                                        samplers))]
                                                 (shader/make-shader _node-id vertex-source fragment-source uniforms)))))
  (output samplers [g/KeywordMap] (g/fnk [samplers] (vec samplers))))

(defn- make-sampler [name]
  (assoc default-sampler :name name))

(defn load-material [project self resource pb]
  (concat
    (g/set-property self :vertex-program (workspace/resolve-resource resource (:vertex-program pb)))
    (g/set-property self :fragment-program (workspace/resolve-resource resource (:fragment-program pb)))
    (g/set-property self :vertex-constants (hack-downgrade-constants (:vertex-constants pb)))
    (g/set-property self :fragment-constants (hack-downgrade-constants (:fragment-constants pb)))
    (for [field [:name :samplers :tags :vertex-space :max-page-count]]
      (g/set-property self field (field pb)))))

(defn- convert-textures-to-samplers
  "The old format specified :textures as string names. Convert these into
  :samplers if we encounter them. Ignores :textures that already have
  :samplers with the same name. Also ensures that there are no duplicate
  entries in the :samplers list, based on :name."
  [pb]
  (let [existing-samplers (:samplers pb)
        samplers-created-from-textures (map make-sampler (:textures pb))
        samplers (into [] (util/distinct-by :name) (concat existing-samplers samplers-created-from-textures))]
    (-> pb
        (assoc :samplers samplers)
        (dissoc :textures))))

(defn register-resource-types [workspace]
  (resource-node/register-ddf-resource-type workspace
    :ext "material"
    :label "Material"
    :node-type MaterialNode
    :ddf-type Material$MaterialDesc
    :load-fn load-material
    :sanitize-fn convert-textures-to-samplers
    :icon "icons/32/Icons_31-Material.png"
    :view-types [:cljfx-form-view :text]))<|MERGE_RESOLUTION|>--- conflicted
+++ resolved
@@ -287,15 +287,9 @@
 
   (input dep-build-targets g/Any :array)
   (input vertex-resource resource/Resource)
-<<<<<<< HEAD
-  (input vertex-shader-source-info g/Str)
-  (input fragment-resource resource/Resource)
-  (input fragment-shader-source-info g/Str)
-=======
   (input vertex-shader-source-info g/Any)
   (input fragment-resource resource/Resource)
   (input fragment-shader-source-info g/Any)
->>>>>>> 2c122580
 
   (output pb-msg g/Any produce-pb-msg)
 
@@ -306,13 +300,8 @@
                                                (prop-resource-error _node-id :fragment-program fragment-program "Fragment Program" "fp")
                                                (let [vertex-source (inject-max-page-count (:shader-source vertex-shader-source-info) max-page-count)
                                                      fragment-source (inject-max-page-count  (:shader-source fragment-shader-source-info) max-page-count)
-<<<<<<< HEAD
-                                                     array-sampler-name? (into (:array-sampler-names vertex-source)
-                                                                               (:array-sampler-names fragment-source))
-=======
                                                      array-sampler-name? (into (:array-sampler-names vertex-shader-source-info)
                                                                                (:array-sampler-names fragment-shader-source-info))
->>>>>>> 2c122580
                                                      uniforms (-> {}
                                                                   (into (map (fn [constant]
                                                                                [(:name constant) (constant->val constant)]))
