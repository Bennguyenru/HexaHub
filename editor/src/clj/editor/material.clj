--- conflicted
+++ resolved
@@ -24,25 +24,15 @@
             [editor.resource :as resource]
             [editor.resource-node :as resource-node]
             [editor.validation :as validation]
-<<<<<<< HEAD
-            [editor.gl.pass :as pass]
-            [internal.util :as util])
-  (:import [com.dynamo.render.proto Material$MaterialDesc Material$MaterialDesc$ConstantType Material$MaterialDesc$FilterModeMag Material$MaterialDesc$FilterModeMin Material$MaterialDesc$Sampler Material$MaterialDesc$VertexSpace Material$MaterialDesc$WrapMode]
-           [com.jogamp.opengl GL GL2 GLContext GLDrawableFactory]
-           [com.jogamp.opengl.glu GLU]
-           [javax.vecmath Vector4d Matrix4d Point3d Quat4d]
-           [editor.gl.shader ShaderLifecycle]))
-=======
             [editor.workspace :as workspace]
             [internal.util :as util]
             [util.coll :refer [pair]]
             [util.murmur :as murmur])
-  (:import [com.dynamo.render.proto Material$MaterialDesc Material$MaterialDesc$ConstantType Material$MaterialDesc$FilterModeMag Material$MaterialDesc$FilterModeMin Material$MaterialDesc$VertexSpace Material$MaterialDesc$WrapMode]
-           [com.dynamo.bob.pipeline ShaderProgramBuilder ShaderUtil]
+  (:import [com.dynamo.render.proto Material$MaterialDesc Material$MaterialDesc$ConstantType Material$MaterialDesc$FilterModeMag Material$MaterialDesc$FilterModeMin Material$MaterialDesc$Sampler Material$MaterialDesc$VertexSpace Material$MaterialDesc$WrapMode]
+           [com.dynamo.bob.pipeline ShaderProgramBuilder]
            [com.jogamp.opengl GL2]
            [editor.gl.shader ShaderLifecycle]
            [javax.vecmath Matrix4d Vector4d]))
->>>>>>> adf31f50
 
 (set! *warn-on-reflection* true)
 
@@ -74,8 +64,7 @@
 
 (def ^:private hack-upgrade-constants (partial mapv hack-upgrade-constant))
 
-<<<<<<< HEAD
-(g/defnk produce-pb-msg [name vertex-program fragment-program vertex-constants fragment-constants samplers tags vertex-space]
+(g/defnk produce-pb-msg [name vertex-program fragment-program vertex-constants fragment-constants samplers tags vertex-space max-page-count]
   (-> (protobuf/make-map-with-defaults Material$MaterialDesc
         :name name
         :vertex-program (resource/resource->proj-path vertex-program)
@@ -84,17 +73,9 @@
         :fragment-constants (hack-upgrade-constants fragment-constants)
         :samplers samplers
         :tags tags
-        :vertex-space vertex-space)
+        :vertex-space vertex-space
+        :max-page-count max-page-count)
       (dissoc :textures))) ; Deprecated field. Migrated to :samplers on load.
-=======
-(g/defnk produce-pb-msg [name vertex-program fragment-program vertex-constants fragment-constants samplers tags vertex-space max-page-count :as pb-msg]
-  (-> pb-msg
-      (dissoc :_node-id :basis)
-      (update :vertex-program resource/resource->proj-path)
-      (update :fragment-program resource/resource->proj-path)
-      (update :vertex-constants hack-upgrade-constants)
-      (update :fragment-constants hack-upgrade-constants)))
->>>>>>> adf31f50
 
 (defn- build-material [resource build-resource->fused-build-resource user-data]
   (let [build-resource->fused-build-resource-path (comp resource/proj-path build-resource->fused-build-resource)
@@ -392,16 +373,6 @@
   :samplers if we encounter them. Ignores :textures that already have
   :samplers with the same name. Also ensures that there are no duplicate
   entries in the :samplers list, based on :name."
-<<<<<<< HEAD
-  [pb]
-  (let [existing-samplers (:samplers pb)
-        samplers-created-from-textures (map make-sampler (:textures pb))
-        samplers (into [] (util/distinct-by :name) (concat existing-samplers samplers-created-from-textures))]
-    (cond-> (dissoc pb :textures)
-
-            (seq samplers)
-            (assoc :samplers samplers))))
-=======
   [material-desc]
   ;; Material$MaterialDesc in map format.
   (let [existing-samplers (map sanitize-sampler (:samplers material-desc))
@@ -410,10 +381,10 @@
                        (util/distinct-by :name)
                        (concat existing-samplers
                                samplers-created-from-textures))]
-    (-> material-desc
-        (assoc :samplers samplers)
-        (dissoc :textures))))
->>>>>>> adf31f50
+    (cond-> (dissoc material-desc :textures)
+
+            (seq samplers)
+            (assoc :samplers samplers))))
 
 (defn register-resource-types [workspace]
   (resource-node/register-ddf-resource-type workspace
