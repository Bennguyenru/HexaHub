--- conflicted
+++ resolved
@@ -37,15 +37,6 @@
 (def ^:private embedded-component-connections
   [[:build-targets :embedded-component-build-targets]
    [:scene :embedded-component-scenes]])
-<<<<<<< HEAD
-
-(def ^:private referenced-component-connections
-  [[:build-targets :referenced-component-build-targets]
-   [:resource :referenced-component-resources]
-   [:resource-property-build-targets :other-resource-property-build-targets]
-   [:scene :referenced-component-scenes]])
-=======
->>>>>>> 7f1f975d
 
 (def ^:private referenced-component-connections
   [[:build-targets :referenced-component-build-targets]
@@ -60,11 +51,7 @@
         embedded-resource-node-type (project/resource-node-type embedded-resource)
         graph (g/node-id->graph-id host-node-id)]
     (g/make-nodes graph [embedded-resource-node-id [embedded-resource-node-type :resource embedded-resource]]
-<<<<<<< HEAD
-      (project/load-node project embedded-resource-node-id embedded-resource-node-type embedded-resource)
-=======
       (project/load-embedded-resource-node project embedded-resource-node-id embedded-resource embedded-resource-pb-map)
->>>>>>> 7f1f975d
       (project/connect-if-output embedded-resource-node-type embedded-resource-node-id host-node-id embedded-component-connections))))
 
 (g/defnk produce-embedded-component-build-targets [embedded-component-build-targets]
@@ -120,19 +107,12 @@
 
 (defn data->index-setter [evaluation-context self new-value old-sources-input-label add-resource-node-fn]
   (let [basis (:basis evaluation-context)
-<<<<<<< HEAD
         project (project/get-project basis self)
         workspace (project/workspace project)
         ext->resource-type (workspace/get-resource-type-map workspace :non-editable)]
     (into (delete-connected-nodes-tx-data basis self old-sources-input-label)
           (mapcat (fn [[data]]
                     (add-resource-node-fn self data ext->resource-type project)))
-=======
-        project (project/get-project basis self)]
-    (into (delete-connected-nodes-tx-data basis self old-sources-input-label)
-          (mapcat (fn [[data]]
-                    (add-resource-node-fn self data project)))
->>>>>>> 7f1f975d
           (sort-by val new-value))))
 
 (defn referenced-resources-setter [evaluation-context self new-value old-sources-input-label resource-connections]
@@ -192,11 +172,7 @@
     (map (partial workspace/resolve-workspace-resource workspace))
     (prototype-desc->referenced-component-proj-paths prototype-desc)))
 
-<<<<<<< HEAD
-(defn embedded-component-desc->embedded-component-resource-data [embedded-component-desc]
-=======
 (defn- embedded-component-desc->embedded-component-resource-data [embedded-component-desc]
->>>>>>> 7f1f975d
   {:pre [(map? embedded-component-desc) ; GameObject$EmbeddedComponentDesc in map format.
          (string? (:type embedded-component-desc)) ; File extension.
          (map? (:data embedded-component-desc))]}
