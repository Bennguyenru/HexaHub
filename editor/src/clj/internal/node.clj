--- conflicted
+++ resolved
@@ -418,11 +418,7 @@
 (defn defaults
   "Return a map of default values for the node type."
   [node-type]
-<<<<<<< HEAD
-  (map-vals gt/property-default-value (gt/properties' node-type)))
-=======
-  (map-vals t/property-default-value (gt/properties node-type)))
->>>>>>> a253b91a
+  (map-vals gt/property-default-value (gt/properties node-type)))
 
 (defn- has-multivalued-input?  [node-type input-label] (= :many (gt/input-cardinality node-type input-label)))
 (defn- has-singlevalued-input? [node-type input-label] (= :one (gt/input-cardinality node-type input-label)))
