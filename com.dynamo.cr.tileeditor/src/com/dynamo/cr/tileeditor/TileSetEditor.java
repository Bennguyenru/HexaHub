--- conflicted
+++ resolved
@@ -333,56 +333,4 @@
         }
     }
 
-<<<<<<< HEAD
-    class ActivationListener implements IPartListener, IWindowListener {
-
-        private final IPartService partService;
-
-        public ActivationListener(IPartService partService) {
-            this.partService = partService;
-            this.partService.addPartListener(this);
-            PlatformUI.getWorkbench().addWindowListener(this);
-        }
-
-        public void dispose() {
-            this.partService.removePartListener(this);
-            PlatformUI.getWorkbench().removeWindowListener(this);
-        }
-
-        @Override
-        public void windowActivated(IWorkbenchWindow window) {
-            if (TileSetEditor.this == this.partService.getActivePart()) {
-                checkFileState();
-            }
-        }
-
-        @Override
-        public void windowDeactivated(IWorkbenchWindow window) {}
-
-        @Override
-        public void windowClosed(IWorkbenchWindow window) {}
-
-        @Override
-        public void windowOpened(IWorkbenchWindow window) {}
-
-        @Override
-        public void partActivated(IWorkbenchPart part) {
-            checkFileState();
-        }
-
-        @Override
-        public void partBroughtToTop(IWorkbenchPart part) {}
-
-        @Override
-        public void partClosed(IWorkbenchPart part) {}
-
-        @Override
-        public void partDeactivated(IWorkbenchPart part) {}
-
-        @Override
-        public void partOpened(IWorkbenchPart part) {}
-    }
-=======
->>>>>>> be39f651
-
 }