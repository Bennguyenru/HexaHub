name: CI - Engine nightly

on:
  schedule:
    # nightly at 03:00
    - cron: 0 3 * * *

env:
  S3_ACCESS_KEY: ${{ secrets.S3_ACCESS_KEY }}
  S3_SECRET_KEY: ${{ secrets.S3_SECRET_KEY }}
  DM_PACKAGES_URL: ${{ secrets.DM_PACKAGES_URL }}
  DM_ARCHIVE_DOMAIN: ${{ secrets.DM_ARCHIVE_DOMAIN }}
  DM_RELEASE_REPOSITORY: ${{ secrets.DM_RELEASE_REPOSITORY }}


jobs:
  bld-eng-macos-64:
    runs-on: macOS-latest
    steps: [
      { name: 'Checkout', uses: actions/checkout@v3 },
      { name: 'Install Python', uses: actions/setup-python@v3, with: { python-version: 3.x, architecture: x64 } },
      { name: 'XCode', uses: maxim-lobanov/setup-xcode@v1, with: { xcode-version: '14.2' } },
      { name: 'Install Java', uses: actions/setup-java@v3, with: { java-version: '11.0.15', distribution: 'microsoft'} },
      { name: 'Install dependencies', run: 'ci/ci.sh install' },
      {
        name: 'ASAN',
        run: 'ci/ci.sh --platform=x86_64-macos --with-asan --skip-builtins --skip-docs engine'
      },
      {
        name: 'UBSAN',
        run: 'ci/ci.sh --platform=x86_64-macos --with-ubsan --skip-builtins --skip-docs engine'
      },
      {
        name: 'TSAN',
        run: 'ci/ci.sh --platform=x86_64-macos --with-tsan --skip-builtins --skip-docs engine'
      },
      {
         name: 'Notify if build status changed',
         uses: homoluctus/slatify@master,
         if: failure(),
         with: { type: '${{ job.status }}', job_name: '${{ job.status }}', channel: '#defold-alarms-build', url: '${{ secrets.SLACK_WEBHOOK }}',
               mention: 'here', mention_if: 'failure', commit: true, token: '${{ secrets.SERVICES_GITHUB_TOKEN }}' }
      }]

  bld-eng-linux-64:
    runs-on: ubuntu-20.04
    steps: [
      { name: 'Checkout', uses: actions/checkout@v3 },
      { name: 'Install Python', uses: actions/setup-python@v3, with: { python-version: 3.x, architecture: x64 } },
      { name: 'Install Java', uses: actions/setup-java@v3, with: { java-version: '11.0.15', distribution: 'microsoft'} },
      { name: 'Install dependencies', run: 'ci/ci.sh install' },
      {
        name: 'ASAN',
        run: 'ci/ci.sh --platform=x86_64-linux --with-asan --skip-builtins --skip-docs engine'
      },
      {
        name: 'UBSAN',
        run: 'ci/ci.sh --platform=x86_64-linux --with-ubsan --skip-builtins --skip-docs engine'
      },
      {
        name: 'TSAN',
<<<<<<< HEAD
        run: 'ci/ci.sh --platform=x86_64-macos --with-tsan --skip-builtins --skip-docs engine'
=======
        run: 'ci/ci.sh --platform=x86_64-linux --with-tsan --skip-builtins --skip-docs engine'
>>>>>>> 55f94568
      },
      {
        name: 'VALGRIND',
        run: 'ci/ci.sh --platform=x86_64-linux --with-valgrind --skip-builtins --skip-docs engine'
      },
      {
         name: 'Notify if build status changed',
         uses: homoluctus/slatify@master,
         if: failure(),
         with: { type: '${{ job.status }}', job_name: '${{ job.status }}', channel: '#defold-alarms-build', url: '${{ secrets.SLACK_WEBHOOK }}',
               mention: 'here', mention_if: 'failure', commit: true, token: '${{ secrets.SERVICES_GITHUB_TOKEN }}' }
      }]

  bld-eng-web:
    strategy:
      matrix:
        platform: [js-web, wasm-web]
    runs-on: ubuntu-20.04
    steps: [
      { name: 'Checkout', uses: actions/checkout@v2, with: { ref: '${{env.BUILD_BRANCH}}' } },
      { name: 'Install Python', uses: actions/setup-python@v2, with: { python-version: 3.x, architecture: x64 } },
      { name: 'Install Java', uses: actions/setup-java@v3, with: { java-version: '11.0.15', distribution: 'microsoft'} },
      { name: 'Install dependencies', run: 'ci/ci.sh install --platform=${{ matrix.platform }}' },
      {
        name: 'Build engine',
        if: (github.event_name != 'repository_dispatch') || ((github.event_name == 'repository_dispatch') && (github.event.client_payload.skip_engine != true)),
        run: 'ci/ci.sh --platform=${{ matrix.platform }} --archive --skip-builtins --skip-docs engine'
      },
      {
       name: 'Notify if build status changed',
       uses: homoluctus/slatify@master,
       if: failure(),
       with: { type: '${{ job.status }}', job_name: '${{ job.status }}: platform: ${{ matrix.platform }}', channel: '#defold-alarms-build', url: '${{ secrets.SLACK_WEBHOOK }}',
               mention: 'here', mention_if: 'failure', commit: true, token: '${{ secrets.SERVICES_GITHUB_TOKEN }}' }
      }]

  bld-eng-win:
    runs-on: windows-latest
    steps: [
      { name: 'Checkout', uses: actions/checkout@v3 },
      { name: 'Install Python', uses: actions/setup-python@v3, with: { python-version: 3.x, architecture: x64 } },
      { name: 'Install Java', uses: actions/setup-java@v3, with: { java-version: '11.0.15', distribution: 'microsoft'} },
      { name: 'Install dependencies', run: 'ci/ci.sh install' },
      {
        name: 'ASAN',
        run: 'ci/ci.sh --platform=x86_64-win32 --with-asan --skip-builtins --skip-docs engine'
      },
      {
         name: 'Notify if build status changed',
         uses: homoluctus/slatify@master,
         if: failure(),
         with: { type: '${{ job.status }}', job_name: '${{ job.status }}', channel: '#defold-alarms-build', url: '${{ secrets.SLACK_WEBHOOK }}',
               mention: 'here', mention_if: 'failure', commit: true, token: '${{ secrets.SERVICES_GITHUB_TOKEN }}' }
      }]<|MERGE_RESOLUTION|>--- conflicted
+++ resolved
@@ -59,11 +59,7 @@
       },
       {
         name: 'TSAN',
-<<<<<<< HEAD
-        run: 'ci/ci.sh --platform=x86_64-macos --with-tsan --skip-builtins --skip-docs engine'
-=======
         run: 'ci/ci.sh --platform=x86_64-linux --with-tsan --skip-builtins --skip-docs engine'
->>>>>>> 55f94568
       },
       {
         name: 'VALGRIND',
