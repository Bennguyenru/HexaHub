#!/usr/bin/env bash
# License: MIT
# Copyright 2022 The Defold Foundation

PLATFORM=$1
PWD=$(pwd)
SOURCE_DIR=${PWD}/source
BUILD_DIR=${PWD}/build/${PLATFORM}

if [ -z "$PLATFORM" ]; then
    echo "No platform specified!"
    exit 1
fi


CMAKE_FLAGS="-DCMAKE_BUILD_TYPE=Release ${CMAKE_FLAGS}"
CMAKE_FLAGS="-DSPIRV_CROSS_STATIC=ON ${CMAKE_FLAGS}"
CMAKE_FLAGS="-DSPIRV_CROSS_CLI=ON ${CMAKE_FLAGS}"
CMAKE_FLAGS="-DSPIRV_CROSS_SHARED=OFF ${CMAKE_FLAGS}"

case $PLATFORM in
    arm64-macos)
        CMAKE_FLAGS="-DCMAKE_OSX_ARCHITECTURES=arm64 ${CMAKE_FLAGS}"
        ;;
    x86_64-macos)
        CMAKE_FLAGS="-DCMAKE_OSX_ARCHITECTURES=x86_64 ${CMAKE_FLAGS}"
        ;;
esac

# Follow the build instructions on https://github.com/KhronosGroup/SPIRV-Cross.git

<<<<<<< HEAD
if [ -z "$SOURCE_DIR" ]; then
    git clone https://github.com/KhronosGroup/SPIRV-Cross.git $SOURCE_DIR
=======
if [ ! -d "${SOURCE_DIR}" ]; then
    git clone https://github.com/KhronosGroup/SPIRV-Cross.git ${SOURCE_DIR}
>>>>>>> d2a34531
fi

# Build

mkdir -p ${BUILD_DIR}

pushd $BUILD_DIR

echo "CMAKE_FLAGS: '${CMAKE_FLAGS}"
<<<<<<< HEAD
cmake ${CMAKE_FLAGS} $SOURCE_DIR
make -j8

mkdir -p ./bin/$PLATFORM
cp -v ./spirv-cross ./bin/$PLATFORM
strip ./bin/$PLATFORM/spirv-cross
=======
cmake ${CMAKE_FLAGS} ${SOURCE_DIR}
cmake --build . --config Release

EXE_SUFFIX=
case $PLATFORM in
    win32|x86_64-win32)
        EXE_SUFFIX=.exe
        SRC_EXE=./Release/spirv-cross${EXE_SUFFIX}
        ;;
    *)
        SRC_EXE=./spirv-cross${EXE_SUFFIX}
        ;;
esac

TARGET_EXE=./bin/$PLATFORM/spirv-cross${EXE_SUFFIX}

mkdir -p ./bin/$PLATFORM

cp -v ${SRC_EXE} ${TARGET_EXE}

case $PLATFORM in
    win32|x86_64-win32)
        ;;
    *)
        strip ${TARGET_EXE}
        ;;
esac
>>>>>>> d2a34531

popd

# Package

VERSION=$(cd $SOURCE_DIR && git rev-parse --short HEAD)
echo VERSION=${VERSION}

PACKAGE=spirv-cross-${VERSION}-${PLATFORM}.tar.gz

pushd $BUILD_DIR
tar cfvz $PACKAGE bin
popd<|MERGE_RESOLUTION|>--- conflicted
+++ resolved
@@ -29,13 +29,8 @@
 
 # Follow the build instructions on https://github.com/KhronosGroup/SPIRV-Cross.git
 
-<<<<<<< HEAD
-if [ -z "$SOURCE_DIR" ]; then
-    git clone https://github.com/KhronosGroup/SPIRV-Cross.git $SOURCE_DIR
-=======
 if [ ! -d "${SOURCE_DIR}" ]; then
     git clone https://github.com/KhronosGroup/SPIRV-Cross.git ${SOURCE_DIR}
->>>>>>> d2a34531
 fi
 
 # Build
@@ -45,14 +40,7 @@
 pushd $BUILD_DIR
 
 echo "CMAKE_FLAGS: '${CMAKE_FLAGS}"
-<<<<<<< HEAD
-cmake ${CMAKE_FLAGS} $SOURCE_DIR
-make -j8
 
-mkdir -p ./bin/$PLATFORM
-cp -v ./spirv-cross ./bin/$PLATFORM
-strip ./bin/$PLATFORM/spirv-cross
-=======
 cmake ${CMAKE_FLAGS} ${SOURCE_DIR}
 cmake --build . --config Release
 
@@ -80,7 +68,6 @@
         strip ${TARGET_EXE}
         ;;
 esac
->>>>>>> d2a34531
 
 popd
 
