--- conflicted
+++ resolved
@@ -201,17 +201,14 @@
 
   armv7-android:
     env:
-<<<<<<< HEAD
-        PROGUARD:   "{{env.ANDROID_PROGUARD}}"
-        LIBRARYJAR: "{{env.ANDROID_LIBRARYJAR}}"
-=======
+        PROGUARD:           "{{env.ANDROID_PROGUARD}}"
+        LIBRARYJAR:         "{{env.ANDROID_LIBRARYJAR}}"
         NDK_PATH:           "{{env.ANDROID_NDK_PATH}}"
         STL_LIB:            "{{env.ANDROID_STL_LIB}}"
         NDK_INCLUDE:        "{{env.ANDROID_NDK_INCLUDE}}"
         STL_INCLUDE:        "{{env.ANDROID_STL_INCLUDE}}"
         STL_ARCH_INCLUDE:   "{{env.ANDROID_STL_ARCH_INCLUDE}}"
         SYSROOT:            "{{env.ANDROID_SYSROOT}}"
->>>>>>> d1710b09
     context:
         engineJars: ["{{dynamo_home}}/ext/share/java/android-support-v4.jar", "{{dynamo_home}}/ext/share/java/android-support-multidex.jar", "{{dynamo_home}}/ext/share/java/in-app-purchasing-2.0.61.jar", "{{dynamo_home}}/share/java/glfw_android.jar", "{{dynamo_home}}/share/java/gamesys_android.jar", "{{dynamo_home}}/share/java/iap_android.jar", "{{dynamo_home}}/share/java/push_android.jar", "{{dynamo_home}}/share/java/sound_android.jar", "{{dynamo_home}}/share/java/iac_android.jar"]
         engineLibs: ["engine", "engine_service", "axtls", "webviewext", "profilerext", "facebookext", "iapext", "pushext", "iacext", "record_null", "gameobject", "ddf", "resource", "gamesys", "graphics", "physics", "BulletDynamics", "BulletCollision", "LinearMath", "Box2D", "render", "script", "luajit-5.1", "extension", "hid", "input", "particle", "rig", "dlib", "dmglfw", "gui", "tracking", "crashext", "sound", "openal_soft", "tremolo", "liveupdate", "unwind", "cares"]
@@ -245,6 +242,8 @@
 
   arm64-android:
     env:
+        PROGUARD:           "{{env.ANDROID_PROGUARD}}"
+        LIBRARYJAR:         "{{env.ANDROID_LIBRARYJAR}}"
         NDK_PATH:           "{{env.ANDROID_NDK_PATH}}"
         STL_LIB:            "{{env.ANDROID_64_STL_LIB}}"
         NDK_INCLUDE:        "{{env.ANDROID_64_NDK_INCLUDE}}"
