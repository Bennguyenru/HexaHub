--- conflicted
+++ resolved
@@ -36,11 +36,8 @@
 import resource.liveupdate_ddf_pb2
 import rig.rig_ddf_pb2
 import render.material_ddf_pb2
-<<<<<<< HEAD
 import render.font_ddf_pb2
-=======
 import particle.particle_ddf_pb2
->>>>>>> ebc50ab0
 
 BUILDERS = {}
 BUILDERS['.texturesetc']    = gamesys.texture_set_ddf_pb2.TextureSet
@@ -56,13 +53,9 @@
 BUILDERS['.collectionc']    = gameobject.gameobject_ddf_pb2.CollectionDesc
 BUILDERS['.luac']           = gameobject.lua_ddf_pb2.LuaModule
 BUILDERS['.materialc']      = render.material_ddf_pb2.MaterialDesc
-<<<<<<< HEAD
 BUILDERS['.fontc']          = render.font_ddf_pb2.FontMap
 BUILDERS['.glyph_bankc']    = render.font_ddf_pb2.GlyphBank
-=======
 BUILDERS['.particlefxc']    = particle.particle_ddf_pb2.ParticleFX
->>>>>>> ebc50ab0
-
 
 proto_type_to_string_map = {}
 proto_type_to_string_map[google.protobuf.descriptor.FieldDescriptor.TYPE_BYTES]   = 'TYPE_BYTES'
