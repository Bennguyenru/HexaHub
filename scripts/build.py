--- conflicted
+++ resolved
@@ -811,15 +811,10 @@
         if os.path.exists(os.path.join(self.dynamo_home, 'archive', sha1)):
             self.exec_env_shell_command("./scripts/copy.sh", cwd = cwd)
 
-<<<<<<< HEAD
-        self.exec_env_shell_command(" ".join([join(self.dynamo_home, 'ext/share/ant/bin/ant'), 'clean', 'install-bob-light']),
-                                    cwd = join(self.defold_root, 'com.dynamo.cr/com.dynamo.cr.bob'))
-=======
         env = self._form_env()
         self._set_java_8(env)
-        self._exec_command(" ".join([join(self.dynamo_home, 'ext/share/ant/bin/ant'), 'clean', 'install']),
+        self._exec_command(" ".join([join(self.dynamo_home, 'ext/share/ant/bin/ant'), 'clean', 'install-bob-light']),
                                     cwd = join(self.defold_root, 'com.dynamo.cr/com.dynamo.cr.bob'), shell = True, env = env)
->>>>>>> b851c17c
 
     def build_engine(self):
         # We want random folder to thoroughly test bob-light
@@ -973,15 +968,10 @@
         else:
             self.copy_local_bob_artefacts()
 
-<<<<<<< HEAD
-        self.exec_env_shell_command(" ".join([join(self.dynamo_home, 'ext/share/ant/bin/ant'), 'clean', 'install']),
-                              cwd = cwd)
-=======
         env = self._form_env()
         self._set_java_8(env)
-        self._exec_command(" ".join([join(self.dynamo_home, 'ext/share/ant/bin/ant'), 'clean', 'install-full']),
+        self._exec_command(" ".join([join(self.dynamo_home, 'ext/share/ant/bin/ant'), 'clean', 'install']),
                               cwd = cwd, shell = True, env = env)
->>>>>>> b851c17c
 
     def build_sdk(self):
         tempdir = tempfile.mkdtemp() # where the sdk ends up
