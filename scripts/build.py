--- conflicted
+++ resolved
@@ -905,13 +905,8 @@
         # Add dmengine to 'artefacts' procedurally
         for type, plfs in {'android-bundling': [['armv7-android', 'armv7-android']],
                            'win32-bundling': [['win32', 'x86-win32'], ['x86_64-win32', 'x86_64-win32']],
-<<<<<<< HEAD
-                           'js-bundling': [['js-web', 'js-web']],
+                           'js-bundling': [['js-web', 'js-web'], ['wasm-web', 'wasm-web']],
                            'ios-bundling': [['armv7-darwin', 'armv7-darwin'], ['arm64-darwin', 'arm64-darwin'], ['x86_64-ios', 'x86_64-ios']],
-=======
-                           'js-bundling': [['js-web', 'js-web'], ['wasm-web', 'wasm-web']],
-                           'ios-bundling': [['armv7-darwin', 'armv7-darwin'], ['arm64-darwin', 'arm64-darwin']],
->>>>>>> f241bbcc
                            'osx-bundling': [['darwin', 'x86-darwin'], ['x86_64-darwin', 'x86_64-darwin']],
                            'linux-bundling': [['x86_64-linux', 'x86_64-linux']]}.iteritems():
             # plfs is pairs of src-platform -> dst-platform
@@ -1967,11 +1962,7 @@
 
     parser.add_option('--platform', dest='target_platform',
                       default = None,
-<<<<<<< HEAD
-                      choices = ['linux', 'x86_64-linux', 'darwin', 'x86_64-darwin', 'win32', 'x86_64-win32', 'x86_64-ios', 'armv7-darwin', 'arm64-darwin', 'armv7-android', 'js-web'],
-=======
-                      choices = ['linux', 'x86_64-linux', 'darwin', 'x86_64-darwin', 'win32', 'x86_64-win32', 'armv7-darwin', 'arm64-darwin', 'armv7-android', 'js-web', 'wasm-web'],
->>>>>>> f241bbcc
+                      choices = ['linux', 'x86_64-linux', 'darwin', 'x86_64-darwin', 'win32', 'x86_64-win32', 'x86_64-ios', 'armv7-darwin', 'arm64-darwin', 'armv7-android', 'js-web', 'wasm-web'],
                       help = 'Target platform')
 
     parser.add_option('--skip-tests', dest='skip_tests',
