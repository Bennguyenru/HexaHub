--- conflicted
+++ resolved
@@ -252,14 +252,10 @@
         mesh.hash();
     }
 
-<<<<<<< HEAD
     private void loadMesh(JsonNode attNode, MeshAttachment mesh, Bone bone, boolean skinned) throws LoadException {
-=======
-    private void loadMesh(JsonNode attNode, Mesh mesh, Bone bone, boolean skinned) throws LoadException {
         String hex = JsonUtil.get(attNode, "color", "ffffffff");
         JsonUtil.hexToRGBA(hex, mesh.color);
 
->>>>>>> d51d90c1
         Iterator<JsonNode> vertexIt = attNode.get("vertices").getElements();
         Iterator<JsonNode> uvIt = attNode.get("uvs").getElements();
         int vertexCount = 0;
