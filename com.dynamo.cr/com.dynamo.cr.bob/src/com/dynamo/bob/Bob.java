// Copyright 2020-2024 The Defold Foundation
// Copyright 2014-2020 King
// Copyright 2009-2014 Ragnar Svensson, Christian Murray
// Licensed under the Defold License version 1.0 (the "License"); you may not use
// this file except in compliance with the License.
//
// You may obtain a copy of the License, together with FAQs at
// https://www.defold.com/license
//
// Unless required by applicable law or agreed to in writing, software distributed
// under the License is distributed on an "AS IS" BASIS, WITHOUT WARRANTIES OR
// CONDITIONS OF ANY KIND, either express or implied. See the License for the
// specific language governing permissions and limitations under the License.

package com.dynamo.bob;

import java.io.BufferedInputStream;
import java.io.File;
import java.io.FileOutputStream;
import java.io.IOException;
import java.io.OutputStream;
import java.net.URISyntaxException;
import java.net.URL;
import java.nio.file.AccessDeniedException;
import java.nio.file.FileAlreadyExistsException;
import java.nio.file.FileSystemException;
import java.nio.file.Files;
import java.nio.file.StandardCopyOption;
import java.util.Arrays;
import java.util.ArrayList;
import java.util.HashSet;
import java.util.List;
import java.util.Set;
import java.util.zip.ZipEntry;
import java.util.zip.ZipInputStream;
import java.lang.NumberFormatException;

import org.apache.commons.cli.CommandLine;
import org.apache.commons.cli.CommandLineParser;
import org.apache.commons.cli.HelpFormatter;
import org.apache.commons.cli.Option;
import org.apache.commons.cli.Options;
import org.apache.commons.cli.ParseException;
import org.apache.commons.cli.PosixParser;
import org.apache.commons.io.FileUtils;
import org.apache.commons.io.IOUtils;

import com.dynamo.bob.archive.EngineVersion;
import com.dynamo.bob.fs.DefaultFileSystem;
import com.dynamo.bob.fs.IResource;
import com.dynamo.bob.logging.Logger;
import com.dynamo.bob.logging.LogHelper;
import com.dynamo.bob.util.BobProjectProperties;
import com.dynamo.bob.util.TimeProfiler;
import com.dynamo.bob.util.HttpUtil;
import com.dynamo.bob.cache.ResourceCacheKey;
import com.dynamo.bob.util.FileUtil;

public class Bob {
    private static Logger logger = Logger.getLogger(Bob.class.getName());

    public static final String VARIANT_DEBUG = "debug";
    public static final String VARIANT_RELEASE = "release";
    public static final String VARIANT_HEADLESS = "headless";

    public static final String ARTIFACTS_URL = "http://d.defold.com/archive/";

    private static File rootFolder = null;
    private static boolean luaInitialized = false;

    public Bob() {
    }

    // Registers a shutdown hook to delete the temp folder
    public static void registerShutdownHook() {
        final File tmpDirFile = rootFolder;

        // Add shutdown hook; creates a runnable that will recursively delete files in the temp directory.
        Runtime.getRuntime().addShutdownHook(new Thread(
          new Runnable() {
            @Override
            public void run() {
                try {
                    FileUtils.deleteDirectory(tmpDirFile);
                } catch (IOException e) {
                    // DE 20181012
                    // DEF-3533 Building with Bob causes exception when cleaning temp directory
                    // Failing to delete the files is not fatal, but not 100% clean.
                    // On Win32 we fail to delete dlls that are loaded since the OS locks them and this code runs before
                    // the dlls are unloaded.
                    // There is no explicit API to unload DLLs in Java/JNI, to accomplish this we need to do the
                    // class loading for the native functions differently and use a more indirect calling convention for
                    // com.defold.libs.TexcLibrary.
                    // See https://web.archive.org/web/20140704120535/http://www.codethesis.com/blog/unload-java-jni-dll
                    //
                    // For now we just issue a warning that we don't fully clean up.
                    System.out.println("Warning: Failed to clean up temp directory '" + tmpDirFile.getAbsolutePath() + "'");
                }
                finally {
                    luaInitialized = false;
                }
            }
        }));
      }

    public static void init() {
        if (rootFolder != null) {
            return;
        }
        TimeProfiler.start("Create root folder");
        try {
            String envRootFolder = System.getenv("DM_BOB_ROOTFOLDER");
            if (envRootFolder != null) {
                rootFolder = new File(envRootFolder);
                if (!rootFolder.exists()) {
                    rootFolder.mkdirs();
                }
                if (!rootFolder.isDirectory()) {
                    throw new IOException(String.format("Error when specifying DM_BOB_ROOTFOLDER: %s is not a directory!", rootFolder.getAbsolutePath()));
                }
                System.out.println("env DM_BOB_ROOTFOLDER=" + rootFolder);
            } else {
                rootFolder = Files.createTempDirectory(null).toFile();
                // Make sure we remove the temp folder on exit
                registerShutdownHook();
            }
        } catch (Exception e) {
            throw new RuntimeException(e);
        }
        TimeProfiler.stop();
    }

    public static void initLua() {
        if (luaInitialized) {
            return;
        }
        init();
        try {
            extract(Bob.class.getResource("/lib/luajit-share.zip"), new File(rootFolder, "share"));
            luaInitialized = true;
        } catch (Exception e) {
            throw new RuntimeException(e);
        }
    }

    public static File getRootFolder() {
        return rootFolder;
    }

    public static void extractToFolder(final URL url, File toFolder, boolean deleteOnExit) throws IOException {

        ZipInputStream zipStream = new ZipInputStream(new BufferedInputStream(url.openStream()));

        try{
            ZipEntry entry = zipStream.getNextEntry();
            while (entry != null)
            {
                if (!entry.isDirectory()) {

                    File dstFile = new File(toFolder, entry.getName());
                    if (deleteOnExit)
                        FileUtil.deleteOnExit(dstFile);
                    dstFile.getParentFile().mkdirs();

                    OutputStream fileStream = null;

                    try {
                        final byte[] buf;
                        int i;

                        fileStream = new FileOutputStream(dstFile);
                        buf = new byte[1024];
                        i = 0;

                        while((i = zipStream.read(buf)) != -1) {
                            fileStream.write(buf, 0, i);
                        }
                    } finally {
                        IOUtils.closeQuietly(fileStream);
                    }
                    logger.fine("Extracted '%s' from '%s' to '%s'", entry.getName(), url, dstFile.getAbsolutePath());
                }

                entry = zipStream.getNextEntry();
            }
        } finally {
            IOUtils.closeQuietly(zipStream);
        }
    }

    public static void extract(final URL url, File toFolder) throws IOException {
        extractToFolder(url, toFolder, true);
    }

    public static String getPath(String path) {
        init();
        File f = new File(rootFolder, path);
        if (!f.exists()) {
            throw new RuntimeException(String.format("location %s not found", f.toString()));
        }
        return f.getAbsolutePath();
    }

    private static List<String> getExes(Platform platform, String name) throws IOException {
        String[] exeSuffixes = platform.getExeSuffixes();
        List<String> exes = new ArrayList<String>();
        for (String exeSuffix : exeSuffixes) {
            exes.add(getExeWithExtension(platform, name, exeSuffix));
        }
        return exes;
    }

    public static String getExe(Platform platform, String name) throws IOException {
        List<String> exes = getExes(platform, name);
        if (exes.size() > 1) {
            throw new IOException("More than one alternative when getting binary executable for platform: " + platform.toString());
        }
        return exes.get(0);
    }

    public static void unpackSharedLibraries(Platform platform, List<String> names) throws IOException {
        init();

        TimeProfiler.start("unpackSharedLibraries");
        String libSuffix = platform.getLibSuffix();
        for (String name : names) {
            TimeProfiler.start(name);
            String depName = platform.getPair() + "/" + name + libSuffix;
            File f = new File(rootFolder, depName);
            if (!f.exists()) {
                URL url = Bob.class.getResource("/libexec/" + depName);
                if (url == null) {
                    throw new RuntimeException(String.format("/libexec/%s could not be found.", depName));
                }

                atomicCopy(url, f, true);
            }
            TimeProfiler.stop();
        }
        TimeProfiler.stop();
    }

    // https://stackoverflow.com/a/30755071/468516
    private static final String ENOTEMPTY = "Directory not empty";
    private static void move(final File source, final File target) throws FileAlreadyExistsException, IOException {
        try {
            Files.move(source.toPath(), target.toPath(), StandardCopyOption.ATOMIC_MOVE);

        } catch (AccessDeniedException e) {
            // directory move collision on Windows
            throw new FileAlreadyExistsException(source.toString(), target.toString(), e.getMessage());

        } catch (FileSystemException e) {
            if (ENOTEMPTY.equals(e.getReason())) {
                // directory move collision on Unix
                throw new FileAlreadyExistsException(source.toString(), target.toString(), e.getMessage());
            } else {
                // other problem
                throw e;
            }
        }
    }

    public static void atomicCopy(URL source, File target, boolean executable) throws IOException {
        if (target.exists()) {
            return;
        }

        long t = System.nanoTime();
        File tmp = new File(target.getParent(), String.format("%s_%d", target.getName(), t));
        FileUtils.copyURLToFile(source, tmp);
        tmp.setExecutable(executable);

        try {
            move(tmp, target);
        } catch (FileAlreadyExistsException e) {
            // pass
            tmp.delete();
        }
    }

    private static String getExeWithExtension(Platform platform, String name, String extension) throws IOException {
        init();
        TimeProfiler.startF("getExeWithExtension %s.%s", name, extension);
        String exeName = platform.getPair() + "/" + platform.getExePrefix() + name + extension;
        File f = new File(rootFolder, exeName);
        if (!f.exists()) {
            URL url = Bob.class.getResource("/libexec/" + exeName);
            if (url == null) {
                throw new RuntimeException(String.format("/libexec/%s could not be found locally, create an application manifest to build the engine remotely.", exeName));
            }

            atomicCopy(url, f, true);
        }
        TimeProfiler.addData("path", f.getAbsolutePath());
        TimeProfiler.stop();
        return f.getAbsolutePath();
    }

    public static String getLibExecPath(String filename) throws IOException {
        init();
        TimeProfiler.startF("getLibExecPath %s", filename);
        File f = new File(rootFolder, filename);
        if (!f.exists()) {
            URL url = Bob.class.getResource("/libexec/" + filename);
            if (url == null) {
                throw new RuntimeException(String.format("/libexec/%s not found", filename));
            }

            atomicCopy(url, f, false);
        }
        TimeProfiler.addData("path", f.getAbsolutePath());
        TimeProfiler.stop();
        return f.getAbsolutePath();
    }

    public static String getJarFile(String filename) throws IOException {
        init();
        TimeProfiler.startF("getJarFile %s", filename);
        File f = new File(rootFolder, filename);
        if (!f.exists()) {
            URL url = Bob.class.getResource("/share/java/" + filename);
            if (url == null) {
                throw new RuntimeException(String.format("/share/java/%s not found", filename));
            }
            atomicCopy(url, f, false);
        }
        TimeProfiler.addData("path", f.getAbsolutePath());
        TimeProfiler.stop();
        return f.getAbsolutePath();
    }

    private static List<File> downloadExes(Platform platform, String variant, String artifactsURL) throws IOException {
        init();
        TimeProfiler.startF("DownloadExes %s for %s", platform, variant);
        List<File> binaryFiles = new ArrayList<File>();
        String[] exeSuffixes = platform.getExeSuffixes();
        List<String> exes = new ArrayList<String>();
        String downloadFolder = rootFolder + File.pathSeparator + platform.getPair() + File.separator + platform;
        String defaultDmengineExeName = getDefaultDmengineExeName(variant);
        for (String exeSuffix : exeSuffixes) {
            String exeName = platform.getExePrefix() + defaultDmengineExeName + exeSuffix;
            File f = new File(rootFolder, exeName);
            try {
                URL url = new URL(String.format(artifactsURL + "%s/engine/%s/%s", EngineVersion.sha1, platform.getPair(), exeName));
                logger.info("Download: %s", url);
                File file = new File(downloadFolder, exeName);
                HttpUtil http = new HttpUtil();
                http.downloadToFile(url, file);
                FileUtil.deleteOnExit(file);
                binaryFiles.add(file);
            }
            catch (Exception e) {
                throw new IOException(String.format("%s could not be found locally or downloaded, create an application manifest to build the engine remotely.", exeName));
            }
        }
        TimeProfiler.stop();
        return binaryFiles;
    }

    private static String getDefaultDmengineExeName(String variant) {
        switch (variant)
        {
            case VARIANT_DEBUG:
                return "dmengine";
            case VARIANT_RELEASE:
                return "dmengine_release";
            case VARIANT_HEADLESS:
                return "dmengine_headless";
            default:
                throw new RuntimeException(String.format("Invalid variant %s", variant));
        }
    }

    private static List<String> getDefaultDmenginePaths(Platform platform, String variant) throws IOException {
        return getExes(platform, getDefaultDmengineExeName(variant));
    }

    public static List<File> getDefaultDmengineFiles(Platform platform, String variant, String artifactsURL) throws IOException {
        List<File> binaryFiles;
        try {
            List<String> binaryPaths = getDefaultDmenginePaths(platform, variant);
            binaryFiles = new ArrayList<File>();
            for (String path : binaryPaths) {
                binaryFiles.add(new File(path));
            }
        }
        catch (RuntimeException e) {
            binaryFiles = downloadExes(platform, variant, artifactsURL);
        }
        return binaryFiles;
    }

    public static List<File> getDefaultDmengineFiles(Platform platform, String variant) throws IOException {
        return getDefaultDmengineFiles(platform, variant, ARTIFACTS_URL);
    }

    public static String getLib(Platform platform, String name) throws IOException {
        init();

        TimeProfiler.startF("getLib %s", name);
        String libName = platform.getPair() + "/" + platform.getLibPrefix() + name + platform.getLibSuffix();
        File f = new File(rootFolder, libName);
        if (!f.exists()) {
            URL url = Bob.class.getResource("/lib/" + libName);
            if (url == null) {
                throw new RuntimeException(String.format("/lib/%s not found", libName));
            }

            atomicCopy(url, f, true);
        }
        TimeProfiler.addData("path", f.getAbsolutePath());
        TimeProfiler.stop();
        return f.getAbsolutePath();
    }

    public static File getSharedLib(String name) throws IOException {
        init();

        Platform platform = Platform.getHostPlatform();
        String libName = platform.getPair() + "/" + platform.getLibPrefix() + name + platform.getLibSuffix();
        File f = new File(rootFolder, libName);
        if (!f.exists()) {
            URL url = Bob.class.getResource("/lib/" + libName);
            if (url == null) {
                throw new RuntimeException(String.format("/lib/%s not found", libName));
            }

            atomicCopy(url, f, true);
        }
        return f;
    }

    static void addToPath(String variable, String path) {
        String newPath = null;

        // Check if jna.library.path is set externally.
        if (System.getProperty(variable) != null) {
            newPath = System.getProperty(variable);
        }

        if (newPath == null) {
            // Set path where model_shared library is found.
            newPath = path;
        } else {
            // Append path where model_shared library is found.
            newPath += File.pathSeparator + path;
        }

        // Set the concatenated jna.library path
        System.setProperty(variable, newPath);
    }

    static public void addToPaths(String dir) {
        addToPath("jni.library.path", dir);
        addToPath("jna.library.path", dir);
        addToPath("java.library.path", dir);
    }

    private static void addOption(Options options, String shortOpt, String longOpt, boolean hasArg, String description, boolean usedByResourceCacheKey) {
        options.addOption(shortOpt, longOpt, hasArg, description);
        if (usedByResourceCacheKey) {
            ResourceCacheKey.includeOption(longOpt);
        }
    }

    private static Options getCommandLineOptions() {
        Options options = new Options();
        addOption(options, "r", "root", true, "Build root directory. Default is current directory", true);
        addOption(options, "o", "output", true, "Output directory. Default is \"build/default\"", false);
        addOption(options, "i", "input", true, "Source directory. Default is current directory", true);
        addOption(options, "v", "verbose", false, "Verbose output", false);
        addOption(options, "h", "help", false, "This help message", false);
        addOption(options, "a", "archive", false, "Build archive", false);
        addOption(options, "ea", "exclude-archive", false, "Exclude resource archives from application bundle. Use this to create an empty Defold application for use as a build target", false);
        addOption(options, "e", "email", true, "User email", false);
        addOption(options, "u", "auth", true, "User auth token", false);

        addOption(options, "p", "platform", true, "Platform (when building and bundling)", true);
        addOption(options, "bo", "bundle-output", true, "Bundle output directory", false);
        addOption(options, "bf", "bundle-format", true, "Which formats to create the application bundle in. Comma separated list. (Android: 'apk' and 'aab')", false);

        addOption(options, "mp", "mobileprovisioning", true, "mobileprovisioning profile (iOS)", false);
        addOption(options, null, "identity", true, "Sign identity (iOS)", false);

        addOption(options, "ce", "certificate", true, "DEPRECATED! Use --keystore instead", false);
        addOption(options, "pk", "private-key", true, "DEPRECATED! Use --keystore instead", false);

        addOption(options, "ks", "keystore", true, "Deployment keystore used to sign APKs (Android)", false);
        addOption(options, "ksp", "keystore-pass", true, "Password of the deployment keystore (Android)", false);
        addOption(options, "ksa", "keystore-alias", true, "The alias of the signing key+cert you want to use (Android)", false);
        addOption(options, "kp", "key-pass", true, "Password of the deployment key if different from the keystore password (Android)", false);

        addOption(options, "d", "debug", false, "DEPRECATED! Use --variant=debug instead", false);
        addOption(options, null, "variant", true, "Specify debug, release or headless version of dmengine (when bundling)", false);
        addOption(options, null, "strip-executable", false, "Strip the dmengine of debug symbols (when bundling iOS or Android)", false);
        addOption(options, null, "with-symbols", false, "Generate the symbol file (if applicable)", false);

        addOption(options, "tp", "texture-profiles", true, "DEPRECATED! Use --texture-compression instead", true);
        addOption(options, "tc", "texture-compression", true, "Use texture compression as specified in texture profiles", true);
        addOption(options, "k", "keep-unused", false, "Keep unused resources in archived output", true);

        addOption(options, null, "exclude-build-folder", true, "DEPRECATED! Use '.defignore' file instead", true);

        addOption(options, "br", "build-report", true, "DEPRECATED! Use --build-report-json instead", false);
        addOption(options, "brjson", "build-report-json", true, "Filepath where to save a build report as JSON", false);
        addOption(options, "brhtml", "build-report-html", true, "Filepath where to save a build report as HTML", false);

        addOption(options, null, "build-server", true, "The build server (when using native extensions)", true);
        addOption(options, null, "build-server-header", true, "Additional build server header to set", true);
        addOption(options, null, "use-async-build-server", false, "DEPRECATED! Asynchronous build is now the default.", true);
        addOption(options, null, "defoldsdk", true, "What version of the defold sdk (sha1) to use", true);
        addOption(options, null, "binary-output", true, "Location where built engine binary will be placed. Default is \"<build-output>/<platform>/\"", true);

        addOption(options, null, "use-vanilla-lua", false, "DEPRECATED! Use --use-uncompressed-lua-source instead.", true);
        addOption(options, null, "use-uncompressed-lua-source", false, "Use uncompressed and unencrypted Lua source code instead of byte code", true);
        addOption(options, null, "use-lua-bytecode-delta", false, "Use byte code delta compression when building for multiple architectures", true);
        addOption(options, null, "archive-resource-padding", true, "The alignment of the resources in the game archive. Default is 4", true);

        addOption(options, "l", "liveupdate", true, "Yes if liveupdate content should be published", true);

        addOption(options, "ar", "architectures", true, "Comma separated list of architectures to include for the platform", true);

        addOption(options, null, "settings", true, "Path to a game project settings file. More than one occurrance is allowed. The settings files are applied left to right.", false);

        addOption(options, null, "version", false, "Prints the version number to the output", false);

        addOption(options, null, "build-artifacts", true, "If left out, will default to build the engine. Choices: 'engine', 'plugins', 'library'. Comma separated list.", false);
        addOption(options, null, "ne-build-dir", true, "Specify a folder with includes or source, to build a specific library. More than one occurrance is allowed. ", false);
        addOption(options, null, "ne-output-name", true, "Specify a library target name", false);

        addOption(options, null, "resource-cache-local", true, "Path to local resource cache.", false);
        addOption(options, null, "resource-cache-remote", true, "URL to remote resource cache.", false);
        addOption(options, null, "resource-cache-remote-user", true, "Username to authenticate access to the remote resource cache.", false);
        addOption(options, null, "resource-cache-remote-pass", true, "Password/token to authenticate access to the remote resource cache.", false);

        addOption(options, null, "manifest-private-key", true, "Private key to use when signing manifest and archive.", false);
        addOption(options, null, "manifest-public-key", true, "Public key to use when signing manifest and archive.", false);

        addOption(options, null, "max-cpu-threads", true, "Max count of threads that bob.jar can use", false);

        // debug options
        addOption(options, null, "debug-ne-upload", false, "Outputs the files sent to build server as upload.zip", false);
        addOption(options, null, "debug-output-spirv", true, "Force build SPIR-V shaders", false);
        addOption(options, null, "debug-output-hlsl", true, "Force build HLSL shaders", false);

        return options;
    }

    private static CommandLine parse(String[] args) {
        Options options = getCommandLineOptions();

        CommandLineParser parser = new PosixParser();
        CommandLine cmd = null;
        try {
            cmd = parser.parse(options, args);
        } catch (ParseException e) {
            System.err.println(e.getMessage());
            System.exit(5);
        }
        if (cmd.hasOption("h")) {
            HelpFormatter helpFormatter = new HelpFormatter( );
            helpFormatter.printHelp("bob [options] [commands]", options);
            System.exit(0);
        }
        if (cmd.hasOption("ce") || cmd.hasOption("pk")) {
            System.out.println("Android signing using certificate and private key is no longer supported. You must use keystore signing.");
            HelpFormatter helpFormatter = new HelpFormatter( );
            helpFormatter.printHelp("bob [options] [commands]", options);
            System.exit(1);
        }

        return cmd;
    }

    private static Project createProject(String rootDirectory, String buildDirectory, String email, String auth) {
        Project project = new Project(new DefaultFileSystem(), rootDirectory, buildDirectory);
        project.setOption("email", email);
        project.setOption("auth", auth);

        return project;
    }

    public static String logExceptionToString(int severity, IResource res, int line, String message)
    {
        String resourceString = "unspecified";
        if (res != null) {
            resourceString = res.toString();
        }
        String strSeverity = "ERROR";
        if (severity == MultipleCompileException.Info.SEVERITY_INFO)
            strSeverity = "INFO";
        else if (severity == MultipleCompileException.Info.SEVERITY_WARNING)
            strSeverity = "WARNING";
        return String.format("%s: %s:%d: '%s'\n", strSeverity, resourceString, line, message);
    }

<<<<<<< HEAD
    private static boolean getShaderTypeRequired(Project project, String requiredSymbol, String requiredLib) throws IOException, CompileExceptionError {
        IResource appManifestResource = project.getResource("native_extension", "app_manifest", false);
        if (appManifestResource != null && appManifestResource.exists()) {
            Map<String, Object> yamlAppManifest = ExtenderUtil.readYaml(appManifestResource);
            Map<String, Object> yamlPlatforms = (Map<String, Object>) yamlAppManifest.getOrDefault("platforms", null);

            if (yamlPlatforms != null) {
                String targetPlatform = project.getPlatform().toString();
                Map<String, Object> yamlPlatform = (Map<String, Object>) yamlPlatforms.getOrDefault(targetPlatform, null);

                if (yamlPlatform != null) {
                    Map<String, Object> yamlPlatformContext = (Map<String, Object>) yamlPlatform.getOrDefault("context", null);

                    if (yamlPlatformContext != null) {
                        boolean symbolFound = false;
                        boolean libraryFound = false;

                        List<String> symbols = (List<String>) yamlPlatformContext.getOrDefault("symbols", new ArrayList<String>());
                        List<String> libs = (List<String>) yamlPlatformContext.getOrDefault("libs", new ArrayList<String>());

                        for (String symbol : symbols) {
                            if (symbol.equals(requiredSymbol)) {
                                symbolFound = true;
                                break;
                            }
                        }

                        for (String lib : libs) {
                            if (lib.equals(requiredLib)) {
                                libraryFound = true;
                                break;
                            }
                        }

                        return libraryFound && symbolFound;
                    }
                }
            }
        }

        return false;
    }

=======
>>>>>>> 03182217
    private static void setupProject(Project project, boolean resolveLibraries, String sourceDirectory) throws IOException, LibraryException, CompileExceptionError {
        BobProjectProperties projectProperties = project.getProjectProperties();
        String[] dependencies = projectProperties.getStringArrayValue("project", "dependencies");
        List<URL> libUrls = new ArrayList<>();
        for (String val : dependencies) {
            libUrls.add(new URL(val));
        }

        project.setLibUrls(libUrls);
        if (resolveLibraries) {
            TimeProfiler.start("Resolve libs");
            project.resolveLibUrls(new ConsoleProgress());
            TimeProfiler.stop();
        }
        project.mount(new ClassLoaderResourceScanner());

        Set<String> skipDirs = new HashSet<String>(Arrays.asList(".git", project.getBuildDirectory(), ".internal", "build"));
        TimeProfiler.start("findSources");
        project.findSources(sourceDirectory, skipDirs);
        TimeProfiler.stop();
    }

    private static void validateChoices(String optionName, String value, List<String> validChoices) {
        if (!validChoices.contains(value)) {
            System.out.printf("%s option must be one of: ", optionName);
            for (String choice : validChoices) {
                System.out.printf("%s, ", choice);
            }
            System.out.printf("\n");
            System.exit(1);
        }
    }

    private static void validateChoicesList(Project project, String optionName, String[] validChoices) {
        String str = project.option(optionName, "");
        List<String> values = Arrays.asList(str.split(","));
        for (String value : values) {
            validateChoices(optionName, value, Arrays.asList(validChoices));
        }
    }

    public static boolean isPowerOfTwo(int x)
    {
        // First x in the below expression is
        // for the case when x is 0
        return x != 0 && ((x & (x - 1)) == 0);
    }

    private static StringBuilder parseMultipleException(MultipleCompileException e, boolean verbose) {
        StringBuilder errors = new StringBuilder();
        errors.append("\n");
        for (MultipleCompileException.Info info : e.issues)
        {
            errors.append(logExceptionToString(info.getSeverity(), info.getResource(), info.getLineNumber(), info.getMessage()) + "\n");
        }

        String msg = String.format("For the full log, see %s (or add -v)\n", e.getLogPath());
        errors.append(msg);

        if (verbose) {
            errors.append("\nFull log: \n" + e.getRawLog() + "\n");
        }
        return errors;
    }

    public static boolean isCause(Class<? extends Throwable> expected, Throwable exc) {
       return expected.isInstance(exc) || (exc != null && isCause(expected, exc.getCause()));
    }

    private static void mainInternal(String[] args) throws IOException, CompileExceptionError, URISyntaxException, LibraryException {
        System.setProperty("java.awt.headless", "true");
        System.setProperty("file.encoding", "UTF-8");

        String cwd = new File(".").getAbsolutePath();

        CommandLine cmd = parse(args);
        String buildDirectory = getOptionsValue(cmd, 'o', "build/default");
        String rootDirectory = getOptionsValue(cmd, 'r', cwd);
        String sourceDirectory = getOptionsValue(cmd, 'i', ".");


        if (cmd.hasOption("build-report") || cmd.hasOption("build-report-html")) {
            List<File> reportFiles = new ArrayList<>();
            String jsonReportPath = cmd.getOptionValue("build-report");
            if (jsonReportPath != null) {
                reportFiles.add(new File(jsonReportPath));
            }
            String htmlReportPath = cmd.getOptionValue("build-report-html");
            if (htmlReportPath != null) {
                reportFiles.add(new File(htmlReportPath));
            }
            TimeProfiler.init(reportFiles, false);
        }

        if (cmd.hasOption("version")) {
            System.out.println(String.format("bob.jar version: %s  sha1: %s  built: %s", EngineVersion.version, EngineVersion.sha1, EngineVersion.timestamp));
            System.exit(0);
            return;
        }

        if (cmd.hasOption("debug") && cmd.hasOption("variant")) {
            System.out.println("-d (--debug) option is deprecated and can't be set together with option --variant");
            System.exit(1);
            return;
        }

        if (cmd.hasOption("debug") && cmd.hasOption("strip-executable")) {
            System.out.println("-d (--debug) option is deprecated and can't be set together with option --strip-executable");
            System.exit(1);
            return;
        }

        if (cmd.hasOption("exclude-build-folder")) {
            // Deprecated in 1.5.1. Just a message for now.
            System.out.println("--exclude-build-folder option is deprecated. Use '.defignore' file instead");
        }

        String[] commands = cmd.getArgs();
        if (commands.length == 0) {
            commands = new String[] { "build" };
        }

        boolean shouldResolveLibs = false;
        for (String command : commands) {
            if (command.equals("resolve")) {
                shouldResolveLibs = true;
                break;
            }
        }

        boolean verbose = cmd.hasOption('v');

        LogHelper.setVerboseLogging(verbose);  // It doesn't iterate over all loggers (including the bob logger)
        LogHelper.configureLogger(logger);     // It was created before the log helper was set to be verbose

        String email = getOptionsValue(cmd, 'e', null);
        String auth = getOptionsValue(cmd, 'u', null);
        Project project = createProject(rootDirectory, buildDirectory, email, auth);

        if (cmd.hasOption("settings")) {
            for (String filepath : cmd.getOptionValues("settings")) {
                project.addPropertyFile(filepath);
            }
        }

        if (cmd.hasOption("ne-build-dir")) {
            for (String filepath : cmd.getOptionValues("ne-build-dir")) {
                project.addEngineBuildDir(filepath);
            }
        }


        if (cmd.hasOption("build-server-header")) {
            for (String header : cmd.getOptionValues("build-server-header")) {
                project.addBuildServerHeader(header);
            }
        }

        project.loadProjectFile();

        TimeProfiler.start("setupProject");
        // resolves libraries and finds all sources
        setupProject(project, shouldResolveLibs, sourceDirectory);
        TimeProfiler.stop();

        if (!cmd.hasOption("defoldsdk")) {
            project.setOption("defoldsdk", EngineVersion.sha1);
        }

        if (cmd.hasOption("use-vanilla-lua")) {
            System.out.println("--use-vanilla-lua option is deprecated. Use --use-uncompressed-lua-source instead.");
            project.setOption("use-uncompressed-lua-source", "true");
        }

        if (cmd.hasOption("build-report")) {
            System.out.println("--build-report option is deprecated. Use --build-report-json instead.");
            project.setOption("build-report-json", "true");
        }

        if (cmd.hasOption("max-cpu-threads")) {
            try {
                Integer.parseInt(cmd.getOptionValue("max-cpu-threads"));
            }
            catch (NumberFormatException ex) {
                System.out.println("`--max-cpu-threads` expects integer value.");
                ex.printStackTrace();
                System.exit(1);
                return;
            }
        }

        Option[] options = cmd.getOptions();
        for (Option o : options) {
            if (cmd.hasOption(o.getLongOpt())) {
                if (o.hasArg()) {
                    project.setOption(o.getLongOpt(), cmd.getOptionValue(o.getLongOpt()));
                } else {
                    project.setOption(o.getLongOpt(), "true");
                }
            }
        }

        // Get and set architectures list.
        Platform platform = project.getPlatform();
        String[] architectures = platform.getArchitectures().getDefaultArchitectures();
        List<String> availableArchitectures = Arrays.asList(platform.getArchitectures().getArchitectures());

        if (cmd.hasOption("architectures")) {
            architectures = cmd.getOptionValue("architectures").split(",");
        }

        if (architectures.length == 0) {
            System.out.println(String.format("ERROR! --architectures cannot be empty. Available architectures: %s", String.join(", ", availableArchitectures)));
            System.exit(1);
            return;
        }

        // Remove duplicates and make sure they are all supported for
        // selected platform.
        Set<String> uniqueArchitectures = new HashSet<String>();
        for (int i = 0; i < architectures.length; i++) {
            String architecture = architectures[i];
            if (!availableArchitectures.contains(architecture)) {
                System.out.println(String.format("ERROR! %s is not a supported architecture for %s platform. Available architectures: %s", architecture, platform.getPair(), String.join(", ", availableArchitectures)));
                System.exit(1);
                return;
            }
            uniqueArchitectures.add(architecture);
        }

        project.setOption("architectures", String.join(",", uniqueArchitectures));

        boolean shouldPublish = getOptionsValue(cmd, 'l', "no").equals("yes");
        project.setOption("liveupdate", shouldPublish ? "true" : "false");

        if (!cmd.hasOption("variant")) {
            if (cmd.hasOption("debug")) {
                System.out.println("WARNING option 'debug' is deprecated, use options 'variant' and 'strip-executable' instead.");
                project.setOption("variant", VARIANT_DEBUG);
            } else {
                project.setOption("variant", VARIANT_RELEASE);
                project.setOption("strip-executable", "true");
            }
        }

        String variant = project.option("variant", VARIANT_RELEASE);
        if (! (variant.equals(VARIANT_DEBUG) || variant.equals(VARIANT_RELEASE) || variant.equals(VARIANT_HEADLESS)) ) {
            System.out.println(String.format("--variant option must be one of %s, %s, or %s", VARIANT_DEBUG, VARIANT_RELEASE, VARIANT_HEADLESS));
            System.exit(1);
            return;
        }

        if (cmd.hasOption("texture-profiles")) {
            // If user tries to set (deprecated) texture-profiles, warn user and set texture-compression instead
            System.out.println("WARNING option 'texture-profiles' is deprecated, use option 'texture-compression' instead.");
            String texCompression = cmd.getOptionValue("texture-profiles");
            if (cmd.hasOption("texture-compression")) {
                texCompression = cmd.getOptionValue("texture-compression");
            }
            project.setOption("texture-compression", texCompression);
        }

        if (cmd.hasOption("archive-resource-padding")) {
            String resourcePaddingStr = cmd.getOptionValue("archive-resource-padding");
            int resourcePadding = 0;
            try {
                resourcePadding = Integer.parseInt(resourcePaddingStr);
            } catch (Exception e) {
                System.out.printf("Could not parse --archive-resource-padding='%s' into a valid integer\n", resourcePaddingStr);
                System.exit(1);
                return;
            }

            if (!isPowerOfTwo(resourcePadding)) {
                System.out.printf("Argument --archive-resource-padding='%s' isn't a power of two\n", resourcePaddingStr);
                System.exit(1);
                return;
            }

            project.setOption("archive-resource-padding", resourcePaddingStr);
        }

        if (project.hasOption("build-artifacts")) {
            String[] validArtifacts = {"engine", "plugins", "library"};
            validateChoicesList(project, "build-artifacts", validArtifacts);
        }

<<<<<<< HEAD
        // Build spir-v either if:
        //   1. If the user has specified explicitly to build or not to build with spir-v
        //   2. The project has an app manifest with vulkan enabled
        if (project.hasOption("debug-output-spirv")) {
            project.setOption("output-spirv", project.option("debug-output-spirv", "false"));
        } else {
            project.setOption("output-spirv", getShaderTypeRequired(project, "GraphicsAdapterVulkan", "graphics_vulkan") ? "true" : "false");
        }

        if (project.hasOption("debug-output-hlsl")) {
            project.setOption("output-hlsl", project.option("debug-output-hlsl", "false"));
        } else {
            project.setOption("output-hlsl", getShaderTypeRequired(project, "GraphicsAdapterDX12", "graphics_dx12") ? "true" : "false");
        }

=======
>>>>>>> 03182217
        boolean ret = true;
        StringBuilder errors = new StringBuilder();

        List<TaskResult> result = new ArrayList<>();
        try {
            result = project.build(new ConsoleProgress(), commands);
        } catch(MultipleCompileException e) {
            errors = parseMultipleException(e, verbose);
            ret = false;
        } catch(CompileExceptionError e) {
            ret = false;
            if (isCause(MultipleCompileException.class, e)) {
                errors = parseMultipleException((MultipleCompileException)e.getCause(), verbose);
            } else {
                throw e;
            }
        }
        for (TaskResult taskResult : result) {
            if (!taskResult.isOk()) {
                ret = false;
                String message = taskResult.getMessage();
                if (message == null || message.isEmpty()) {
                    if (taskResult.getException() != null) {
                        message = taskResult.getException().getMessage();
                    } else {
                        message = "undefined";
                    }
                }
                errors.append(String.format("ERROR %s%s %s\n", taskResult.getTask().input(0),
                        (taskResult.getLineNumber() != -1) ? String.format(":%d", taskResult.getLineNumber()) : "",
                        message));
                if (verbose) {
                    if (taskResult.getException() != null) {
                        errors.append("  ")
                                .append(taskResult.getException().toString())
                                .append("\n");
                        StackTraceElement[] elements = taskResult
                                .getException().getStackTrace();
                        for (StackTraceElement element : elements) {
                            errors.append("  ").append(element.toString())
                                    .append("\n");
                        }
                    }
                }
            }
        }
        if (!ret) {
            System.out.println("\nThe build failed for the following reasons:");
            System.out.println(errors.toString());
        }
        project.dispose();
        System.exit(ret ? 0 : 1);
    }

    private static void logErrorAndExit(Exception e) {
        System.err.println(e.getMessage());
        if (e.getCause() != null) {
            System.err.println("Cause: " + e.getCause());
        }
        logger.severe(e.getMessage(), e);
        System.exit(1);
    }

    public static void main(String[] args) throws IOException, CompileExceptionError, URISyntaxException, LibraryException {
        try {
            mainInternal(args);
        } catch (LibraryException|CompileExceptionError e) {
            logErrorAndExit(e);
        } catch (Exception e) {
            logErrorAndExit(e);
        }
    }

    private static String getOptionsValue(CommandLine cmd, char o, String defaultValue) {
        String value = defaultValue;

        if (cmd.hasOption(o)) {
            value = cmd.getOptionValue(o);
        }
        return value;
    }
}<|MERGE_RESOLUTION|>--- conflicted
+++ resolved
@@ -595,52 +595,6 @@
         return String.format("%s: %s:%d: '%s'\n", strSeverity, resourceString, line, message);
     }
 
-<<<<<<< HEAD
-    private static boolean getShaderTypeRequired(Project project, String requiredSymbol, String requiredLib) throws IOException, CompileExceptionError {
-        IResource appManifestResource = project.getResource("native_extension", "app_manifest", false);
-        if (appManifestResource != null && appManifestResource.exists()) {
-            Map<String, Object> yamlAppManifest = ExtenderUtil.readYaml(appManifestResource);
-            Map<String, Object> yamlPlatforms = (Map<String, Object>) yamlAppManifest.getOrDefault("platforms", null);
-
-            if (yamlPlatforms != null) {
-                String targetPlatform = project.getPlatform().toString();
-                Map<String, Object> yamlPlatform = (Map<String, Object>) yamlPlatforms.getOrDefault(targetPlatform, null);
-
-                if (yamlPlatform != null) {
-                    Map<String, Object> yamlPlatformContext = (Map<String, Object>) yamlPlatform.getOrDefault("context", null);
-
-                    if (yamlPlatformContext != null) {
-                        boolean symbolFound = false;
-                        boolean libraryFound = false;
-
-                        List<String> symbols = (List<String>) yamlPlatformContext.getOrDefault("symbols", new ArrayList<String>());
-                        List<String> libs = (List<String>) yamlPlatformContext.getOrDefault("libs", new ArrayList<String>());
-
-                        for (String symbol : symbols) {
-                            if (symbol.equals(requiredSymbol)) {
-                                symbolFound = true;
-                                break;
-                            }
-                        }
-
-                        for (String lib : libs) {
-                            if (lib.equals(requiredLib)) {
-                                libraryFound = true;
-                                break;
-                            }
-                        }
-
-                        return libraryFound && symbolFound;
-                    }
-                }
-            }
-        }
-
-        return false;
-    }
-
-=======
->>>>>>> 03182217
     private static void setupProject(Project project, boolean resolveLibraries, String sourceDirectory) throws IOException, LibraryException, CompileExceptionError {
         BobProjectProperties projectProperties = project.getProjectProperties();
         String[] dependencies = projectProperties.getStringArrayValue("project", "dependencies");
@@ -928,24 +882,6 @@
             validateChoicesList(project, "build-artifacts", validArtifacts);
         }
 
-<<<<<<< HEAD
-        // Build spir-v either if:
-        //   1. If the user has specified explicitly to build or not to build with spir-v
-        //   2. The project has an app manifest with vulkan enabled
-        if (project.hasOption("debug-output-spirv")) {
-            project.setOption("output-spirv", project.option("debug-output-spirv", "false"));
-        } else {
-            project.setOption("output-spirv", getShaderTypeRequired(project, "GraphicsAdapterVulkan", "graphics_vulkan") ? "true" : "false");
-        }
-
-        if (project.hasOption("debug-output-hlsl")) {
-            project.setOption("output-hlsl", project.option("debug-output-hlsl", "false"));
-        } else {
-            project.setOption("output-hlsl", getShaderTypeRequired(project, "GraphicsAdapterDX12", "graphics_dx12") ? "true" : "false");
-        }
-
-=======
->>>>>>> 03182217
         boolean ret = true;
         StringBuilder errors = new StringBuilder();
 
