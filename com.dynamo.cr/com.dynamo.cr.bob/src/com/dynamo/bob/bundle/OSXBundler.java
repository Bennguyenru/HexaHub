--- conflicted
+++ resolved
@@ -38,52 +38,28 @@
         File resourcesDir = new File(contentsDir, "Resources");
         File macosDir = new File(contentsDir, "MacOS");
 
-<<<<<<< HEAD
-
-    	boolean debug = project.hasOption("debug");
-
-    	File root = new File(project.getRootDirectory());
-    	boolean hasNativeExtensions = ExtenderClient.hasExtensions(root);
-=======
         boolean debug = project.hasOption("debug");
 
         File root = new File(project.getRootDirectory());
         boolean hasNativeExtensions = ExtenderClient.hasExtensions(root);
->>>>>>> 444da779
-
         File exe = null;
 
         if (hasNativeExtensions) {
             String platform64 = "x86_64-osx";
 
-<<<<<<< HEAD
-	    	String sdkVersion = project.option("defoldsdk", "");
-	    	String buildServer = project.option("build-server", "");
-    		ExtenderClient extender = new ExtenderClient(buildServer);
-=======
             String sdkVersion = project.option("defoldsdk", "");
             String buildServer = project.option("build-server", "");
             ExtenderClient extender = new ExtenderClient(buildServer);
->>>>>>> 444da779
             File logFile = File.createTempFile("build_" + sdkVersion + "_", ".txt");
             logFile.deleteOnExit();
 
             exe = File.createTempFile("engine_" + sdkVersion + "_" + platform64, "");
-<<<<<<< HEAD
-	    	exe.deleteOnExit();
-
-	    	List<File> allSource = ExtenderClient.getExtensionSource(root, platform64);
-	    	BundleHelper.buildEngineRemote(extender, platform64, sdkVersion, root, allSource, logFile, exe);
-        } else {
-        	exe = new File(Bob.getDmengineExe(Platform.X86Darwin, debug));
-=======
             exe.deleteOnExit();
 
             List<File> allSource = ExtenderClient.getExtensionSource(root, platform64);
             BundleHelper.buildEngineRemote(extender, platform64, sdkVersion, root, allSource, logFile, exe);
         } else {
             exe = new File(Bob.getDmengineExe(Platform.X86Darwin, debug));
->>>>>>> 444da779
         }
 
         FileUtils.deleteDirectory(appDir);
