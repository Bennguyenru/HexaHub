--- conflicted
+++ resolved
@@ -1,21 +1,12 @@
 package com.dynamo.bob;
 
 public enum PlatformArchitectures {
-<<<<<<< HEAD
-    OSX(new String[] {"x86_64-darwin"}),
-    Windows(new String[] {"x86_64-win32", "x86-win32"}),
-    Linux(new String[] {"x86_64-linux"}),
-    iOS(new String[] {"arm64-darwin", "armv7-darwin"}),
-    Android(new String[] {"arm64-android", "armv7-android"}),
-    Web(new String[] {"js-web", "wasm-web"});
-=======
     OSX(new String[] {"x86_64-darwin"}, new String[] {"x86_64-darwin"}),
     Windows(new String[] {"x86_64-win32", "x86-win32"}, new String[] {"x86_64-win32", "x86-win32"}),
     Linux(new String[] {"x86_64-linux"}, new String[] {"x86_64-linux"}),
     iOS(new String[] {"arm64-darwin", "armv7-darwin", "x86_64-ios"}, new String[] {"arm64-darwin", "armv7-darwin"}),
-    Android(new String[] {"armv7-android"}, new String[] {"armv7-android"}),
+    Android(new String[] {"arm64-android", "armv7-android"}, new String[] {"arm64-android", "armv7-android"}),
     Web(new String[] {"js-web", "wasm-web"}, new String[] {"js-web", "wasm-web"});
->>>>>>> 07d847f3
 
     String[] architectures;
     String[] defaultArchitectures;
