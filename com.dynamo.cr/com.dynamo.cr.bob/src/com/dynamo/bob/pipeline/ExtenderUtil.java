package com.dynamo.bob.pipeline;

import static org.apache.commons.io.FilenameUtils.normalize;

import java.io.BufferedInputStream;
import java.io.File;
import java.io.FileInputStream;
import java.io.IOException;
import java.io.InputStream;
import java.nio.charset.StandardCharsets;
import java.nio.file.Files;
import java.nio.file.Path;
import java.security.MessageDigest;
import java.security.NoSuchAlgorithmException;
import java.util.ArrayList;
import java.util.Arrays;
import java.util.HashMap;
import java.util.HashSet;
import java.util.Iterator;
import java.util.LinkedHashSet;
import java.util.List;
import java.util.Map;
import java.util.Set;
import java.util.zip.ZipEntry;
import java.util.zip.ZipOutputStream;

import org.apache.commons.io.FileUtils;
import org.apache.commons.io.FilenameUtils;
import org.yaml.snakeyaml.Yaml;
import org.yaml.snakeyaml.error.YAMLException;

import com.defold.extender.client.ExtenderClient;
import com.defold.extender.client.ExtenderResource;

import com.dynamo.bob.CompileExceptionError;
import com.dynamo.bob.Platform;
import com.dynamo.bob.Project;
import com.dynamo.bob.fs.IResource;
import com.dynamo.bob.util.BobProjectProperties;

public class ExtenderUtil {

    public static final String appManifestPath = "_app/" + ExtenderClient.appManifestFilename;

    private static class FSExtenderResource implements ExtenderResource {

        private IResource resource;
        FSExtenderResource(IResource resource) {
            this.resource = resource;
        }

        public IResource getResource() {
            return resource;
        }

        @Override
        public byte[] sha1() throws IOException {
            return resource.sha1();
        }

        @Override
        public String getAbsPath() {
            return resource.getAbsPath().replace('\\', '/');
        }

        @Override
        public String getPath() {
            return resource.getPath().replace('\\', '/');
        }

        @Override
        public byte[] getContent() throws IOException {
            return resource.getContent();
        }

        @Override
        public long getLastModified() {
            return resource.getLastModified();
        }

        @Override
        public String toString() {
            return resource.getPath().replace('\\', '/');
        }
    }

    public static class JavaRExtenderResource implements ExtenderResource {

        private File javaFile;
        private String path;
        public JavaRExtenderResource(File javaFile, String path) {
            this.javaFile = javaFile;
            this.path = path;
        }

        @Override
        public byte[] sha1() throws IOException {
            byte[] content = getContent();
            if (content == null) {
                throw new IllegalArgumentException(String.format("Resource '%s' is not created", getPath()));
            }
            MessageDigest sha1;
            try {
                sha1 = MessageDigest.getInstance("SHA1");
            } catch (NoSuchAlgorithmException e) {
                throw new RuntimeException(e);
            }
            sha1.update(content);
            return sha1.digest();
        }

        @Override
        public String getAbsPath() {
            return path;
        }

        @Override
        public String getPath() {
            return path;
        }

        @Override
        public byte[] getContent() throws IOException {
            File f = javaFile;
            if (!f.exists())
                return null;

            byte[] buf = new byte[(int) f.length()];
            BufferedInputStream is = new BufferedInputStream(new FileInputStream(f));
            try {
                is.read(buf);
                return buf;
            } finally {
                is.close();
            }
        }

        @Override
        public long getLastModified() {
            return javaFile.lastModified();
        }

        @Override
        public String toString() {
            return getPath();
        }
    }

    private static class EmptyResource implements IResource {
    	private String rootDir;
    	private String path;

    	public EmptyResource(String rootDir, String path) {
            this.rootDir = rootDir;
            this.path = path;
        }

    	@Override
		public IResource changeExt(String ext) {
			return null;
		}

		@Override
		public byte[] getContent() throws IOException {
			return new byte[0];
		}

		@Override
		public void setContent(byte[] content) throws IOException {
		}

		@Override
		public byte[] sha1() throws IOException {
            byte[] content = getContent();
            if (content == null) {
                throw new IllegalArgumentException(String.format("Resource '%s' is not created", getPath()));
            }
            MessageDigest sha1;
            try {
                sha1 = MessageDigest.getInstance("SHA1");
            } catch (NoSuchAlgorithmException e) {
                throw new RuntimeException(e);
            }
            sha1.update(content);
            return sha1.digest();
		}

		@Override
		public boolean exists() {
			return true;
		}

		@Override
		public boolean isFile() {
			return false;
		}

		@Override
		public String getAbsPath() {
            return rootDir + "/" + path;
		}

		@Override
		public String getPath() {
			return path;
		}

		@Override
		public void remove() {
		}

		@Override
		public IResource getResource(String name) {
			return null;
		}

		@Override
		public IResource output() {
			return null;
		}

		@Override
		public boolean isOutput() {
			return false;
		}

		@Override
		public void setContent(InputStream stream) throws IOException {
		}

		@Override
		public long getLastModified() {
	        return new File(rootDir).lastModified();
		}

    }

    // Used to rename a resource in the multipart request and prefix the content with a base variant
    public static class FSAppManifestResource extends FSExtenderResource {

        private IResource resource;
        private String alias;
        private String rootDir;
        private Map<String, String> options;

        FSAppManifestResource(IResource resource, String rootDir, String alias, Map<String, String> options) {
            super(resource);
            this.resource = resource;
            this.rootDir = rootDir;
            this.alias = alias;
            this.options = options;
        }

        public IResource getResource() {
            return resource;
        }

        @Override
        public byte[] sha1() throws IOException {
            byte[] content = getContent();
            if (content == null) {
                throw new IllegalArgumentException(String.format("Resource '%s' is not created", getPath()));
            }
            MessageDigest sha1;
            try {
                sha1 = MessageDigest.getInstance("SHA1");
            } catch (NoSuchAlgorithmException e) {
                throw new RuntimeException(e);
            }
            sha1.update(content);
            return sha1.digest();
        }

        @Override
        public String getAbsPath() {
            return rootDir + "/" + alias;
        }

        @Override
        public String getPath() {
            return alias;
        }

        @Override
        public byte[] getContent() throws IOException {
            String prefix = "";
            if (options != null) {
                prefix += "context:" + System.getProperty("line.separator");
                for (String key : options.keySet()) {
                    String value = options.get(key);
                    prefix += String.format("    %s: %s", key, value) + System.getProperty("line.separator");
                }
            }

            byte[] prefixBytes = prefix.getBytes();
            byte[] content = resource.getContent();
            byte[] c = new byte[prefixBytes.length + content.length];
            System.arraycopy(prefixBytes, 0, c, 0, prefixBytes.length);
            System.arraycopy(content, 0, c, prefixBytes.length, content.length);
            return c;
        }

        @Override
        public long getLastModified() {
            return resource.getLastModified();
        }

        @Override
        public String toString() {
            return getPath();
        }
    }


    private static List<ExtenderResource> listFilesRecursive(Project project, String path) {
        List<ExtenderResource> resources = new ArrayList<ExtenderResource>();
        ArrayList<String> paths = new ArrayList<>();
        project.findResourcePaths(path, paths);
        for (String p : paths) {
            IResource r = project.getResource(p);
            // Note: findResourcePaths will return the supplied path even if it's not a file.
            // We need to check if the resource is not a directory before adding it to the list of paths found.
            if (r.isFile()) {
                resources.add(new FSExtenderResource(r));
            }
        }

        return resources;
    }

    private static List<String> trimExcludePaths(List<String> excludes) {
        List<String> trimmedExcludes = new ArrayList<String>();
        for (String path : excludes) {
            trimmedExcludes.add(path.trim());
        }
        return trimmedExcludes;
    }

    private static void mergeBundleMap(Map<String, IResource> into, Map<String, IResource> from) throws CompileExceptionError{

        Iterator<Map.Entry<String, IResource>> it = from.entrySet().iterator();
        while (it.hasNext()) {
            Map.Entry<String, IResource> entry = (Map.Entry<String, IResource>)it.next();
            String outputPath = entry.getKey();
            if (into.containsKey(outputPath)) {
                IResource inputA = into.get(outputPath);
                IResource inputB = entry.getValue();

                String errMsg = "Conflicting output bundle resource '" + outputPath + "‘ generated by the following input files: " + inputA.toString() + " <-> " + inputB.toString();
                throw new CompileExceptionError(inputB, 0, errMsg);
            } else {
                into.put(outputPath, entry.getValue());
            }
        }
    }

    /**
     * Get a list of paths to extension directories in the project.
     * @param project
     * @return A list of paths to extension directories
     */
    public static List<String> getExtensionFolders(Project project) {
        ArrayList<String> paths = new ArrayList<>();
        project.findResourcePaths("", paths);

        List<String> folders = new ArrayList<>();
        for (String p : paths) {
            File f = new File(p);
            if (f.getName().equals(ExtenderClient.extensionFilename)) {
                folders.add( f.getParent() );
            }
        }
        return folders;
    }

    /**
     * Returns true if the project should build remotely
     * @param project
     * @return True if it contains native extension code
     */
    public static boolean hasNativeExtensions(Project project) {
        BobProjectProperties projectProperties = project.getProjectProperties();
        String appManifest = projectProperties.getStringValue("native_extension", "app_manifest", "");
        if (!appManifest.isEmpty()) {
            IResource resource = project.getResource(appManifest);
            if (resource.exists()) {
                return true;
            }
        }

        ArrayList<String> paths = new ArrayList<>();
        project.findResourcePaths("", paths);
        for (String p : paths) {
            File f = new File(p);
            if (f.getName().equals(ExtenderClient.extensionFilename)) {
                return true;
            }
        }
        return false;
    }

    /**
     * Get a list of all extension sources and libraries from a project for a specific platform.
     * @param project
     * @return A list of IExtenderResources that can be supplied to ExtenderClient
     */
    public static List<ExtenderResource> getExtensionSources(Project project, Platform platform, Map<String, String> appmanifestOptions) throws CompileExceptionError {
        List<ExtenderResource> sources = new ArrayList<>();

        List<String> platformFolderAlternatives = new ArrayList<String>();
        platformFolderAlternatives.addAll(Arrays.asList(platform.getExtenderPaths()));
        platformFolderAlternatives.add("common");

        // Find app manifest if there is one
        BobProjectProperties projectProperties = project.getProjectProperties();
        String appManifest = projectProperties.getStringValue("native_extension", "app_manifest", "");
        if (!appManifest.isEmpty()) {
            IResource resource = project.getResource(appManifest);
            if (resource.exists()) {
                // We use an alias so the the app manifest has a predefined name
                sources.add( new FSAppManifestResource( resource, project.getRootDirectory(), appManifestPath, appmanifestOptions ) );
            } else {
                IResource projectResource = project.getResource("game.project");
                throw new CompileExceptionError(projectResource, 0, String.format("No such resource: %s", resource.getAbsPath()));
            }
        }
        else if (appmanifestOptions != null)
        {
            // Make up appmanifest
        	IResource resource = new EmptyResource(project.getRootDirectory(), appManifestPath);
        	sources.add( new FSAppManifestResource( resource, project.getRootDirectory(), appManifestPath, appmanifestOptions ) );
        }

        // Find extension folders
        List<String> extensionFolders = getExtensionFolders(project);
        for (String extension : extensionFolders) {
            IResource resource = project.getResource(extension + "/" + ExtenderClient.extensionFilename);
            if (!resource.exists()) {
                throw new CompileExceptionError(resource, 1, "Resource doesn't exist!");
            }

            sources.add( new FSExtenderResource( resource ) );
            sources.addAll( listFilesRecursive( project, extension + "/include/" ) );
            sources.addAll( listFilesRecursive( project, extension + "/src/") );

            // Get "lib" folder; branches of into sub folders such as "common" and platform specifics
            for (String platformAlt : platformFolderAlternatives) {
                sources.addAll( listFilesRecursive( project, extension + "/lib/" + platformAlt + "/") );
            }
        }

        return sources;
    }

    /** Makes sure the project doesn't have duplicates wrt relative paths.
     * This is important since we use both files on disc and in memory. (DEF-3868, )
     * @return Doesn't return anything. It throws CompileExceptionError if the check fails.
     */
    public static void checkProjectForDuplicates(Project project) throws CompileExceptionError {
        Map<String, IResource> files = new HashMap<String, IResource>();

        ArrayList<String> paths = new ArrayList<>();
        project.findResourcePaths("", paths);
        for (String p : paths) {
            IResource r = project.getResource(p);
            if (!r.isFile()) // Skip directories
                continue;

            if (files.containsKey(r.getPath())) {
                IResource previous = files.get(r.getPath());
                throw new CompileExceptionError(r, 0, String.format("The files' relative path conflict:\n'%s' and\n'%s", r.getAbsPath(), r.getAbsPath()));
            }
            files.put(r.getPath(), r);
        }
    }

    /** Get the platform manifests from the extensions
     */
    public static List<IResource> getExtensionPlatformManifests(Project project, Platform platform, String name) throws CompileExceptionError {
        List<IResource> out = new ArrayList<>();

        List<String> platformFolderAlternatives = new ArrayList<String>();
        platformFolderAlternatives.addAll(Arrays.asList(platform.getExtenderPaths())); // we skip "common" here since it makes little sense

        // Find extension folders
        List<String> extensionFolders = getExtensionFolders(project);
        for (String extension : extensionFolders) {
            for (String platformAlt : platformFolderAlternatives) {
                List<ExtenderResource> files = listFilesRecursive( project, extension + "/manifests/" + platformAlt + "/");
                for (ExtenderResource r : files) {
                    if (!(r instanceof FSExtenderResource))
                        continue;
                    File f = new File(r.getAbsPath());
                    if (f.getName().equals(name)) {
                        out.add( ((FSExtenderResource)r).getResource() );
                    }
                }
            }
        }
        return out;
    }

    /**
     * Collect bundle resources from a specific project path and a list of exclude paths.
     * @param project
     * @param platform String representing the target platform.
     * @param excludes A list of project relative paths for resources to exclude.
     * @return Returns a map with output paths as keys and the corresponding IResource that should be used as value.
     * @throws CompileExceptionError if a output conflict occurs.
     */
    public static Map<String, IResource> collectResources(Project project, String path, List<String> excludes) throws CompileExceptionError {
        if (excludes == null) {
            excludes = new ArrayList<>();
        }

        HashMap<String, IResource> resources = new HashMap<String, IResource>();
        ArrayList<String> paths = new ArrayList<>();
        project.findResourcePaths(path.substring(1), paths);
        for (String p : paths) {
            String pathProjectAbsolute = "/" + p;
            if (!excludes.contains(pathProjectAbsolute)) {
                IResource r = project.getResource(p);
                // Note: findResourcePaths will return the supplied path even if it's not a file.
                // We need to check if the resource is not a directory before adding it to the list of paths found.
                if (r.isFile()) {
                    String bundleRelativePath = pathProjectAbsolute.substring(path.length());
                    resources.put(bundleRelativePath, r);
                }
            }
        }

        return resources;
    }

    /**
     * Collect bundle resources based on a Project and a target platform string used to collect correct platform specific resources.
     * @param project
     * @param platform String representing the target platform.
     * @return Returns a map with output paths as keys and the corresponding IResource that should be used as value.
     * @throws CompileExceptionError if a output conflict occurs.
     */
    public static Map<String, IResource> collectResources(Project project, Platform platform) throws CompileExceptionError {

        Map<String, IResource> bundleResources = new HashMap<String, IResource>();
        List<String> bundleExcludeList = trimExcludePaths(Arrays.asList(project.getProjectProperties().getStringValue("project", "bundle_exclude_resources", "").split(",")));
        List<String> platformFolderAlternatives = new ArrayList<String>();
        platformFolderAlternatives.addAll(Arrays.asList(platform.getExtenderPaths()));
        platformFolderAlternatives.add("common");

        // Project specific bundle resources
        String bundleResourcesPath = project.getProjectProperties().getStringValue("project", "bundle_resources", "").trim();
        if (bundleResourcesPath.length() > 0) {
            for (String platformAlt : platformFolderAlternatives) {
                Map<String, IResource> projectBundleResources = ExtenderUtil.collectResources(project, FilenameUtils.concat(bundleResourcesPath, platformAlt + "/"), bundleExcludeList);
                mergeBundleMap(bundleResources, projectBundleResources);
            }
        }

        // Get bundle resources from extensions
        List<String> extensionFolders = getExtensionFolders(project);
        for (String extension : extensionFolders) {
            for (String platformAlt : platformFolderAlternatives) {
                Map<String, IResource> extensionBundleResources = ExtenderUtil.collectResources(project, FilenameUtils.concat("/" + extension, "res/" + platformAlt + "/"), bundleExcludeList);
                mergeBundleMap(bundleResources, extensionBundleResources);
            }
        }

        return bundleResources;
    }

    /** Gets a list of all android specific folders (/res) from all project and extension resource folders
     * E.g. "res/android/res" but not "res/android/foo"
     */
    public static List<String> getAndroidResourcePaths(Project project, Platform platform) throws CompileExceptionError {

        List<String> platformFolderAlternatives = new ArrayList<String>();
        platformFolderAlternatives.addAll(Arrays.asList(platform.getExtenderPaths()));

        List<String> out = new ArrayList<String>();
        String rootDir = project.getRootDirectory();

        // Project specific bundle resources
        String bundleResourcesPath = rootDir + "/" + project.getProjectProperties().getStringValue("project", "bundle_resources", "").trim();
        if (bundleResourcesPath.length() > 0) {
            for (String platformAlt : platformFolderAlternatives) {
                File dir = new File(FilenameUtils.concat(bundleResourcesPath, platformAlt + "/res"));
                if (dir.exists() && dir.isDirectory() )
                {
                    out.add(dir.getAbsolutePath());
                }
            }
        }

        // Get bundle resources from extensions
        List<String> extensionFolders = getExtensionFolders(project);
        for (String extension : extensionFolders) {
            for (String platformAlt : platformFolderAlternatives) {
                File dir = new File(FilenameUtils.concat(rootDir +"/" + extension, "res/" + platformAlt + "/res"));
                if (dir.exists() && dir.isDirectory() )
                {
                    out.add(dir.getAbsolutePath());
                }
            }
        }

        return out;
    }

    // Collects all resources (even those inside the zip packages) and stores them into one single folder
    public static void storeAndroidResources(File targetDirectory, Map<String, IResource> resources) throws IOException, CompileExceptionError {
        for (String relativePath : resources.keySet()) {
            IResource r = resources.get(relativePath);
            File outputFile = new File(targetDirectory, relativePath);
            if (!outputFile.getParentFile().exists()) {
                outputFile.getParentFile().mkdirs();
            } else if (outputFile.exists()) {
                throw new CompileExceptionError(r, 0, "The resource already exists in another extension: " + relativePath);
            }
            byte[] data = r.getContent();
            FileUtils.writeByteArrayToFile(outputFile, data);
        }
    }

    public static Map<String, IResource> getAndroidResources(Project project) throws CompileExceptionError {

        Map<String, IResource> androidResources = new HashMap<String, IResource>();
        List<String> bundleExcludeList = trimExcludePaths(Arrays.asList(project.getProjectProperties().getStringValue("project", "bundle_exclude_resources", "").split(",")));
        List<String> platformFolderAlternatives = new ArrayList<String>();

        List<String> armv7ExtenderPaths = new ArrayList<String>(Arrays.asList(Platform.Armv7Android.getExtenderPaths()));
        List<String> arm64ExtenderPaths = new ArrayList<String>(Arrays.asList(Platform.Arm64Android.getExtenderPaths()));
        Set<String> set = new LinkedHashSet<>(armv7ExtenderPaths);
        set.addAll(arm64ExtenderPaths);
        platformFolderAlternatives = new ArrayList<>(set);

        // Project specific bundle resources
        String bundleResourcesPath = project.getProjectProperties().getStringValue("project", "bundle_resources", "").trim();
        if (bundleResourcesPath.length() > 0) {
            for (String platformAlt : platformFolderAlternatives) {
                Map<String, IResource> projectBundleResources = ExtenderUtil.collectResources(project, FilenameUtils.concat(bundleResourcesPath, platformAlt + "/res/"), bundleExcludeList);
                mergeBundleMap(androidResources, projectBundleResources);
            }
        }

        // Get bundle resources from extensions
        List<String> extensionFolders = getExtensionFolders(project);
        for (String extension : extensionFolders) {
            for (String platformAlt : platformFolderAlternatives) {
                Map<String, IResource> extensionBundleResources = ExtenderUtil.collectResources(project, FilenameUtils.concat("/" + extension, "res/" + platformAlt + "/res/"), bundleExcludeList);
                mergeBundleMap(androidResources, extensionBundleResources);
            }
        }

        return androidResources;
    }

    /**
     * Collect bundle resources based on a Project, will automatically retrieve the target platform to collect correct platform specific resources.
     * @param project
     * @return Returns a map with output paths as keys and the corresponding IResource that should be used as value.
     * @throws CompileExceptionError if a output conflict occurs.
     */
    public static Map<String, IResource> collectResources(Project project) throws CompileExceptionError {
        return collectResources(project, Platform.getHostPlatform());
    }

    /**
     * Write a map of bundle resources to a specific disk directory.
     * @param resources Map of resources to write to disk.
     * @param directory File object pointing to a output directory.
     * @throws IOException
     */
    public static void writeResourcesToDirectory(Map<String, IResource> resources, File directory) throws IOException {
        Iterator<Map.Entry<String, IResource>> it = resources.entrySet().iterator();
        while (it.hasNext()) {
            Map.Entry<String, IResource> entry = (Map.Entry<String, IResource>)it.next();
            File outputFile = new File(directory, entry.getKey());
            outputFile.getParentFile().mkdirs();
            FileUtils.writeByteArrayToFile(outputFile, entry.getValue().getContent());
        }
    }

    /**
     * Write a map of bundle resources to a Zip output stream.
     * @param resources Map of resources to write to disk.
     * @param zipOutputStream A ZipOutputStream where bundle resources should be written as Zip entries.
     * @throws IOException
     */
    public static void writeResourcesToZip(Map<String, IResource> resources, ZipOutputStream zipOutputStream) throws IOException {
        Iterator<Map.Entry<String, IResource>> it = resources.entrySet().iterator();
        while (it.hasNext()) {
            Map.Entry<String, IResource> entry = (Map.Entry<String, IResource>)it.next();
            ZipEntry ze = new ZipEntry(normalize(entry.getKey(), true));
            zipOutputStream.putNextEntry(ze);
            zipOutputStream.write(entry.getValue().getContent());
        }
    }

    /** Finds a resource given a relative path
     * @param path  The relative path to the resource
     * @param source A list of all source files
     * @return The resource, or null if not found
     */
    public static IResource getResource(String path, List<ExtenderResource> source) {
        for (ExtenderResource r : source) {
            if (r.getPath().equals(path)) {
                if (r instanceof ExtenderUtil.FSExtenderResource) {
                    ExtenderUtil.FSExtenderResource fsr = (ExtenderUtil.FSExtenderResource)r;
                    return fsr.getResource();
                } else {
                    // It was a generated file (e.g. R.java) which doesn't exist in the project
                    break;
                }
            }
        }
        return null;
    }

    private static int countLines(String str){
       String[] lines = str.split("\r\n|\r|\n");
       return lines.length;
    }

    public static Map<String, Object> readYaml(IResource resource) throws IOException {
        String yaml = new String(resource.getContent(), StandardCharsets.UTF_8);
        if (yaml.contains("\t")) {
            int numLines = 1 + countLines(yaml.substring(0, yaml.indexOf("\t")));
            throw new IOException(String.format("%s:%d: error: Manifest files are YAML files and cannot contain tabs. Indentation should be done with spaces.", resource.getAbsPath(), numLines));
        }

        try {
            return new Yaml().load(yaml);
        } catch(YAMLException e) {
            throw new IOException(String.format("%s:1: error: %s", resource.getAbsPath(), e.toString()));
        }
    }

    static boolean isListOfStrings(List<Object> list) {
        for (Object o : list) {
            if (!(o instanceof String)) {
                return false;
            }
        }
        return true;
    }

    /* Merges a and b
    Lists are merged: a + b = [*a, *b]
    Strings are not allowed, they will throw an error
    */
    @SuppressWarnings("unchecked")
    public static Map<String, Object> mergeManifestContext(Map<String, Object> a, Map<String, Object> b) throws RuntimeException {
        Map<String, Object> merged = new HashMap<String, Object>();
        Set<String> allKeys = new HashSet<String>();
        allKeys.addAll(a.keySet());
        allKeys.addAll(b.keySet());
        for (String key : allKeys) {
            Object objA = a.getOrDefault(key, null);
            Object objB = b.getOrDefault(key, null);
            if (objA == null || objB == null) {
                merged.put(key, objA == null ? objB : objA);
                continue;
            }

            if (!objA.getClass().equals(objB.getClass())) {
                throw new RuntimeException(String.format("Class types differ: '%s' != '%s' for values '%s' and '%s'", objA.getClass(), objB.getClass(), objA, objB));
            }

            if (objA instanceof List && isListOfStrings((List<Object>)objA)) {
                List<String> listA = (List<String>)objA;
                List<String> listB = (List<String>)objB;
                List<String> list = new ArrayList<String>();
                list.addAll(listA);
                list.addAll(listB);
                merged.put(key, list);
            } else if (objA instanceof Map<?, ?>) {
                Map<String, Object> mergedChildren = ExtenderUtil.mergeManifestContext((Map<String, Object>)objA, (Map<String, Object>)objB);
                merged.put(key, mergedChildren);
            } else {
                throw new RuntimeException(String.format("Unsupported value types: '%s' != '%s' for values '%s' and '%s'", objA.getClass(), objB.getClass(), objA, objB));
            }
        }
        return merged;
    }

    /*
    Reads all extension manifests and merges the platform context + children.
    An example of a manifest:

    name: foo
    platforms:
        armv7-android:
            context:
                ...
            bundle:
                ...
            ...


    In this case the values _under_ 'armv7-android' will be returned.
    */

<<<<<<< HEAD
    public static Map<String, Object> getPlatformSettingsFromExtensions(Project project, Platform platform) throws IOException, CompileExceptionError {
=======
    public static Map<String, Object> getPlatformSettingsFromExtensions(Project project, String platform) throws IOException, CompileExceptionError {
>>>>>>> b3851234
        List<String> folders = ExtenderUtil.getExtensionFolders(project);
        Map<String, Object> ctx = new HashMap<String, Object>();
        for (String folder : folders) {
            IResource resource = project.getResource(folder + "/" + ExtenderClient.extensionFilename);
            Map<String, Object> manifest = ExtenderUtil.readYaml(resource);

            Map<String, Object> platforms = (Map<String, Object>)manifest.getOrDefault("platforms", null);
            if (platforms == null) {
                continue;
            }

<<<<<<< HEAD
            Map<String, Object> platform_ctx = (Map<String, Object>)platforms.getOrDefault(platform.getPair(), null);
=======
            Map<String, Object> platform_ctx = (Map<String, Object>)platforms.getOrDefault(platform, null);
>>>>>>> b3851234
            if (platform_ctx == null) {
                continue;
            }

            try {
                ctx = mergeManifestContext(ctx, platform_ctx);
            } catch (RuntimeException e) {
                throw new CompileExceptionError(resource, -1, String.format("Extension manifest '%s' contains invalid values: %s", e.toString()));
            }
        }
        return ctx;
    }
}<|MERGE_RESOLUTION|>--- conflicted
+++ resolved
@@ -800,11 +800,7 @@
     In this case the values _under_ 'armv7-android' will be returned.
     */
 
-<<<<<<< HEAD
-    public static Map<String, Object> getPlatformSettingsFromExtensions(Project project, Platform platform) throws IOException, CompileExceptionError {
-=======
     public static Map<String, Object> getPlatformSettingsFromExtensions(Project project, String platform) throws IOException, CompileExceptionError {
->>>>>>> b3851234
         List<String> folders = ExtenderUtil.getExtensionFolders(project);
         Map<String, Object> ctx = new HashMap<String, Object>();
         for (String folder : folders) {
@@ -816,11 +812,7 @@
                 continue;
             }
 
-<<<<<<< HEAD
-            Map<String, Object> platform_ctx = (Map<String, Object>)platforms.getOrDefault(platform.getPair(), null);
-=======
             Map<String, Object> platform_ctx = (Map<String, Object>)platforms.getOrDefault(platform, null);
->>>>>>> b3851234
             if (platform_ctx == null) {
                 continue;
             }
