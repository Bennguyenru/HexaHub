package com.dynamo.bob.pipeline;

import java.io.ByteArrayOutputStream;
import java.io.File;
import java.io.IOException;
import java.io.InputStream;
import java.io.RandomAccessFile;
import java.util.Collection;
import java.util.HashSet;
import java.util.List;
import java.util.logging.Level;
import java.util.logging.Logger;

import javax.vecmath.Quat4d;
import javax.vecmath.Vector3d;
import javax.vecmath.Vector4d;

import org.apache.commons.io.IOUtils;

import com.dynamo.bob.Bob;
import com.dynamo.bob.Builder;
import com.dynamo.bob.BuilderParams;
import com.dynamo.bob.CompileExceptionError;
import com.dynamo.bob.Platform;
import com.dynamo.bob.Task;
import com.dynamo.bob.fs.IResource;
import com.dynamo.bob.pipeline.LuaScanner.Property.Status;
import com.dynamo.bob.util.MurmurHash;
import com.dynamo.bob.util.PropertiesUtil;
import com.dynamo.gameobject.proto.GameObject.PropertyType;
import com.dynamo.lua.proto.Lua.LuaModule;
import com.dynamo.properties.proto.PropertiesProto.PropertyDeclarationEntry;
import com.dynamo.properties.proto.PropertiesProto.PropertyDeclarations;
import com.dynamo.script.proto.Lua.LuaSource;
import com.google.protobuf.ByteString;
import com.google.protobuf.Message;

/**
 * Lua builder. This class is abstract. Inherit from this class
 * and add appropriate {@link BuilderParams}
 * @author chmu
 *
 */
public abstract class LuaBuilder extends Builder<Void> {

    @Override
    public Task<Void> create(IResource input) throws IOException, CompileExceptionError {
        Task.TaskBuilder<Void> taskBuilder = Task.<Void>newBuilder(this)
                .setName(params.name())
                .addInput(input)
                .addOutput(input.changeExt(params.outExt()));

        String script = new String((input.getContent()));
        List<LuaScanner.Property> properties = LuaScanner.scanProperties(script);
        for (LuaScanner.Property property : properties) {
            if (property.type == PropertyType.PROPERTY_TYPE_HASH) {
                String value = (String)property.value;
                if (PropertiesUtil.isResourceProperty(project, property.type, value)) {
                    IResource resource = BuilderUtil.checkResource(this.project, input, property.name + " resource", value);
                    taskBuilder.addInput(resource);
                }
            }
        }

        return taskBuilder.build();
    }

    public byte[] constructStrippedLuaCode(byte[] byteString) throws IOException, CompileExceptionError {
        String string = new String(byteString, "UTF-8");
        string = LuaScanner.stripProperties(string);
        return string.getBytes();
    }

    public byte[] constructBytecode(IResource resource, String path, byte[] byteString) throws IOException, CompileExceptionError {

        java.io.FileOutputStream fo = null;
        RandomAccessFile rdr = null;

        try {

            File outputFile = File.createTempFile("script", ".raw");
            File inputFile = File.createTempFile("script", ".lua");

            // Need to write the input file separately in case it comes from built-in, and cannot
            // be found through its path alone.
            fo = new java.io.FileOutputStream(inputFile);
            fo.write(byteString);
            fo.close();

            // Doing a bit of custom set up here as the path is required.
            //
            // NOTE: The -f option for bytecode is a small custom modification to bcsave.lua in LuaJIT which allows us to supply the
            //       correct chunk name (the original original source file) already here.
            //
            // See implementation of luaO_chunkid and why a prefix '=' is used; it is to pass through the filename without modifications.
<<<<<<< HEAD
            ProcessBuilder pb = new ProcessBuilder(new String[] { Bob.getExe(Platform.getHostPlatform(), "luajit"), "-bgf", ("=" + path), inputFile.getAbsolutePath(), outputFile.getAbsolutePath() }).redirectErrorStream(true);
=======
            //
            // We will also limit the chunkname (the identifying part of a script/source chunk) to 59 chars.
            // Lua has a maximum length of chunknames, by default defined to 60 chars.
            //
            // If a script error occurs in runtime we want Lua to report the end of the filepath
            // associated with the chunk, since this is where the filename is visible.
            //
            String chunkName = task.input(0).getPath();
            if (chunkName.length() >= 59) {
                chunkName = chunkName.substring(chunkName.length() - 59);
            }
            chunkName = "=" + chunkName;
            ProcessBuilder pb = new ProcessBuilder(new String[] { Bob.getExe(Platform.getHostPlatform(), "luajit"), "-bgf", chunkName, inputFile.getAbsolutePath(), outputFile.getAbsolutePath() }).redirectErrorStream(true);
>>>>>>> 83076b78

            java.util.Map<String, String> env = pb.environment();
            env.put("LUA_PATH", Bob.getPath("share/luajit/") + "/?.lua");

            Process p = pb.start();
            InputStream is = null;
            int ret = 127;

            try {
                ret = p.waitFor();
                is = p.getInputStream();

                int toRead = is.available();
                byte[] buf = new byte[toRead];
                is.read(buf);

                String cmdOutput = new String(buf);
                if (ret != 0) {
                    // first delimiter is the executable name "luajit:"
                    int execSep = cmdOutput.indexOf(':');
                    if (execSep > 0) {
                        // then comes the filename and the line like this:
                        // "file.lua:30: <error message>"
                        int lineBegin = cmdOutput.indexOf(':', execSep + 1);
                        if (lineBegin > 0) {
                            int lineEnd = cmdOutput.indexOf(':', lineBegin + 1);
                            if (lineEnd > 0) {
                                throw new CompileExceptionError(resource,
                                        Integer.parseInt(cmdOutput.substring(
                                                lineBegin + 1, lineEnd)),
                                        cmdOutput.substring(lineEnd + 2));
                            }
                        }
                    }
                    // Since parsing out the actual error failed, as a backup just
                    // spit out whatever jualit said.
                    inputFile.delete();
                    throw new CompileExceptionError(resource, 1, cmdOutput);
                }
            } catch (InterruptedException e) {
                Logger.getLogger(LuaBuilder.class.getCanonicalName()).log(Level.SEVERE, "Unexpected interruption", e);
            } finally {
                IOUtils.closeQuietly(is);
            }

            long resultBytes = outputFile.length();
            rdr = new RandomAccessFile(outputFile, "r");
            byte tmp[] = new byte[(int) resultBytes];
            rdr.readFully(tmp);

            outputFile.delete();
            inputFile.delete();
            return tmp;
        }
        finally {
            IOUtils.closeQuietly(fo);
            IOUtils.closeQuietly(rdr);
        }
    }

    @Override
    public void build(Task<Void> task) throws CompileExceptionError, IOException {

        LuaModule.Builder builder = LuaModule.newBuilder();
        byte[] scriptBytes = task.input(0).getContent();
        String script = new String(scriptBytes);
        List<String> modules = LuaScanner.scan(script);

        for (String module : modules) {
            String module_file = String.format("/%s.lua", module.replaceAll("\\.", "/"));
            BuilderUtil.checkResource(this.project, task.input(0), "module", module_file);
            builder.addModules(module);
            builder.addResources(module_file + "c");
        }
        Collection<String> propertyResources = new HashSet<String>();
        List<LuaScanner.Property> properties = LuaScanner.scanProperties(script);
        PropertyDeclarations propertiesMsg = buildProperties(task.input(0), properties, propertyResources);
        builder.setProperties(propertiesMsg);
        builder.addAllPropertyResources(propertyResources);
        LuaSource.Builder srcBuilder = LuaSource.newBuilder();
        byte[] scriptBytesStripped = constructStrippedLuaCode(task.input(0).getContent());
        srcBuilder.setScript(ByteString.copyFrom(scriptBytesStripped));
        srcBuilder.setFilename(task.input(0).getPath());

        // For now it will always return, or throw an exception. This leaves the possibility of
        // disabling bytecode generation.
        byte[] bytecode = constructBytecode(task.input(0), task.input(0).getPath(), scriptBytesStripped);
        if (bytecode != null)
            srcBuilder.setBytecode(ByteString.copyFrom(bytecode));

        builder.setSource(srcBuilder);

        Message msg = builder.build();
        ByteArrayOutputStream out = new ByteArrayOutputStream(4 * 1024);
        msg.writeTo(out);
        out.close();
        task.output(0).setContent(out.toByteArray());


    }

    private PropertyDeclarations buildProperties(IResource resource, List<LuaScanner.Property> properties, Collection<String> propertyResources) throws CompileExceptionError {
        PropertyDeclarations.Builder builder = PropertyDeclarations.newBuilder();
        if (!properties.isEmpty()) {
            for (LuaScanner.Property property : properties) {
                if (property.status == Status.OK) {
                    PropertyDeclarationEntry.Builder entryBuilder = PropertyDeclarationEntry.newBuilder();
                    entryBuilder.setKey(property.name);
                    entryBuilder.setId(MurmurHash.hash64(property.name));
                    switch (property.type) {
                    case PROPERTY_TYPE_NUMBER:
                        entryBuilder.setIndex(builder.getFloatValuesCount());
                        builder.addFloatValues(((Double)property.value).floatValue());
                        builder.addNumberEntries(entryBuilder);
                        break;
                    case PROPERTY_TYPE_HASH:
                        String value = (String)property.value;
                        if (PropertiesUtil.isResourceProperty(project, property.type, value)) {
                            value = PropertiesUtil.transformResourcePropertyValue(value);
                            propertyResources.add(value);
                        }
                        entryBuilder.setIndex(builder.getHashValuesCount());
                        builder.addHashValues(MurmurHash.hash64(value));
                        builder.addHashEntries(entryBuilder);
                        break;
                    case PROPERTY_TYPE_URL:
                        entryBuilder.setIndex(builder.getStringValuesCount());
                        builder.addStringValues((String)property.value);
                        builder.addUrlEntries(entryBuilder);
                        break;
                    case PROPERTY_TYPE_VECTOR3:
                        entryBuilder.setIndex(builder.getFloatValuesCount());
                        entryBuilder.addElementIds(MurmurHash.hash64(property.name + ".x"));
                        entryBuilder.addElementIds(MurmurHash.hash64(property.name + ".y"));
                        entryBuilder.addElementIds(MurmurHash.hash64(property.name + ".z"));
                        Vector3d v3 = (Vector3d)property.value;
                        builder.addFloatValues((float)v3.getX());
                        builder.addFloatValues((float)v3.getY());
                        builder.addFloatValues((float)v3.getZ());
                        builder.addVector3Entries(entryBuilder);
                        break;
                    case PROPERTY_TYPE_VECTOR4:
                        entryBuilder.setIndex(builder.getFloatValuesCount());
                        entryBuilder.addElementIds(MurmurHash.hash64(property.name + ".x"));
                        entryBuilder.addElementIds(MurmurHash.hash64(property.name + ".y"));
                        entryBuilder.addElementIds(MurmurHash.hash64(property.name + ".z"));
                        entryBuilder.addElementIds(MurmurHash.hash64(property.name + ".w"));
                        Vector4d v4 = (Vector4d)property.value;
                        builder.addFloatValues((float)v4.getX());
                        builder.addFloatValues((float)v4.getY());
                        builder.addFloatValues((float)v4.getZ());
                        builder.addFloatValues((float)v4.getW());
                        builder.addVector4Entries(entryBuilder);
                        break;
                    case PROPERTY_TYPE_QUAT:
                        entryBuilder.setIndex(builder.getFloatValuesCount());
                        entryBuilder.addElementIds(MurmurHash.hash64(property.name + ".x"));
                        entryBuilder.addElementIds(MurmurHash.hash64(property.name + ".y"));
                        entryBuilder.addElementIds(MurmurHash.hash64(property.name + ".z"));
                        entryBuilder.addElementIds(MurmurHash.hash64(property.name + ".w"));
                        Quat4d q = (Quat4d)property.value;
                        builder.addFloatValues((float)q.getX());
                        builder.addFloatValues((float)q.getY());
                        builder.addFloatValues((float)q.getZ());
                        builder.addFloatValues((float)q.getW());
                        builder.addQuatEntries(entryBuilder);
                        break;
                    case PROPERTY_TYPE_BOOLEAN:
                        entryBuilder.setIndex(builder.getFloatValuesCount());
                        builder.addFloatValues(((Boolean)property.value) ? 1.0f : 0.0f);
                        builder.addBoolEntries(entryBuilder);
                        break;
                    }
                } else if (property.status == Status.INVALID_ARGS) {
                    throw new CompileExceptionError(resource, property.line + 1, "go.property takes a string and a value as arguments. The value must have the type number, boolean, hash, msg.url, vmath.vector3, vmath.vector4, vmath.quat, or resource.*.");
                } else if (property.status == Status.INVALID_VALUE) {
                    throw new CompileExceptionError(resource, property.line + 1, "Only these types are available: number, hash, msg.url, vmath.vector3, vmath.vector4, vmath.quat, resource.*");
                }
            }
        }
        return builder.build();
    }
}
<|MERGE_RESOLUTION|>--- conflicted
+++ resolved
@@ -93,9 +93,6 @@
             //       correct chunk name (the original original source file) already here.
             //
             // See implementation of luaO_chunkid and why a prefix '=' is used; it is to pass through the filename without modifications.
-<<<<<<< HEAD
-            ProcessBuilder pb = new ProcessBuilder(new String[] { Bob.getExe(Platform.getHostPlatform(), "luajit"), "-bgf", ("=" + path), inputFile.getAbsolutePath(), outputFile.getAbsolutePath() }).redirectErrorStream(true);
-=======
             //
             // We will also limit the chunkname (the identifying part of a script/source chunk) to 59 chars.
             // Lua has a maximum length of chunknames, by default defined to 60 chars.
@@ -103,13 +100,12 @@
             // If a script error occurs in runtime we want Lua to report the end of the filepath
             // associated with the chunk, since this is where the filename is visible.
             //
-            String chunkName = task.input(0).getPath();
+            String chunkName = path;
             if (chunkName.length() >= 59) {
                 chunkName = chunkName.substring(chunkName.length() - 59);
             }
             chunkName = "=" + chunkName;
             ProcessBuilder pb = new ProcessBuilder(new String[] { Bob.getExe(Platform.getHostPlatform(), "luajit"), "-bgf", chunkName, inputFile.getAbsolutePath(), outputFile.getAbsolutePath() }).redirectErrorStream(true);
->>>>>>> 83076b78
 
             java.util.Map<String, String> env = pb.environment();
             env.put("LUA_PATH", Bob.getPath("share/luajit/") + "/?.lua");
