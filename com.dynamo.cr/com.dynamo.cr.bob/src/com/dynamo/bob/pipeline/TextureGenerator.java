package com.dynamo.bob.pipeline;

import java.awt.Graphics2D;
import java.awt.image.BufferedImage;
import java.awt.image.ColorModel;
import java.io.BufferedInputStream;
import java.io.BufferedOutputStream;
import java.io.FileInputStream;
import java.io.FileOutputStream;
import java.io.IOException;
import java.io.InputStream;
import java.nio.ByteBuffer;
import java.util.HashMap;
import java.util.logging.Level;
import java.util.logging.Logger;
import java.util.EnumSet;

import javax.imageio.ImageIO;

import com.dynamo.bob.TexcLibrary;
import com.dynamo.bob.TexcLibrary.ColorSpace;
import com.dynamo.bob.TexcLibrary.DitherType;
import com.dynamo.bob.TexcLibrary.PixelFormat;
import com.dynamo.bob.TexcLibrary.CompressionLevel;
import com.dynamo.bob.TexcLibrary.CompressionType;
import com.dynamo.bob.TexcLibrary.FlipAxis;
import com.dynamo.bob.util.TextureUtil;
import com.dynamo.bob.Platform;
import com.dynamo.graphics.proto.Graphics.PlatformProfile;
import com.dynamo.graphics.proto.Graphics.TextureImage;
import com.dynamo.graphics.proto.Graphics.TextureImage.TextureFormat;
import com.dynamo.graphics.proto.Graphics.TextureFormatAlternative;
import com.dynamo.graphics.proto.Graphics.TextureImage.Type;
import com.dynamo.graphics.proto.Graphics.TextureProfile;
import com.google.protobuf.ByteString;
import com.sun.jna.Pointer;


public class TextureGenerator {

    private static HashMap<TextureFormatAlternative.CompressionLevel, Integer> compressionLevelLUT = new HashMap<TextureFormatAlternative.CompressionLevel, Integer>();
    static {
        compressionLevelLUT.put(TextureFormatAlternative.CompressionLevel.FAST, CompressionLevel.CL_FAST);
        compressionLevelLUT.put(TextureFormatAlternative.CompressionLevel.NORMAL, CompressionLevel.CL_NORMAL);
        compressionLevelLUT.put(TextureFormatAlternative.CompressionLevel.HIGH, CompressionLevel.CL_HIGH);
        compressionLevelLUT.put(TextureFormatAlternative.CompressionLevel.BEST, CompressionLevel.CL_BEST);
    }

    private static HashMap<TextureImage.CompressionType, Integer> compressionTypeLUT = new HashMap<TextureImage.CompressionType, Integer>();
    static {
        compressionTypeLUT.put(TextureImage.CompressionType.COMPRESSION_TYPE_DEFAULT, CompressionType.CT_DEFAULT);
        compressionTypeLUT.put(TextureImage.CompressionType.COMPRESSION_TYPE_WEBP, CompressionType.CT_WEBP);
        compressionTypeLUT.put(TextureImage.CompressionType.COMPRESSION_TYPE_WEBP_LOSSY, CompressionType.CT_WEBP_LOSSY);
    }

    private static HashMap<TextureFormat, Integer> pixelFormatLUT = new HashMap<TextureFormat, Integer>();
    static {
        pixelFormatLUT.put(TextureFormat.TEXTURE_FORMAT_LUMINANCE, PixelFormat.L8);
        pixelFormatLUT.put(TextureFormat.TEXTURE_FORMAT_RGB, PixelFormat.R8G8B8);
        pixelFormatLUT.put(TextureFormat.TEXTURE_FORMAT_RGBA, PixelFormat.R8G8B8A8);
        pixelFormatLUT.put(TextureFormat.TEXTURE_FORMAT_RGB_PVRTC_2BPPV1, PixelFormat.RGB_PVRTC_2BPPV1);
        pixelFormatLUT.put(TextureFormat.TEXTURE_FORMAT_RGB_PVRTC_4BPPV1, PixelFormat.RGB_PVRTC_4BPPV1);
        pixelFormatLUT.put(TextureFormat.TEXTURE_FORMAT_RGBA_PVRTC_2BPPV1, PixelFormat.RGBA_PVRTC_2BPPV1);
        pixelFormatLUT.put(TextureFormat.TEXTURE_FORMAT_RGBA_PVRTC_4BPPV1, PixelFormat.RGBA_PVRTC_4BPPV1);
        pixelFormatLUT.put(TextureFormat.TEXTURE_FORMAT_RGB_ETC1, PixelFormat.RGB_ETC1);
        pixelFormatLUT.put(TextureFormat.TEXTURE_FORMAT_RGB_16BPP, PixelFormat.R5G6B5);
        pixelFormatLUT.put(TextureFormat.TEXTURE_FORMAT_RGBA_16BPP, PixelFormat.R4G4B4A4);
        pixelFormatLUT.put(TextureFormat.TEXTURE_FORMAT_LUMINANCE_ALPHA, PixelFormat.L8A8);

        /*
        JIRA issue: DEF-994
        pixelFormatLUT.put(TextureFormat.TEXTURE_FORMAT_RGB_DXT1, PixelFormat.RGB_DXT1);
        pixelFormatLUT.put(TextureFormat.TEXTURE_FORMAT_RGBA_DXT1, PixelFormat.RGBA_DXT1);
        pixelFormatLUT.put(TextureFormat.TEXTURE_FORMAT_RGBA_DXT3, PixelFormat.RGBA_DXT3);
        pixelFormatLUT.put(TextureFormat.TEXTURE_FORMAT_RGBA_DXT5, PixelFormat.RGBA_DXT5);
        */
    }

<<<<<<< HEAD
=======
    // Two generate() methods to generate TextureImages without any texture profile.
    public static TextureImage generate(BufferedImage origImage) throws TextureGeneratorException, IOException {
        return generate(origImage, null, false);
     }

    public static TextureImage generate(InputStream inputStream) throws TextureGeneratorException, IOException {
        return generate(inputStream, null, false);
     }

    public static TextureImage generate(InputStream inputStream, TextureProfile texProfile, boolean compress) throws TextureGeneratorException, IOException {
        BufferedImage origImage = ImageIO.read(inputStream);
        inputStream.close();
        return generate(origImage, texProfile, compress);
     }

>>>>>>> 2ed340a2
    private static BufferedImage convertImage(BufferedImage origImage, int type) {
        BufferedImage image = new BufferedImage(origImage.getWidth(), origImage.getHeight(), type);
        Graphics2D g2d = image.createGraphics();
        g2d.drawImage(origImage, 0, 0, null);
        g2d.dispose();
        return image;
    }

    // pickOptimalFormat will try to pick a texture format with the same number of channels as componentCount,
    // while still using a texture format within the same "family".
    private static TextureFormat pickOptimalFormat(int componentCount, TextureFormat targetFormat) {

        switch (targetFormat) {

            // Force down to luminance if only 1 input component
            case TEXTURE_FORMAT_RGB: {
                if (componentCount == 1)
                    return TextureFormat.TEXTURE_FORMAT_LUMINANCE;
                if (componentCount == 2)
                    return TextureFormat.TEXTURE_FORMAT_LUMINANCE_ALPHA;
                return TextureFormat.TEXTURE_FORMAT_RGB;
            }

            case TEXTURE_FORMAT_RGBA: {
                if (componentCount == 1)
                    return TextureFormat.TEXTURE_FORMAT_LUMINANCE;
                if (componentCount == 2)
                    return TextureFormat.TEXTURE_FORMAT_LUMINANCE_ALPHA;
                else if (componentCount == 3)
                    return TextureFormat.TEXTURE_FORMAT_RGB;

                return TextureFormat.TEXTURE_FORMAT_RGBA;
            }

            // PVRTC with 4 channels
            case TEXTURE_FORMAT_RGBA_PVRTC_4BPPV1: {
                if (componentCount < 4)
                    return TextureFormat.TEXTURE_FORMAT_RGB_PVRTC_4BPPV1;
                return TextureFormat.TEXTURE_FORMAT_RGBA_PVRTC_4BPPV1;
            }

            case TEXTURE_FORMAT_RGBA_PVRTC_2BPPV1: {
                if (componentCount < 4)
                    return TextureFormat.TEXTURE_FORMAT_RGB_PVRTC_2BPPV1;
                return TextureFormat.TEXTURE_FORMAT_RGBA_PVRTC_2BPPV1;
            }

            // DXT
            /*
            JIRA issue: DEF-994

            case TEXTURE_FORMAT_RGBA_DXT1: {
                if (componentCount < 4)
                    return TextureFormat.TEXTURE_FORMAT_RGB_DXT1;

                return targetFormat;
            }
            */
        }

        return targetFormat;
    }

<<<<<<< HEAD
    private static TextureImage.Image generateFromColorAndFormat(BufferedImage image, ColorModel colorModel, TextureFormat textureFormat, TextureFormatAlternative.CompressionLevel compressionLevel, TextureImage.CompressionType compressionType, boolean generateMipMaps, int maxTextureSize, EnumSet<FlipAxis> flipAxis) throws TextureGeneratorException, IOException {
=======
    private static TextureImage.Image generateFromColorAndFormat(BufferedImage image, ColorModel colorModel, TextureFormat textureFormat, TextureFormatAlternative.CompressionLevel compressionLevel, TextureImage.CompressionType compressionType, boolean generateMipMaps, int maxTextureSize, boolean compress, boolean premulAlpha) throws TextureGeneratorException, IOException {
>>>>>>> 2ed340a2

        int width = image.getWidth();
        int height = image.getHeight();
        int componentCount = colorModel.getNumComponents();
        Integer pixelFormat = PixelFormat.R8G8B8A8;
        int texcCompressionLevel;
        int texcCompressionType;

        int dataSize = width * height * 4;
        ByteBuffer buffer = ByteBuffer.allocateDirect(dataSize);

        // On Linux we run out of memory while trying to load a 4K texture.
        // We split the pixel read out into blocks with 512 scan lines per block.
        for (int y = 0; y < height; y+=512) {

            int count = Math.min(height - y, 512);

            int[] rasterData = new int[count*width*4];
            image.getRaster().getPixels(0, y, width, count, rasterData);
            for (int i = 0; i < rasterData.length; ++i) {
                buffer.put((byte) (rasterData[i] & 0xff));
            }
        }

        buffer.flip();
        Pointer texture = TexcLibrary.TEXC_Create(width, height, PixelFormat.R8G8B8A8, ColorSpace.SRGB, buffer);

        // convert from protobuf specified compressionlevel to texc int
        texcCompressionLevel = compressionLevelLUT.get(compressionLevel);

        // convert from protobuf specified compressionType to texc int
        texcCompressionType = compressionTypeLUT.get(compressionType);

        if (!compress) {
            texcCompressionLevel = CompressionLevel.CL_FAST;
            texcCompressionType = CompressionType.CT_DEFAULT;

            // If pvrtc or etc1, set these as rgba instead. Since these formats will take some time to compress even
            // with "fast" setting and we don't want to increase the build time more than we have to.
            if (textureFormat == TextureFormat.TEXTURE_FORMAT_RGB_PVRTC_2BPPV1 || textureFormat == TextureFormat.TEXTURE_FORMAT_RGB_PVRTC_4BPPV1 || textureFormat == TextureFormat.TEXTURE_FORMAT_RGB_ETC1) {
                textureFormat = TextureFormat.TEXTURE_FORMAT_RGB;
            } else if (textureFormat == TextureFormat.TEXTURE_FORMAT_RGBA_PVRTC_2BPPV1 || textureFormat == TextureFormat.TEXTURE_FORMAT_RGBA_PVRTC_4BPPV1) {
                textureFormat = TextureFormat.TEXTURE_FORMAT_RGBA;
            }
        }

        // pick a pixel format (for texc) based on the texture format
        pixelFormat = pixelFormatLUT.get(textureFormat);
        if (pixelFormat == null) {
            throw new TextureGeneratorException("Invalid texture format.");
        }

        try {

            int newWidth  = image.getWidth();
            int newHeight = image.getHeight();

            newWidth = TextureUtil.closestPOT(newWidth);
            newHeight = TextureUtil.closestPOT(newHeight);

            // Shrink sides until width & height fit max texture size specified in tex profile
            if (maxTextureSize > 0) {
                while (newWidth > maxTextureSize || newHeight > maxTextureSize) {
                    newWidth = Math.max(newWidth / 2, 1);
                    newHeight = Math.max(newHeight / 2, 1);
                }

                assert(newWidth <= maxTextureSize && newHeight <= maxTextureSize);
            }

            // PVR textures need to be square on iOS
            if ((newHeight != newWidth) &&
                (textureFormat == TextureFormat.TEXTURE_FORMAT_RGB_PVRTC_4BPPV1 ||
                textureFormat == TextureFormat.TEXTURE_FORMAT_RGBA_PVRTC_4BPPV1 ||
                textureFormat == TextureFormat.TEXTURE_FORMAT_RGB_PVRTC_2BPPV1 ||
                textureFormat == TextureFormat.TEXTURE_FORMAT_RGBA_PVRTC_2BPPV1)) {

                Logger logger = Logger.getLogger(TextureGenerator.class.getName());
                logger.log(Level.WARNING, "PVR compressed texture is not square and will be resized.");

                newWidth = Math.max(newWidth, newHeight);
                newHeight = newWidth;
            }

            // Premultiply before scale so filtering cannot introduce colour artefacts.
            if (premulAlpha && !ColorModel.getRGBdefault().isAlphaPremultiplied()) {
                if (!TexcLibrary.TEXC_PreMultiplyAlpha(texture)) {
                    throw new TextureGeneratorException("could not premultiply alpha");
                }
            }

            if (width != newWidth || height != newHeight) {
                if (!TexcLibrary.TEXC_Resize(texture, newWidth, newHeight)) {
                    throw new TextureGeneratorException("could not resize texture to POT");
                }
            }

            if (generateMipMaps) {
                if (!TexcLibrary.TEXC_GenMipMaps(texture)) {
                    throw new TextureGeneratorException("could not generate mip-maps");
                }
            }

            // Loop over all axis that should be flipped.
            for (FlipAxis flip : flipAxis) {
                if (!TexcLibrary.TEXC_Flip(texture, flip.getValue())) {
                    throw new TextureGeneratorException("could not flip on " + flip.toString());
                }
            }

            if (!TexcLibrary.TEXC_Transcode(texture, pixelFormat, ColorSpace.SRGB, texcCompressionLevel, texcCompressionType, DitherType.DT_DEFAULT)) {
                throw new TextureGeneratorException("could not transcode");
            }

            int bufferSize = TexcLibrary.TEXC_GetTotalDataSize(texture);
            buffer = ByteBuffer.allocateDirect(bufferSize);
            dataSize = TexcLibrary.TEXC_GetData(texture, buffer, bufferSize);
            buffer.limit(dataSize);

            TextureImage.Image.Builder raw = TextureImage.Image.newBuilder().setWidth(newWidth).setHeight(newHeight)
                    .setOriginalWidth(width).setOriginalHeight(height).setFormat(textureFormat);

            int w = newWidth;
            int h = newHeight;
            int offset = 0;
            int mipMap = 0;
            while (w != 0 || h != 0) {
                w = Math.max(w, 1);
                h = Math.max(h, 1);
                raw.addMipMapOffset(offset);
                int size = TexcLibrary.TEXC_GetDataSizeUncompressed(texture, mipMap);
                raw.addMipMapSize(size);
                int size_compressed = TexcLibrary.TEXC_GetDataSizeCompressed(texture, mipMap);
                if(size_compressed != 0) {
                    size = size_compressed;
                }
                raw.addMipMapSizeCompressed(size_compressed);
                offset += size;
                w >>= 1;
                h >>= 1;
                mipMap += 1;

                if (!generateMipMaps) // Run section only once for non-mipmaps
                    break;
            }

            raw.setData(ByteString.copyFrom(buffer));
            raw.setFormat(textureFormat);
            raw.setCompressionType(compressionType);
            raw.setCompressionFlags(TexcLibrary.TEXC_GetCompressionFlags(texture));

            return raw.build();

        } finally {
            TexcLibrary.TEXC_Destroy(texture);
        }

    }

<<<<<<< HEAD
    // Four convenience methods for TextureGenerator.generate without the flipAxis argument.
    // It will always try to flip on Y axis since this is the byte order that OpenGL expects for regular/most textures.
    public static TextureImage generate(BufferedImage origImage) throws TextureGeneratorException, IOException {
        return generate(origImage, null, EnumSet.of(FlipAxis.FLIP_AXIS_Y));
    }

    public static TextureImage generate(InputStream inputStream) throws TextureGeneratorException, IOException {
        return generate(inputStream, null, EnumSet.of(FlipAxis.FLIP_AXIS_Y));
    }

    public static TextureImage generate(InputStream inputStream, TextureProfile texProfile) throws TextureGeneratorException, IOException {
        BufferedImage origImage = ImageIO.read(inputStream);
        inputStream.close();
        return generate(origImage, texProfile, EnumSet.of(FlipAxis.FLIP_AXIS_Y));
    }

    public static TextureImage generate(BufferedImage origImage, TextureProfile texProfile) throws TextureGeneratorException, IOException {
        return generate(origImage, texProfile, EnumSet.of(FlipAxis.FLIP_AXIS_Y));
    }

    // Three TextureGenerator.generate that has a flip axis parameter.
    public static TextureImage generate(BufferedImage origImage, EnumSet<FlipAxis> flipAxis) throws TextureGeneratorException, IOException {
        return generate(origImage, null, flipAxis);
    }

    public static TextureImage generate(InputStream inputStream, EnumSet<FlipAxis> flipAxis) throws TextureGeneratorException, IOException {
        return generate(inputStream, null, flipAxis);
    }

    public static TextureImage generate(InputStream inputStream, TextureProfile texProfile, EnumSet<FlipAxis> flipAxis) throws TextureGeneratorException, IOException {
        BufferedImage origImage = ImageIO.read(inputStream);
        inputStream.close();
        return generate(origImage, texProfile, flipAxis);
    }

    // Main TextureGenerator.generate method that has all required arguments and the expected BufferedImage type for origImage.
    public static TextureImage generate(BufferedImage origImage, TextureProfile texProfile, EnumSet<FlipAxis> flipAxis) throws TextureGeneratorException, IOException {
=======
    public static TextureImage generate(BufferedImage origImage, TextureProfile texProfile, boolean compress) throws TextureGeneratorException, IOException {
>>>>>>> 2ed340a2
        // Convert image into readable format
        // Always convert to ABGR since the texc lib demands that for resizing etc
        BufferedImage image;
        if (origImage.getType() != BufferedImage.TYPE_4BYTE_ABGR) {
            image = convertImage(origImage, BufferedImage.TYPE_4BYTE_ABGR);
        } else {
            image = origImage;
        }

        // Setup texture format and settings
        ColorModel colorModel = origImage.getColorModel();
        int componentCount = colorModel.getNumComponents();
        TextureImage.Builder textureBuilder = TextureImage.newBuilder();

        if (texProfile != null) {

            // Generate an image for each format specified in the profile
            for (PlatformProfile platformProfile : texProfile.getPlatformsList()) {
                for (int i = 0; i < platformProfile.getFormatsList().size(); ++i) {
                    TextureImage.CompressionType compressionType = platformProfile.getFormats(i).getCompressionType();
                    TextureFormatAlternative.CompressionLevel compressionLevel = platformProfile.getFormats(i).getCompressionLevel();
                    TextureFormat textureFormat = platformProfile.getFormats(i).getFormat();

                    // We pick a "new" format based on the input image component count and a "target" format.
                    // For example we would rather have a texture format with 3 channels if the input
                    // image has 3 channels, even if the texture profile specified a format with 4 channels.
                    textureFormat = pickOptimalFormat(componentCount, textureFormat);

                    try {
<<<<<<< HEAD
                        TextureImage.Image raw = generateFromColorAndFormat(image, colorModel, textureFormat, compressionLevel, compressionType, platformProfile.getMipmaps(), platformProfile.getMaxTextureSize(), flipAxis);
=======
                        TextureImage.Image raw = generateFromColorAndFormat(image, colorModel, textureFormat, compressionLevel, compressionType, platformProfile.getMipmaps(), platformProfile.getMaxTextureSize(), compress, platformProfile.getPremultiplyAlpha() );
>>>>>>> 2ed340a2
                        textureBuilder.addAlternatives(raw);
                    } catch (TextureGeneratorException e) {
                        throw e;
                    }

                }
            }

            textureBuilder.setCount(1);
            if (textureBuilder.getAlternativesCount() == 0) {
                texProfile = null;
            }
        }

        // If no texture profile was supplied, or no matching format was found
        if (texProfile == null) {

            // Guess texture format based on number color components of input image
            TextureFormat textureFormat = pickOptimalFormat(componentCount, TextureFormat.TEXTURE_FORMAT_RGBA);

<<<<<<< HEAD
            TextureImage.Image raw = generateFromColorAndFormat(image, colorModel, textureFormat, TextureFormatAlternative.CompressionLevel.NORMAL, TextureImage.CompressionType.COMPRESSION_TYPE_DEFAULT, true, 0, flipAxis);
=======
            TextureImage.Image raw = generateFromColorAndFormat(image, colorModel, textureFormat, TextureFormatAlternative.CompressionLevel.NORMAL, TextureImage.CompressionType.COMPRESSION_TYPE_DEFAULT, true, 0, false, true);
>>>>>>> 2ed340a2
            textureBuilder.addAlternatives(raw);
            textureBuilder.setCount(1);

        }

        textureBuilder.setType(Type.TYPE_2D);
        return textureBuilder.build();

    }

    public static void main(String[] args) throws IOException, TextureGeneratorException {
        System.setProperty("java.awt.headless", "true");
        try (BufferedInputStream is = new BufferedInputStream(new FileInputStream(args[0]));
             BufferedOutputStream os = new BufferedOutputStream(new FileOutputStream(args[1]))) {
            TextureImage texture = generate(is);
            texture.writeTo(os);
        }
    }
}<|MERGE_RESOLUTION|>--- conflicted
+++ resolved
@@ -76,24 +76,6 @@
         */
     }
 
-<<<<<<< HEAD
-=======
-    // Two generate() methods to generate TextureImages without any texture profile.
-    public static TextureImage generate(BufferedImage origImage) throws TextureGeneratorException, IOException {
-        return generate(origImage, null, false);
-     }
-
-    public static TextureImage generate(InputStream inputStream) throws TextureGeneratorException, IOException {
-        return generate(inputStream, null, false);
-     }
-
-    public static TextureImage generate(InputStream inputStream, TextureProfile texProfile, boolean compress) throws TextureGeneratorException, IOException {
-        BufferedImage origImage = ImageIO.read(inputStream);
-        inputStream.close();
-        return generate(origImage, texProfile, compress);
-     }
-
->>>>>>> 2ed340a2
     private static BufferedImage convertImage(BufferedImage origImage, int type) {
         BufferedImage image = new BufferedImage(origImage.getWidth(), origImage.getHeight(), type);
         Graphics2D g2d = image.createGraphics();
@@ -157,11 +139,7 @@
         return targetFormat;
     }
 
-<<<<<<< HEAD
-    private static TextureImage.Image generateFromColorAndFormat(BufferedImage image, ColorModel colorModel, TextureFormat textureFormat, TextureFormatAlternative.CompressionLevel compressionLevel, TextureImage.CompressionType compressionType, boolean generateMipMaps, int maxTextureSize, EnumSet<FlipAxis> flipAxis) throws TextureGeneratorException, IOException {
-=======
-    private static TextureImage.Image generateFromColorAndFormat(BufferedImage image, ColorModel colorModel, TextureFormat textureFormat, TextureFormatAlternative.CompressionLevel compressionLevel, TextureImage.CompressionType compressionType, boolean generateMipMaps, int maxTextureSize, boolean compress, boolean premulAlpha) throws TextureGeneratorException, IOException {
->>>>>>> 2ed340a2
+    private static TextureImage.Image generateFromColorAndFormat(BufferedImage image, ColorModel colorModel, TextureFormat textureFormat, TextureFormatAlternative.CompressionLevel compressionLevel, TextureImage.CompressionType compressionType, boolean generateMipMaps, int maxTextureSize, boolean compress, boolean premulAlpha, EnumSet<FlipAxis> flipAxis) throws TextureGeneratorException, IOException {
 
         int width = image.getWidth();
         int height = image.getHeight();
@@ -321,47 +299,39 @@
 
     }
 
-<<<<<<< HEAD
-    // Four convenience methods for TextureGenerator.generate without the flipAxis argument.
-    // It will always try to flip on Y axis since this is the byte order that OpenGL expects for regular/most textures.
-    public static TextureImage generate(BufferedImage origImage) throws TextureGeneratorException, IOException {
-        return generate(origImage, null, EnumSet.of(FlipAxis.FLIP_AXIS_Y));
-    }
-
+    // For convenience, some methods without the flipAxis and/or compress argument.
+    // It will always try to flip on Y axis since this is the byte order that OpenGL expects for regular/most textures,
+    // for those methods without this argument.
     public static TextureImage generate(InputStream inputStream) throws TextureGeneratorException, IOException {
-        return generate(inputStream, null, EnumSet.of(FlipAxis.FLIP_AXIS_Y));
+        BufferedImage origImage = ImageIO.read(inputStream);
+        inputStream.close();
+        return generate(origImage, null, false, EnumSet.of(FlipAxis.FLIP_AXIS_Y));
     }
 
     public static TextureImage generate(InputStream inputStream, TextureProfile texProfile) throws TextureGeneratorException, IOException {
         BufferedImage origImage = ImageIO.read(inputStream);
         inputStream.close();
-        return generate(origImage, texProfile, EnumSet.of(FlipAxis.FLIP_AXIS_Y));
-    }
-
-    public static TextureImage generate(BufferedImage origImage, TextureProfile texProfile) throws TextureGeneratorException, IOException {
-        return generate(origImage, texProfile, EnumSet.of(FlipAxis.FLIP_AXIS_Y));
-    }
-
-    // Three TextureGenerator.generate that has a flip axis parameter.
-    public static TextureImage generate(BufferedImage origImage, EnumSet<FlipAxis> flipAxis) throws TextureGeneratorException, IOException {
-        return generate(origImage, null, flipAxis);
-    }
-
-    public static TextureImage generate(InputStream inputStream, EnumSet<FlipAxis> flipAxis) throws TextureGeneratorException, IOException {
-        return generate(inputStream, null, flipAxis);
-    }
-
-    public static TextureImage generate(InputStream inputStream, TextureProfile texProfile, EnumSet<FlipAxis> flipAxis) throws TextureGeneratorException, IOException {
+        return generate(origImage, texProfile, false, EnumSet.of(FlipAxis.FLIP_AXIS_Y));
+    }
+
+    public static TextureImage generate(InputStream inputStream, TextureProfile texProfile, boolean compress) throws TextureGeneratorException, IOException {
         BufferedImage origImage = ImageIO.read(inputStream);
         inputStream.close();
-        return generate(origImage, texProfile, flipAxis);
+        return generate(origImage, texProfile, compress, EnumSet.of(FlipAxis.FLIP_AXIS_Y));
+    }
+
+    public static TextureImage generate(InputStream inputStream, TextureProfile texProfile, boolean compress, EnumSet<FlipAxis> flipAxis) throws TextureGeneratorException, IOException {
+        BufferedImage origImage = ImageIO.read(inputStream);
+        inputStream.close();
+        return generate(origImage, texProfile, compress, flipAxis);
+    }
+
+    public static TextureImage generate(BufferedImage origImage, TextureProfile texProfile, boolean compress) throws TextureGeneratorException, IOException {
+        return generate(origImage, texProfile, compress, EnumSet.of(FlipAxis.FLIP_AXIS_Y));
     }
 
     // Main TextureGenerator.generate method that has all required arguments and the expected BufferedImage type for origImage.
-    public static TextureImage generate(BufferedImage origImage, TextureProfile texProfile, EnumSet<FlipAxis> flipAxis) throws TextureGeneratorException, IOException {
-=======
-    public static TextureImage generate(BufferedImage origImage, TextureProfile texProfile, boolean compress) throws TextureGeneratorException, IOException {
->>>>>>> 2ed340a2
+    public static TextureImage generate(BufferedImage origImage, TextureProfile texProfile, boolean compress, EnumSet<FlipAxis> flipAxis) throws TextureGeneratorException, IOException {
         // Convert image into readable format
         // Always convert to ABGR since the texc lib demands that for resizing etc
         BufferedImage image;
@@ -391,11 +361,7 @@
                     textureFormat = pickOptimalFormat(componentCount, textureFormat);
 
                     try {
-<<<<<<< HEAD
-                        TextureImage.Image raw = generateFromColorAndFormat(image, colorModel, textureFormat, compressionLevel, compressionType, platformProfile.getMipmaps(), platformProfile.getMaxTextureSize(), flipAxis);
-=======
-                        TextureImage.Image raw = generateFromColorAndFormat(image, colorModel, textureFormat, compressionLevel, compressionType, platformProfile.getMipmaps(), platformProfile.getMaxTextureSize(), compress, platformProfile.getPremultiplyAlpha() );
->>>>>>> 2ed340a2
+                        TextureImage.Image raw = generateFromColorAndFormat(image, colorModel, textureFormat, compressionLevel, compressionType, platformProfile.getMipmaps(), platformProfile.getMaxTextureSize(), compress, platformProfile.getPremultiplyAlpha(), flipAxis);
                         textureBuilder.addAlternatives(raw);
                     } catch (TextureGeneratorException e) {
                         throw e;
@@ -415,12 +381,7 @@
 
             // Guess texture format based on number color components of input image
             TextureFormat textureFormat = pickOptimalFormat(componentCount, TextureFormat.TEXTURE_FORMAT_RGBA);
-
-<<<<<<< HEAD
-            TextureImage.Image raw = generateFromColorAndFormat(image, colorModel, textureFormat, TextureFormatAlternative.CompressionLevel.NORMAL, TextureImage.CompressionType.COMPRESSION_TYPE_DEFAULT, true, 0, flipAxis);
-=======
-            TextureImage.Image raw = generateFromColorAndFormat(image, colorModel, textureFormat, TextureFormatAlternative.CompressionLevel.NORMAL, TextureImage.CompressionType.COMPRESSION_TYPE_DEFAULT, true, 0, false, true);
->>>>>>> 2ed340a2
+            TextureImage.Image raw = generateFromColorAndFormat(image, colorModel, textureFormat, TextureFormatAlternative.CompressionLevel.NORMAL, TextureImage.CompressionType.COMPRESSION_TYPE_DEFAULT, true, 0, false, true, flipAxis);
             textureBuilder.addAlternatives(raw);
             textureBuilder.setCount(1);
 
