package com.dynamo.bob.archive;

import java.io.File;
import java.io.FileInputStream;
import java.io.FileOutputStream;
import java.io.IOException;
import java.io.RandomAccessFile;
import java.nio.ByteBuffer;
import java.nio.channels.ShutdownChannelGroupException;
import java.nio.file.Files;
import java.nio.file.Path;
import java.security.NoSuchAlgorithmException;
import java.util.ArrayList;
import java.util.Arrays;
import java.util.Collections;
import java.util.List;

import org.apache.commons.io.FileUtils;
import org.apache.commons.io.FilenameUtils;
import org.apache.commons.io.IOUtils;

import com.dynamo.bob.pipeline.ResourceNode;
import com.dynamo.crypt.Crypt;
import com.dynamo.liveupdate.proto.Manifest.HashAlgorithm;
import com.dynamo.liveupdate.proto.Manifest.SignAlgorithm;

import net.jpountz.lz4.LZ4Compressor;
import net.jpountz.lz4.LZ4Factory;

public class ArchiveBuilder {

    public static final int VERSION = 4;
    public static final int HASH_MAX_LENGTH = 64; // 512 bits
    public static final int HASH_LENGTH = 20;

    private static final byte[] KEY = "aQj8CScgNP4VsfXK".getBytes();

    private static final List<String> ENCRYPTED_EXTS = Arrays.asList("luac", "scriptc", "gui_scriptc", "render_scriptc");

    private List<ArchiveEntry> entries = new ArrayList<ArchiveEntry>();
    private String root;
    private ManifestBuilder manifestBuilder = null;
    private LZ4Compressor lz4Compressor;

    public ArchiveBuilder(String root, ManifestBuilder manifestBuilder) {
        this.root = new File(root).getAbsolutePath();
        this.manifestBuilder = manifestBuilder;
        this.lz4Compressor = LZ4Factory.fastestInstance().highCompressor();
    }

    public void add(String fileName, boolean doCompress) throws IOException {
        ArchiveEntry e = new ArchiveEntry(root, fileName, doCompress);
        entries.add(e);
    }

    public void add(String fileName) throws IOException {
        ArchiveEntry e = new ArchiveEntry(root, fileName, false);
        entries.add(e);
    }

    public ArchiveEntry getArchiveEntry(int index) {
        return this.entries.get(index);
    }

    public int getArchiveEntrySize() {
        return this.entries.size();
    }

    public byte[] loadResourceData(String filepath) throws IOException {
        File fhandle = new File(filepath);
        return FileUtils.readFileToByteArray(fhandle);
    }

    public byte[] compressResourceData(byte[] buffer) {
        int maximumCompressedSize = lz4Compressor.maxCompressedLength(buffer.length);
        byte[] compressedContent = new byte[maximumCompressedSize];
        int compressedSize = lz4Compressor.compress(buffer, compressedContent);
        return Arrays.copyOfRange(compressedContent, 0, compressedSize);
    }

    public boolean shouldUseCompressedResourceData(byte[] original, byte[] compressed) {
        double ratio = (double) compressed.length / (double) original.length;
        return ratio <= 0.95;
    }

    public byte[] encryptResourceData(byte[] buffer) {
        return Crypt.encryptCTR(buffer, KEY);
    }

    public void writeResourcePack(String filename, String directory, byte[] buffer, byte flags, int size) throws IOException {
        FileOutputStream outputStream = null;
        try {
            File fhandle = new File(directory, filename);
            if (!fhandle.exists()) {
                byte[] padding = new byte[11];
                byte[] size_bytes = ByteBuffer.allocate(4).putInt(size).array(); 
                Arrays.fill(padding, (byte)0xED);
                outputStream = new FileOutputStream(fhandle);
                outputStream.write(size_bytes); // 4 bytes
                outputStream.write(flags); // 1 byte
                outputStream.write(padding); // 11 bytes
                outputStream.write(buffer);
                
            }
        } finally {
            IOUtils.closeQuietly(outputStream);
        }
    }

    public boolean excludeResource(String filepath, List<String> excludedResources) {
        if (this.manifestBuilder != null) {
            List<String> parentFilepaths = this.manifestBuilder.getParentFilepath(filepath);
            for (String parentFilepath : parentFilepaths) {
                for (String excludedResource : excludedResources) {
                    if (parentFilepath.equals(excludedResource)) {
                        return true;
                    }
                }
            }
        }

        return false;
    }

    public void write(RandomAccessFile archiveIndex, RandomAccessFile archiveData, Path resourcePackDirectory, List<String> excludedResources) throws IOException {
        // INDEX
        archiveIndex.writeInt(VERSION); // Version
        archiveIndex.writeInt(0); // Pad
        archiveIndex.writeLong(0); // UserData, used in runtime to distinguish between if the index and resources are memory mapped or loaded from disk
        archiveIndex.writeInt(0); // EntryCount
        archiveIndex.writeInt(0); // EntryOffset
        archiveIndex.writeInt(0); // HashOffset
        archiveIndex.writeInt(0); // HashLength

        for (int i = entries.size() - 1; i >= 0; --i) {
            ArchiveEntry entry = entries.get(i);
            byte[] buffer = this.loadResourceData(entry.fileName);
            byte flags = 0;
            if (entry.compressedSize != ArchiveEntry.FLAG_UNCOMPRESSED) {
                // Compress data
                byte[] compressed = this.compressResourceData(buffer);
                if (this.shouldUseCompressedResourceData(buffer, compressed)) {
                    flags = ArchiveEntry.FLAG_COMPRESSED;
                    buffer = compressed;
                    entry.compressedSize = compressed.length;
                } else {
                    entry.compressedSize = ArchiveEntry.FLAG_UNCOMPRESSED;
                }
            }

            // Encrypt data
            String extension = FilenameUtils.getExtension(entry.fileName);
            if (ENCRYPTED_EXTS.indexOf(extension) != -1) {
                flags = (byte) (flags | ArchiveEntry.FLAG_ENCRYPTED);
                entry.flags = ArchiveEntry.FLAG_ENCRYPTED;
                buffer = this.encryptResourceData(buffer);
            }

            // Add entry to manifest
            String normalisedPath = FilenameUtils.separatorsToUnix(entry.relName);
            manifestBuilder.addResourceEntry(normalisedPath, buffer);

            // Calculate hash digest values for resource
            String hexDigest = null;
            try {
                byte[] hashDigest = ManifestBuilder.CryptographicOperations.hash(buffer, manifestBuilder.getResourceHashAlgorithm());
                entry.hash = new byte[HASH_MAX_LENGTH];
                System.arraycopy(hashDigest, 0, entry.hash, 0, hashDigest.length);
                hexDigest = ManifestBuilder.CryptographicOperations.hexdigest(hashDigest);
            } catch (NoSuchAlgorithmException exception) {
                throw new IOException("Unable to create a Resource Pack, the hashing algorithm is not supported!");
<<<<<<< HEAD
            } 
            
            // Write resource to resourcepack
            this.writeResourcePack(hexDigest, resourcePackDirectory.toString(), buffer, flags, entry.size);
=======
            }
>>>>>>> 71713114

            // Write resource to data archive
            if (this.excludeResource(normalisedPath, excludedResources)) {
                this.writeResourcePack(hexDigest, resourcePackDirectory.toString(), buffer);
                entries.remove(i);
            } else {
                alignBuffer(archiveData, 4);
                entry.resourceOffset = (int) archiveData.getFilePointer();
                archiveData.write(buffer, 0, buffer.length);
            }
        }

        // Write sorted hashes to index file
        Collections.sort(entries);
        int hashOffset = (int) archiveIndex.getFilePointer();
        for(ArchiveEntry entry : entries) {
            archiveIndex.write(entry.hash);
        }

        // Write sorted entries to index file
        int entryOffset = (int) archiveIndex.getFilePointer();
        alignBuffer(archiveIndex, 4);
        for (ArchiveEntry entry : entries) {
            archiveIndex.writeInt(entry.resourceOffset);
            archiveIndex.writeInt(entry.size);
            archiveIndex.writeInt(entry.compressedSize);
            archiveIndex.writeInt(entry.flags);
        }

        // Update index header with offsets.
        archiveIndex.seek(0);
        archiveIndex.writeInt(VERSION);
        archiveIndex.writeInt(0); // Pad
        archiveIndex.writeLong(0); // UserData
        archiveIndex.writeInt(entries.size());
        archiveIndex.writeInt(entryOffset);
        archiveIndex.writeInt(hashOffset);
        archiveIndex.writeInt(ManifestBuilder.CryptographicOperations.getHashSize(manifestBuilder.getResourceHashAlgorithm()));
    }

    private void alignBuffer(RandomAccessFile outFile, int align) throws IOException {
        int pos = (int) outFile.getFilePointer();
        int newPos = (int) (outFile.getFilePointer() + (align - 1));
        newPos &= ~(align - 1);

        for (int i = 0; i < (newPos - pos); ++i) {
            outFile.writeByte((byte) 0);
        }
    }

    private static void printUsageAndTerminate(String message) {
        System.err.println("Usage: ArchiveBuilder <root> <output> [-c] <file> [<file> ...]\n");
        System.err.println("  <root>            - directorypath to root of input files (<file>)");
        System.err.println("  <output>          - filepath for output content.");
        System.err.println("                      Three files (arci, arcd, dmanifest) will be generated.");
        System.err.println("  <file>            - filepath relative to <root> of file to build.");
        System.err.println("  -c                - Compress archive (default false).");
        if (message != null) {
            System.err.println("\nError: " + message);
        }

        System.exit(1);
    }

    public static void main(String[] args) throws IOException, NoSuchAlgorithmException {
        // Validate input
        if (args.length < 3) {
            printUsageAndTerminate("Too few arguments");
        }

        File dirpathRoot            = new File(args[0]);
        File filepathArchiveIndex   = new File(args[1] + ".arci");
        File filepathArchiveData    = new File(args[1] + ".arcd");
        File filepathManifest       = new File(args[1] + ".dmanifest");
        File filepathPublicKey      = new File(args[1] + ".public");
        File filepathPrivateKey     = new File(args[1] + ".private");

        if (!dirpathRoot.isDirectory()) {
            printUsageAndTerminate("root does not exist: " + dirpathRoot.getAbsolutePath());
        }

        boolean doCompress = false;
        List<File> inputs = new ArrayList<File>();
        for (int i = 2; i < args.length; ++i) {
            if (args[i].equals("-c")) {
                doCompress = true;
            } else {
                File currentInput = new File(args[i]);
                if (!currentInput.isFile()) {
                    printUsageAndTerminate("file does not exist: " + currentInput.getAbsolutePath());
                }

                inputs.add(currentInput);
            }
        }

        if (inputs.isEmpty()) {
            printUsageAndTerminate("There must be at least one file");
        }

        // Create manifest and archive
        ManifestBuilder manifestBuilder = new ManifestBuilder();
        manifestBuilder.setProjectIdentifier("<anonymous project>");
        manifestBuilder.addSupportedEngineVersion(EngineVersion.sha1);
        manifestBuilder.setResourceHashAlgorithm(HashAlgorithm.HASH_SHA1);
        manifestBuilder.setSignatureHashAlgorithm(HashAlgorithm.HASH_SHA1);
        manifestBuilder.setSignatureSignAlgorithm(SignAlgorithm.SIGN_RSA);

        System.out.println("Generating private key: " + filepathPrivateKey.getCanonicalPath());
        System.out.println("Generating public key: " + filepathPublicKey.getCanonicalPath());
        ManifestBuilder.CryptographicOperations.generateKeyPair(SignAlgorithm.SIGN_RSA, filepathPrivateKey.getAbsolutePath(), filepathPublicKey.getAbsolutePath());
        manifestBuilder.setPrivateKeyFilepath(filepathPrivateKey.getAbsolutePath());
        manifestBuilder.setPublicKeyFilepath(filepathPublicKey.getAbsolutePath());

        ResourceNode rootNode = new ResourceNode("<AnonymousRoot>", "<AnonymousRoot>");

        System.out.println("Adding " + Integer.toString(inputs.size()) + " entries to archive ...");
        ArchiveBuilder archiveBuilder = new ArchiveBuilder(dirpathRoot.toString(), manifestBuilder);
        for (File currentInput : inputs) {
            archiveBuilder.add(currentInput.getAbsolutePath(), doCompress);
            ResourceNode currentNode = new ResourceNode(currentInput.getPath(), currentInput.getAbsolutePath());
            rootNode.addChild(currentNode);
        }

        manifestBuilder.setDependencies(rootNode);

        RandomAccessFile archiveIndex = new RandomAccessFile(filepathArchiveIndex, "rw");
        RandomAccessFile archiveData  = new RandomAccessFile(filepathArchiveData, "rw");
        archiveIndex.setLength(0);
        archiveData.setLength(0);

        Path resourcePackDirectory = Files.createTempDirectory("tmp.defold.resourcepack_");
        FileOutputStream outputStreamManifest = new FileOutputStream(filepathManifest);
        try {
            System.out.println("Writing " + filepathArchiveIndex.getCanonicalPath());
            System.out.println("Writing " + filepathArchiveData.getCanonicalPath());

            List<String> excludedResources = new ArrayList<String>();
            archiveBuilder.write(archiveIndex, archiveData, resourcePackDirectory, excludedResources);

            System.out.println("Writing " + filepathManifest.getCanonicalPath());
            byte[] manifestFile = manifestBuilder.buildManifest();
            outputStreamManifest.write(manifestFile);
        } finally {
            FileUtils.deleteDirectory(resourcePackDirectory.toFile());
            try {
                archiveIndex.close();
                archiveData.close();
                outputStreamManifest.close();
            } catch (IOException exception) {
                // Nothing to do, moving on ...
            }
        }

        System.out.println("Done.");
    }
}<|MERGE_RESOLUTION|>--- conflicted
+++ resolved
@@ -169,18 +169,11 @@
                 hexDigest = ManifestBuilder.CryptographicOperations.hexdigest(hashDigest);
             } catch (NoSuchAlgorithmException exception) {
                 throw new IOException("Unable to create a Resource Pack, the hashing algorithm is not supported!");
-<<<<<<< HEAD
-            } 
-            
-            // Write resource to resourcepack
-            this.writeResourcePack(hexDigest, resourcePackDirectory.toString(), buffer, flags, entry.size);
-=======
-            }
->>>>>>> 71713114
+            }
 
             // Write resource to data archive
             if (this.excludeResource(normalisedPath, excludedResources)) {
-                this.writeResourcePack(hexDigest, resourcePackDirectory.toString(), buffer);
+                this.writeResourcePack(hexDigest, resourcePackDirectory.toString(), buffer, flags, entry.size);
                 entries.remove(i);
             } else {
                 alignBuffer(archiveData, 4);
