// Copyright 2020-2023 The Defold Foundation
// Copyright 2014-2020 King
// Copyright 2009-2014 Ragnar Svensson, Christian Murray
// Licensed under the Defold License version 1.0 (the "License"); you may not use
// this file except in compliance with the License.
// 
// You may obtain a copy of the License, together with FAQs at
// https://www.defold.com/license
// 
// Unless required by applicable law or agreed to in writing, software distributed
// under the License is distributed on an "AS IS" BASIS, WITHOUT WARRANTIES OR
// CONDITIONS OF ANY KIND, either express or implied. See the License for the
// specific language governing permissions and limitations under the License.

// Please keep the overview documentation up-to-date:
// https://github.com/defold/defold/blob/dev/engine/docs/ARCHIVE_FORMAT.md

package com.dynamo.bob.archive;

import java.io.File;
import java.io.FileOutputStream;
import java.io.IOException;
import java.io.RandomAccessFile;
import java.nio.ByteBuffer;
import java.nio.file.Files;
import java.nio.file.Path;
import java.security.NoSuchAlgorithmException;
import java.util.ArrayList;
import java.util.Arrays;
import java.util.Collections;
import java.util.List;
import java.util.HashSet;
import java.util.Set;
import java.util.EnumSet;

import org.apache.commons.io.FileUtils;
import org.apache.commons.io.FilenameUtils;
import org.apache.commons.io.IOUtils;

import com.dynamo.bob.CompileExceptionError;
<<<<<<< HEAD
import com.dynamo.bob.pipeline.ResourceNode;
import com.dynamo.bob.pipeline.OutputFlags;
=======
import com.dynamo.bob.pipeline.graph.ResourceNode;
>>>>>>> d51454db
import com.dynamo.liveupdate.proto.Manifest.HashAlgorithm;
import com.dynamo.liveupdate.proto.Manifest.SignAlgorithm;
import com.dynamo.liveupdate.proto.Manifest.ResourceEntryFlag;

import net.jpountz.lz4.LZ4Compressor;
import net.jpountz.lz4.LZ4Factory;

public class ArchiveBuilder {

    public static final int VERSION = 4;
    public static final int HASH_MAX_LENGTH = 64; // 512 bits
    public static final int HASH_LENGTH = 20;
    public static final int MD5_HASH_DIGEST_BYTE_LENGTH = 16; // 128 bits

    private List<ArchiveEntry> entries = new ArrayList<ArchiveEntry>();
    private List<ArchiveEntry> excludedEntries = new ArrayList<ArchiveEntry>();
    private Set<String> lookup = new HashSet<String>(); // To see if a resource has already been added
    private String root;
    private ManifestBuilder manifestBuilder = null;
    private LZ4Compressor lz4Compressor;
    private byte[] archiveIndexMD5 = new byte[MD5_HASH_DIGEST_BYTE_LENGTH];
    private int resourcePadding = 4;

    public ArchiveBuilder(String root, ManifestBuilder manifestBuilder, int resourcePadding) {
        this.root = new File(root).getAbsolutePath();
        this.manifestBuilder = manifestBuilder;
        this.lz4Compressor = LZ4Factory.fastestInstance().highCompressor();
        this.resourcePadding = resourcePadding;
    }

        if (!contains(e)) {
            lookup.add(e.getRelativeFilename());
    private ArchiveEntry add(String fileName, EnumSet<OutputFlags> flags, boolean isLiveUpdate) throws IOException {
        ArchiveEntry e = new ArchiveEntry(root, fileName, flags, isLiveUpdate);
            entries.add(e);
        }
    }

    public ArchiveEntry add(String fileName, EnumSet<OutputFlags> flags) throws IOException {
        return add(fileName, flags, false);
    }

    public ArchiveEntry add(String fileName) throws IOException {
        return add(fileName, EnumSet.noneOf(OutputFlags.class), false);
    }

    public ArchiveEntry getArchiveEntry(int index) {
        return this.entries.get(index);
    }

    public int getArchiveEntrySize() {
        return this.entries.size();
    }

    public byte[] getArchiveIndexHash() {
        return this.archiveIndexMD5;
    }

    public byte[] loadResourceData(String filepath) throws IOException {
        File fhandle = new File(filepath);
        return FileUtils.readFileToByteArray(fhandle);
    }

    public byte[] compressResourceData(byte[] buffer) {
        int maximumCompressedSize = lz4Compressor.maxCompressedLength(buffer.length);
        byte[] compressedContent = new byte[maximumCompressedSize];
        int compressedSize = lz4Compressor.compress(buffer, compressedContent);
        return Arrays.copyOfRange(compressedContent, 0, compressedSize);
    }

    public boolean shouldUseCompressedResourceData(byte[] original, byte[] compressed) {
        double ratio = (double) compressed.length / (double) original.length;
        return ratio <= 0.95;
    }

    public byte[] encryptResourceData(byte[] buffer) throws CompileExceptionError {
        return ResourceEncryption.encrypt(buffer);
    }

    public void writeResourcePack(ArchiveEntry entry, String directory, byte[] buffer) throws IOException {
        FileOutputStream outputStream = null;
        try {
            File fhandle = new File(directory, entry.getHexDigest());
            if (!fhandle.exists()) {
                byte[] padding = new byte[11];
                byte[] size_bytes = ByteBuffer.allocate(4).putInt(entry.getSize()).array();
                Arrays.fill(padding, (byte)0xED);
                outputStream = new FileOutputStream(fhandle);
                outputStream.write(size_bytes); // 4 bytes
                outputStream.write((byte)entry.getFlags()); // 1 byte
                outputStream.write(padding); // 11 bytes
                outputStream.write(buffer);

            }
        } finally {
            IOUtils.closeQuietly(outputStream);
        }
    }

    // Checks if any of the parents are excluded
    // Parents are sorted, deepest parent first, root parent last
    public boolean isTreeExcluded(List<String> parents, List<String> excludedResources) {
        for (String parent : parents) {
            if (excludedResources.contains(parent))
                return true;
        }
        return false;
    }

    public List<ArchiveEntry> getExcludedEntries() {
        return excludedEntries;
    }

    public boolean excludeResource(String filepath, List<String> excludedResources) {
        boolean result = false;
        if (this.manifestBuilder != null) {
            List<ArrayList<String>> parentChains = this.manifestBuilder.getParentCollections(filepath);
            for (List<String> parents : parentChains) {
                boolean excluded = isTreeExcluded(parents, excludedResources);
                if (!excluded) {
                    return false; // as long as one tree path requires this resource, we cannot exclude it
                }
                result = true;
            }
        }

        return result;
    }

    public void write(RandomAccessFile archiveIndex, RandomAccessFile archiveData, Path resourcePackDirectory, List<String> excludedResources) throws IOException, CompileExceptionError {
        // INDEX
        archiveIndex.writeInt(VERSION); // Version
        archiveIndex.writeInt(0); // Pad
        archiveIndex.writeLong(0); // UserData, used in runtime to distinguish between if the index and resources are memory mapped or loaded from disk
        archiveIndex.writeInt(0); // EntryCount
        archiveIndex.writeInt(0); // EntryOffset
        archiveIndex.writeInt(0); // HashOffset
        archiveIndex.writeInt(0); // HashLength
        archiveIndex.write(new byte[MD5_HASH_DIGEST_BYTE_LENGTH]);

        int archiveIndexHeaderOffset = (int) archiveIndex.getFilePointer();

        Collections.sort(entries); // Since it has no hash, it sorts on path

        for (int i = entries.size() - 1; i >= 0; --i) {
            ArchiveEntry entry = entries.get(i);
            byte[] buffer = this.loadResourceData(entry.getFilename());
            if (entry.isCompressed()) {
                // Compress data
                byte[] compressed = this.compressResourceData(buffer);
                if (this.shouldUseCompressedResourceData(buffer, compressed)) {
                    entry.setFlag(ArchiveEntry.FLAG_COMPRESSED);
                    buffer = compressed;
                    entry.setCompressedSize(compressed.length);
                } else {
                    entry.setCompressedSize(ArchiveEntry.FLAG_UNCOMPRESSED);
                }
            }

            // Encrypt data
            if (entry.isEncrypted()) {
                buffer = this.encryptResourceData(buffer);
            }

            // Add entry to manifest
            String normalisedPath = FilenameUtils.separatorsToUnix(entry.getRelativeFilename());

            // Calculate hash digest values for resource
            String hexDigest = null;
            try {
                byte[] hashDigest = CryptographicOperations.hash(buffer, manifestBuilder.getResourceHashAlgorithm());
                entry.setHash(new byte[HASH_MAX_LENGTH]);
                System.arraycopy(hashDigest, 0, entry.getHash(), 0, hashDigest.length);
                hexDigest = CryptographicOperations.hexdigest(hashDigest);
            } catch (NoSuchAlgorithmException exception) {
                throw new IOException("Unable to create a Resource Pack, the hashing algorithm is not supported!");
            }
            // Store association between hexdigest and original filename in a
            // lookup table
            entry.setHexDigest(hexDigest);

            // Write resource to resource pack or data archive
            if (this.excludeResource(normalisedPath, excludedResources)) {
                this.writeResourcePack(entry, resourcePackDirectory.toString(), buffer);
                entries.remove(i);
                excludedEntries.add(entry);
                manifestBuilder.addResourceEntry(normalisedPath, buffer, ResourceEntryFlag.EXCLUDED.getNumber());
            } else {
                alignBuffer(archiveData, this.resourcePadding);
                entry.setResourceOffset((int) archiveData.getFilePointer());
                archiveData.write(buffer, 0, buffer.length);
                manifestBuilder.addResourceEntry(normalisedPath, buffer, ResourceEntryFlag.BUNDLED.getNumber());
            }
        }

        Collections.sort(entries); // Since it has a hash, it sorts on hash

        // Write sorted hashes to index file
        int hashOffset = (int) archiveIndex.getFilePointer();
        for(ArchiveEntry entry : entries) {
            archiveIndex.write(entry.getHash());
        }

        // Write sorted entries to index file
        int entryOffset = (int) archiveIndex.getFilePointer();
        alignBuffer(archiveIndex, 4);

        ByteBuffer indexBuffer = ByteBuffer.allocate(4 * 4 * entries.size());
        for (ArchiveEntry entry : entries) {
            indexBuffer.putInt(entry.getResourceOffset());
            indexBuffer.putInt(entry.getSize());
            indexBuffer.putInt(entry.getCompressedSize());
            indexBuffer.putInt(entry.getFlags());
        }
        archiveIndex.write(indexBuffer.array());

        try {
            // Calc index file MD5 hash
            archiveIndex.seek(archiveIndexHeaderOffset);
            int num_bytes = (int) archiveIndex.length() - archiveIndexHeaderOffset;
            byte[] archiveIndexBytes = new byte[num_bytes];
            archiveIndex.readFully(archiveIndexBytes);
            this.archiveIndexMD5 = CryptographicOperations.hash(archiveIndexBytes, HashAlgorithm.HASH_MD5);
        } catch (NoSuchAlgorithmException e) {
            System.err.println("The algorithm specified is not supported!");
            e.printStackTrace();
        }

        // Update index header with offsets
        archiveIndex.seek(0);
        archiveIndex.writeInt(VERSION);
        archiveIndex.writeInt(0); // Pad
        archiveIndex.writeLong(0); // UserData
        archiveIndex.writeInt(entries.size());
        archiveIndex.writeInt(entryOffset);
        archiveIndex.writeInt(hashOffset);
        archiveIndex.writeInt(CryptographicOperations.getHashSize(manifestBuilder.getResourceHashAlgorithm()));
        archiveIndex.write(this.archiveIndexMD5);
    }

    private void alignBuffer(RandomAccessFile outFile, int align) throws IOException {
        int pos = (int) outFile.getFilePointer();
        int newPos = (int) (outFile.getFilePointer() + (align - 1));
        newPos &= ~(align - 1);

        for (int i = 0; i < (newPos - pos); ++i) {
            outFile.writeByte((byte) 0);
        }
    }

    private static void printUsageAndTerminate(String message) {
        System.err.println("Usage: ArchiveBuilder <root> <output> [-c] <file> [<file> ...]\n");
        System.err.println("  <root>            - directorypath to root of input files (<file>)");
        System.err.println("  <output>          - filepath for output content.");
        System.err.println("                      Three files (arci, arcd, dmanifest) will be generated.");
        System.err.println("  <file>            - filepath relative to <root> of file to build.");
        System.err.println("  -c                - Compress archive (default false).");
        if (message != null) {
            System.err.println("\nError: " + message);
        }

        System.exit(1);
    }

    public static void main(String[] args) throws IOException, NoSuchAlgorithmException, CompileExceptionError {
        // Validate input
        if (args.length < 3) {
            printUsageAndTerminate("Too few arguments");
        }

        File dirpathRoot            = new File(args[0]);
        File filepathArchiveIndex   = new File(args[1] + ".arci");
        File filepathArchiveData    = new File(args[1] + ".arcd");
        File filepathManifest       = new File(args[1] + ".dmanifest");
        File filepathPublicKey      = new File(args[1] + ".public");
        File filepathPrivateKey     = new File(args[1] + ".private");
        File filepathManifestHash   = new File(args[1] + ".manifest_hash");

        if (!dirpathRoot.isDirectory()) {
            printUsageAndTerminate("root does not exist: " + dirpathRoot.getAbsolutePath());
        }

        boolean doCompress = false;
        boolean doOutputManifestHashFile = false;
        List<File> inputs = new ArrayList<File>();
        for (int i = 2; i < args.length; ++i) {
            if (args[i].equals("-c")) {
                doCompress = true;
            } else if (args[i].equals("-m")) {
                doOutputManifestHashFile = true;
            } else {
                File currentInput = new File(args[i]);
                if (!currentInput.isFile()) {
                    printUsageAndTerminate("file does not exist: " + currentInput.getAbsolutePath());
                }

                inputs.add(currentInput);
            }
        }

        if (inputs.isEmpty()) {
            printUsageAndTerminate("There must be at least one file");
        }

        // Create manifest and archive

        ManifestBuilder manifestBuilder = ManifestBuilder.create(doOutputManifestHashFile);
        manifestBuilder.setProjectIdentifier("<anonymous project>");
        manifestBuilder.addSupportedEngineVersion(EngineVersion.sha1);

        System.out.println("Generating private key: " + filepathPrivateKey.getCanonicalPath());
        System.out.println("Generating public key: " + filepathPublicKey.getCanonicalPath());
        CryptographicOperations.generateKeyPair(SignAlgorithm.SIGN_RSA, filepathPrivateKey.getAbsolutePath(), filepathPublicKey.getAbsolutePath());
        manifestBuilder.setPrivateKeyFilepath(filepathPrivateKey.getAbsolutePath());
        manifestBuilder.setPublicKeyFilepath(filepathPublicKey.getAbsolutePath());

        ResourceNode rootNode = new ResourceNode("<AnonymousRoot>", "<AnonymousRoot>");

        int archivedEntries = 0;
        int excludedEntries = 0;
        ArchiveBuilder archiveBuilder = new ArchiveBuilder(dirpathRoot.toString(), manifestBuilder, 4);
        for (File currentInput : inputs) {
            String absolutePath = currentInput.getAbsolutePath();
            boolean luaResource = (absolutePath.endsWith("luac") || absolutePath.endsWith("scriptc") || absolutePath.endsWith("gui_scriptc") || absolutePath.endsWith("render_scriptc"));

            EnumSet<OutputFlags> flags = EnumSet.noneOf(OutputFlags.class);
            if (!doCompress) flags.add(OutputFlags.UNCOMPRESSED);
            if (luaResource) flags.add(OutputFlags.ENCRYPTED);
            if (luaResource) flags.add(OutputFlags.UNPREDICTABLE);

            if (currentInput.getName().startsWith("liveupdate.")){
                excludedEntries++;
                archiveBuilder.add(absolutePath, flags, true);
            } else {
                archivedEntries++;
                archiveBuilder.add(absolutePath, flags, false);
            }
            ResourceNode currentNode = new ResourceNode(currentInput.getPath(), absolutePath);
            rootNode.addChild(currentNode);
        }
        System.out.println("Added " + Integer.toString(archivedEntries + excludedEntries) + " entries to archive (" + Integer.toString(excludedEntries) + " entries tagged as 'liveupdate' in archive).");

        manifestBuilder.setRoot(rootNode);

        RandomAccessFile archiveIndex = new RandomAccessFile(filepathArchiveIndex, "rw");
        RandomAccessFile archiveData  = new RandomAccessFile(filepathArchiveData, "rw");
        archiveIndex.setLength(0);
        archiveData.setLength(0);

        Path resourcePackDirectory = Files.createTempDirectory("tmp.defold.resourcepack_");
        FileOutputStream outputStreamManifest = new FileOutputStream(filepathManifest);
        try {
            System.out.println("Writing " + filepathArchiveIndex.getCanonicalPath());
            System.out.println("Writing " + filepathArchiveData.getCanonicalPath());

            List<String> excludedResources = new ArrayList<String>();
            archiveBuilder.write(archiveIndex, archiveData, resourcePackDirectory, excludedResources);
            manifestBuilder.setArchiveIdentifier(archiveBuilder.getArchiveIndexHash());

            System.out.println("Writing " + filepathManifest.getCanonicalPath());
            byte[] manifestFile = manifestBuilder.buildManifest();
            outputStreamManifest.write(manifestFile);

            if (doOutputManifestHashFile) {
                if (filepathManifestHash.exists()) {
                    filepathManifestHash.delete();
                    filepathManifestHash.createNewFile();
                }
                FileOutputStream manifestHashOutputStream = new FileOutputStream(filepathManifestHash);
                manifestHashOutputStream.write(manifestBuilder.getManifestDataHash());
                manifestHashOutputStream.close();
            }
        } finally {
            FileUtils.deleteDirectory(resourcePackDirectory.toFile());
            try {
                archiveIndex.close();
                archiveData.close();
                outputStreamManifest.close();
            } catch (IOException exception) {
                // Nothing to do, moving on ...
            }
        }

        System.out.println("Done.");
    }
}<|MERGE_RESOLUTION|>--- conflicted
+++ resolved
@@ -38,12 +38,8 @@
 import org.apache.commons.io.IOUtils;
 
 import com.dynamo.bob.CompileExceptionError;
-<<<<<<< HEAD
-import com.dynamo.bob.pipeline.ResourceNode;
 import com.dynamo.bob.pipeline.OutputFlags;
-=======
 import com.dynamo.bob.pipeline.graph.ResourceNode;
->>>>>>> d51454db
 import com.dynamo.liveupdate.proto.Manifest.HashAlgorithm;
 import com.dynamo.liveupdate.proto.Manifest.SignAlgorithm;
 import com.dynamo.liveupdate.proto.Manifest.ResourceEntryFlag;
@@ -74,10 +70,10 @@
         this.resourcePadding = resourcePadding;
     }
 
+    private ArchiveEntry add(String fileName, EnumSet<OutputFlags> flags, boolean isLiveUpdate) throws IOException {
+        ArchiveEntry e = new ArchiveEntry(root, fileName, flags, isLiveUpdate);
         if (!contains(e)) {
             lookup.add(e.getRelativeFilename());
-    private ArchiveEntry add(String fileName, EnumSet<OutputFlags> flags, boolean isLiveUpdate) throws IOException {
-        ArchiveEntry e = new ArchiveEntry(root, fileName, flags, isLiveUpdate);
             entries.add(e);
         }
     }
