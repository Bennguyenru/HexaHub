--- conflicted
+++ resolved
@@ -73,71 +73,13 @@
 
         final IPreferenceStore store = Activator.getDefault().getPreferenceStore();
 
-<<<<<<< HEAD
-        boolean hasNativeExtensions = false;
-        String exeName;
-=======
         String buildError = null;
         boolean hasNativeExtensions = false;
         String exeName = "";
->>>>>>> 444da779
+
         if (store.getBoolean(PreferenceConstants.P_CUSTOM_APPLICATION)) {
         	exeName = store.getString(PreferenceConstants.P_APPLICATION);
         } else {
-<<<<<<< HEAD
-
-            IBranchClient branchClient = Activator.getDefault().getBranchClient();
-            String location = branchClient.getNativeLocation();
-        	File root = new File(location);
-        	hasNativeExtensions = ExtenderClient.hasExtensions(root);
-
-            String platform = EditorCorePlugin.getPlatform();
-        	if (hasNativeExtensions) {
-
-                String buildPlatform = null;
-                if (platform == "darwin" )
-                	buildPlatform = "x86_64-osx";
-
-                try {
-                    EditorCorePlugin corePlugin = EditorCorePlugin.getDefault();
-        	    	String sdkVersion = corePlugin.getSha1();
-        	    	if (sdkVersion == "NO SHA1") {
-        	    		sdkVersion = "";
-        	    	}
-                	String serverURL = store.getString(PreferenceConstants.P_NATIVE_EXT_SERVER_URI);
-
-	        		ExtenderClient extender = new ExtenderClient(serverURL);
-	                File logFile = File.createTempFile("build_" + sdkVersion + "_", ".txt");
-	                logFile.deleteOnExit();
-
-	                // Store the engine one level above the content build since that folder gets removed during a distclean
-	                File buildDir = new File(location + File.separator + "build" + File.separator + buildPlatform);
-	                buildDir.mkdirs();
-	                File exe = new File(buildDir.getAbsolutePath() + File.separator + "dmengine");
-
-	    	    	List<File> allSource = ExtenderClient.getExtensionSource(root, buildPlatform);
-	    	    	BundleHelper.buildEngineRemote(extender, buildPlatform, sdkVersion, root, allSource, logFile, exe);
-	    	    	exeName = exe.getAbsolutePath();
-                } catch (IOException e) {
-                    return new Status(IStatus.ERROR, Activator.PLUGIN_ID, String.format("'%s' could not be built", platform));
-                }
-        	}
-        	else {
-	            exeName = Engine.getDefault().getEnginePath();
-        	}
-
-            if (!platform.contains("win32")) {
-                try {
-                    Exec.exec("chmod", "+x", exeName);
-                } catch (IOException e) {
-                    return new Status(IStatus.ERROR, Activator.PLUGIN_ID, String.format("'%s' could not be made executable.", exeName));
-                }
-            }
-        }
-        final File exe = new File(exeName);
-=======
->>>>>>> 444da779
-
         	IBranchClient branchClient = Activator.getDefault().getBranchClient();
         	String location = branchClient.getNativeLocation();
         	File root = new File(location);
