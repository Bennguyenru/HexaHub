--- conflicted
+++ resolved
@@ -18,12 +18,6 @@
             [eclipse.markers :as markers])
   (:import [org.eclipse.core.resources IFile]))
 
-<<<<<<< HEAD
-=======
-(defprotocol IDisposable
-  (dispose [this] ))
-
->>>>>>> 264b316c
 (def ^:private ^java.util.concurrent.atomic.AtomicInteger
      nextkey (java.util.concurrent.atomic.AtomicInteger. 1000000))
 
@@ -324,7 +318,6 @@
 
 All the list forms look for symbols in the first position. Be sure to quote the list
 to distinguish it from a function call."
-
         #'transact
         "Execute a transaction to create a new project state. This takes in the current project state,
 modifies it according to the transaction steps in txs, and returns a transaction result.
