(ns dynamo.geom
  (:require [schema.macros :as sm]
            [schema.core :as s]
            [dynamo.types :as dt :refer [min-p max-p]])
  (:import [dynamo.types Rect AABB]
           [com.dynamo.bob.textureset TextureSetGenerator]
           [javax.vecmath Point3d Point4d Vector4d Vector3d Matrix4d]))

(set! *warn-on-reflection* true)

(defn clamper [low high] (fn [x] (min (max x low) high)))

; -------------------------------------
; 2D geometry
; -------------------------------------
(sm/defn area :- double
  [r :- Rect]
  (if r
    (* (double (.width r)) (double (.height r)))
    0))

(sm/defn intersect :- (s/maybe Rect)
  ([r :- Rect] r)
  ([r1 :- Rect r2 :- Rect]
    (when (and r1 r2)
      (let [l (max (.x r1) (.x r2))
            t (max (.y r1) (.y r2))
            r (min (+ (.x r1) (.width r1))  (+ (.x r2) (.width r2)))
            b (min (+ (.y r1) (.height r1)) (+ (.y r2) (.height r2)))
            w (- r l)
            h (- b t)]
        (if (and (< 0 w) (< 0 h))
          (dt/rect l t w h)
          nil))))
  ([r1 :- Rect r2 :- Rect & rs :- [Rect]]
    (reduce intersect (intersect r1 r2) rs)))

(sm/defn split-rect :- [Rect]
  [^Rect container :- Rect ^Rect content :- Rect]
  (let [new-rects (transient [])
        overlap ^Rect (intersect container content)]
    (if overlap
      (do
        ;; bottom slice
        (if (< (.y container) (.y overlap))
          (conj! new-rects (dt/rect (.x container)
                                 (.y container)
                                 (.width container)
                                 (- (.y overlap) (.y container)))))

        ;; top slice
        (if (< (+ (.y overlap) (.height overlap)) (+ (.y container) (.height container)))
          (conj! new-rects (dt/rect (.x container)
                                 (+ (.y overlap) (.height overlap))
                                 (.width container)
                                 (- (+ (.y container) (.height container))
                                    (+ (.y overlap)   (.height overlap))))))

        ;; left slice
        (if (< (.x container) (.x overlap))
          (conj! new-rects (dt/rect (.x container)
                                 (.y overlap)
                                 (- (.x overlap) (.x container))
                                 (.height overlap))))

        ;; right slice
        (if (< (+ (.x overlap) (.width overlap)) (+ (.x container) (.width container)))
          (conj! new-rects (dt/rect ""
                                (+ (.x overlap) (.width overlap))
                                (.y overlap)
                                (- (+ (.x container) (.width container))
                                    (+ (.x overlap)   (.width overlap)))
                                (.height overlap)))))
      (conj! new-rects container))
    (persistent! new-rects)))

; This is off-by-one in many cases, due to Clojure's preference to promote things into Double and Long.
;
;(defn to-short-uv
;  "Return a fixed-point integer representation of the fractional part of the given fuv."
;  [^Float fuv]
;  (.shortValue
;    (bit-and
;      (int
;        (* (float fuv) (.floatValue 65535.0)))
;      0xffff)))

(defn to-short-uv
  [^Float fuv]
  (TextureSetGenerator/toShortUV fuv))

; -------------------------------------
; Transformations
; -------------------------------------

(sm/defn world-space [node :- {:world-transform Matrix4d s/Any s/Any} point :- Point3d]
  (let [p             (Point3d. point)
        tfm ^Matrix4d (:world-transform node)]
    (.transform tfm p)
    p))

(def Identity4d (doto (Matrix4d.) (.setIdentity)))

; -------------------------------------
; Matrix sloshing
; -------------------------------------
(defprotocol AsArray
  (^doubles as-array [this]))

(defprotocol Invertible
  (invert [this]))

(extend-type Matrix4d
  AsArray
  (as-array [this]
    (double-array [(.m00 this) (.m10 this) (.m20 this) (.m30 this)
                   (.m01 this) (.m11 this) (.m21 this) (.m31 this)
                   (.m02 this) (.m12 this) (.m22 this) (.m32 this)
                   (.m03 this) (.m13 this) (.m23 this) (.m33 this)]))

  Invertible
  (invert [this]
    (doto (Matrix4d. this)
      .invert)))

(extend-type Vector3d
  AsArray
  (as-array [v]
    (let [vals (double-array 3)]
      (.get v vals)
      vals)))

(extend-type Point3d
  AsArray
  (as-array [v]
    (let [vals (double-array 3)]
      (.get v vals)
      vals)))

(extend-type Vector4d
  AsArray
  (as-array [v]
    (let [vals (double-array 4)]
      (.get v vals)
      vals)))

(sm/defn ident :- Matrix4d
  []
  (doto (Matrix4d.)
    (.setIdentity)))

; -------------------------------------
; 3D geometry
; -------------------------------------
(sm/defn null-aabb :- AABB
  []
  (dt/->AABB (Point3d. Integer/MAX_VALUE Integer/MAX_VALUE Integer/MAX_VALUE)
             (Point3d. Integer/MIN_VALUE Integer/MIN_VALUE Integer/MIN_VALUE)))

(sm/defn aabb-incorporate :- AABB
  ([^AABB aabb :- AABB
    ^Point3d p :- Point3d]
    (aabb-incorporate aabb (.x p) (.y p) (.z p)))
  ([^AABB aabb :- AABB
    ^double x :- s/Num
    ^double y :- s/Num
    ^double z :- s/Num]
    (let [minx (Math/min (-> aabb min-p .x) x)
          miny (Math/min (-> aabb min-p .y) y)
          minz (Math/min (-> aabb min-p .z) z)
          maxx (Math/max (-> aabb max-p .x) x)
          maxy (Math/max (-> aabb max-p .y) y)
          maxz (Math/max (-> aabb max-p .z) z)]
      (dt/->AABB (Point3d. minx miny minz)
                 (Point3d. maxx maxy maxz)))))

(sm/defn aabb-union :- AABB
  ([aabb1 :- AABB] aabb1)
  ([aabb1 :- AABB aabb2 :- AABB]
    (-> aabb1
      (aabb-incorporate (min-p aabb2))
      (aabb-incorporate (max-p aabb2))))
  ([aabb1 :- AABB aabb2 :- AABB & aabbs :- [AABB]]
    (aabb-union (aabb-union aabb1 aabb2) aabbs)))

(sm/defn aabb-contains?
  [^AABB aabb :- AABB ^Point3d p :- Point3d]
  (and
    (>= (-> aabb max-p .x) (.x p) (-> aabb min-p .x))
    (>= (-> aabb max-p .y) (.y p) (-> aabb min-p .y))
    (>= (-> aabb max-p .z) (.z p) (-> aabb min-p .z))))

(sm/defn aabb-extent :- Point3d
  [aabb :- AABB]
  (let [v (Point3d. (max-p aabb))]
    (.sub v (min-p aabb))
    v))

(sm/defn aabb-center :- Point3d
  [^AABB aabb :- AABB]
  (Point3d. (/ (+ (-> aabb min-p .x) (-> aabb max-p .x)) 2.0)
            (/ (+ (-> aabb min-p .y) (-> aabb max-p .y)) 2.0)
            (/ (+ (-> aabb min-p .z) (-> aabb max-p .z)) 2.0)))

<<<<<<< HEAD
=======
(sm/defn rect->aabb :- AABB
  [^Rect bounds :- Rect ]
  (assert bounds "rect->aabb require boundaries")
  (let [x1 (.x bounds)
        y1 (.y bounds)
        x2 (+ x1 (.width bounds))
        y2 (+ y1 (.height bounds))]
    (-> (null-aabb)
        (aabb-incorporate (Point3d. x1 y1 0))
        (aabb-incorporate (Point3d. x2 y2 0)))))

>>>>>>> 0828434a
; -------------------------------------
; Primitive shapes as vertex arrays
; -------------------------------------

(sm/defn unit-sphere-pos-nrm [lats longs]
  (for [lat-i (range lats)
       long-i (range longs)]
<<<<<<< HEAD
   (let [lat-angle (fn [rate] (* Math/PI rate))
       long-angle (fn [rate] (* (* 2 Math/PI) rate))
       make-vertex (fn [lat-a long-a]
                     (let [y (Math/cos lat-a)
                           radius (Math/sin lat-a)
                           x (* radius (Math/cos long-a))
                           z (* radius (Math/sin long-a))]
                       [x y z x y z]))
       vertices (for [lat-idx [lat-i (inc lat-i)]
                      long-idx [long-i (inc long-i)]]
                  (make-vertex (lat-angle (/ lat-idx lats)) (long-angle (/ long-idx longs))))
       ]
=======
   (let [lat-angle   (fn [rate] (* Math/PI rate))
         long-angle  (fn [rate] (* (* 2 Math/PI) rate))
         make-vertex (fn [lat-a long-a]
                       (let [y      (Math/cos lat-a)
                             radius (Math/sin lat-a)
                             x      (* radius (Math/cos long-a))
                             z      (* radius (Math/sin long-a))]
                         [x y z x y z]))
         vertices (for [lat-idx  [lat-i (inc lat-i)]
                        long-idx [long-i (inc long-i)]]
                    (make-vertex (lat-angle (/ lat-idx lats)) (long-angle (/ long-idx longs))))]
>>>>>>> 0828434a
                (map #(nth vertices %) [0 1 2 1 3 2])
                )))<|MERGE_RESOLUTION|>--- conflicted
+++ resolved
@@ -202,8 +202,6 @@
             (/ (+ (-> aabb min-p .y) (-> aabb max-p .y)) 2.0)
             (/ (+ (-> aabb min-p .z) (-> aabb max-p .z)) 2.0)))
 
-<<<<<<< HEAD
-=======
 (sm/defn rect->aabb :- AABB
   [^Rect bounds :- Rect ]
   (assert bounds "rect->aabb require boundaries")
@@ -215,7 +213,6 @@
         (aabb-incorporate (Point3d. x1 y1 0))
         (aabb-incorporate (Point3d. x2 y2 0)))))
 
->>>>>>> 0828434a
 ; -------------------------------------
 ; Primitive shapes as vertex arrays
 ; -------------------------------------
@@ -223,20 +220,6 @@
 (sm/defn unit-sphere-pos-nrm [lats longs]
   (for [lat-i (range lats)
        long-i (range longs)]
-<<<<<<< HEAD
-   (let [lat-angle (fn [rate] (* Math/PI rate))
-       long-angle (fn [rate] (* (* 2 Math/PI) rate))
-       make-vertex (fn [lat-a long-a]
-                     (let [y (Math/cos lat-a)
-                           radius (Math/sin lat-a)
-                           x (* radius (Math/cos long-a))
-                           z (* radius (Math/sin long-a))]
-                       [x y z x y z]))
-       vertices (for [lat-idx [lat-i (inc lat-i)]
-                      long-idx [long-i (inc long-i)]]
-                  (make-vertex (lat-angle (/ lat-idx lats)) (long-angle (/ long-idx longs))))
-       ]
-=======
    (let [lat-angle   (fn [rate] (* Math/PI rate))
          long-angle  (fn [rate] (* (* 2 Math/PI) rate))
          make-vertex (fn [lat-a long-a]
@@ -248,6 +231,4 @@
          vertices (for [lat-idx  [lat-i (inc lat-i)]
                         long-idx [long-i (inc long-i)]]
                     (make-vertex (lat-angle (/ lat-idx lats)) (long-angle (/ long-idx longs))))]
->>>>>>> 0828434a
-                (map #(nth vertices %) [0 1 2 1 3 2])
-                )))+                (map #(nth vertices %) [0 1 2 1 3 2]))))