--- conflicted
+++ resolved
@@ -4,11 +4,8 @@
 bin.includes = META-INF/,\
                .,\
                ext/jsr311-api-1.1.1.jar,\
-<<<<<<< HEAD
                ext/httpcore-4.1.4.jar,\
                ext/httpclient-4.1.jar,\
-=======
->>>>>>> a80fb493
                ext/commons-lang3-3.0-beta.jar,\
                ext/jackson-core-asl-1.9.2.jar,\
                ext/jackson-mapper-asl-1.9.2.jar,\
@@ -22,24 +19,5 @@
                ext/commons-io-2.4.jar,\
                ext/lz4-1.3.0.jar,\
                ext/extender-client-0.0.1.jar,\
-<<<<<<< HEAD
                ext/httpmime-4.1.3.jar,\
-               ext/apache-mime4j-0.6.jar
-=======
-               ext/apache-mime4j-0.6.jar,\
-               ext/aws/aws-java-sdk-1.11.80.jar,\
-               ext/aws/commons-codec-1.9.jar,\
-               ext/aws/commons-logging-1.2.jar,\
-               ext/aws/fluent-hc-4.5.2.jar,\
-               ext/aws/httpclient-4.5.2.jar,\
-               ext/aws/httpclient-cache-4.5.2.jar,\
-               ext/aws/httpclient-win-4.5.2.jar,\
-               ext/aws/httpcore-4.4.4.jar,\
-               ext/aws/httpmime-4.5.2.jar,\
-               ext/aws/jackson-annotations-2.8.0.jar,\
-               ext/aws/jackson-core-2.8.1.jar,\
-               ext/aws/jackson-databind-2.8.5.jar,\
-               ext/aws/jna-4.1.0.jar,\
-               ext/aws/jna-platform-4.1.0.jar,\
-               ext/aws/joda-time-2.9.7.jar
->>>>>>> a80fb493
+               ext/apache-mime4j-0.6.jar