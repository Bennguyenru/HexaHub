--- conflicted
+++ resolved
@@ -207,7 +207,7 @@
         // full transparent white pixel
         int pixel = (0 << 24) | (255 << 16) | (255 << 8) | (255 << 0);
         srcImage.setRGB(0, 0, pixel);
-        TextureImage texture = TextureGenerator.generate(srcImage);
+        TextureImage texture = TextureGenerator.generate(srcImage, null, true);
 
         Image image = texture.getAlternatives(0);
         assertEquals((byte) 0, image.getData().byteAt(0));
@@ -215,15 +215,15 @@
         assertEquals((byte) 0, image.getData().byteAt(2));
         assertEquals((byte) 0, image.getData().byteAt(3));
     }
-    
+
     @Test
     public void testNoPreMultipliedAlpha() throws TextureGeneratorException, IOException {
     	BufferedImage srcImage = new BufferedImage(1, 1, BufferedImage.TYPE_4BYTE_ABGR);
         // full transparent white pixel
         int pixel = (0 << 24) | (255 << 16) | (255 << 8) | (255 << 0);
         srcImage.setRGB(0, 0, pixel);
-        
-     // Create a texture profile with texture compression
+
+        // Create a texture profile with texture compression
         TextureProfile.Builder textureProfile = TextureProfile.newBuilder();
         PlatformProfile.Builder platformProfile = PlatformProfile.newBuilder();
         TextureFormatAlternative.Builder textureFormatAlt1 = TextureFormatAlternative.newBuilder();
@@ -239,7 +239,7 @@
 
         textureProfile.setName("Test Profile");
         textureProfile.addPlatforms(platformProfile.build());
-        
+
         TextureImage texture = TextureGenerator.generate(srcImage, textureProfile.build(), true);
 
         Image image = texture.getAlternatives(0);
@@ -250,9 +250,62 @@
     }
 
     @Test
-<<<<<<< HEAD
+        public void testTextureProfilesNoCompressionETC1() throws TextureGeneratorException, IOException {
+        // Create a texture profile with texture compression
+        TextureProfile.Builder textureProfile = TextureProfile.newBuilder();
+        PlatformProfile.Builder platformProfile = PlatformProfile.newBuilder();
+        TextureFormatAlternative.Builder textureFormatAlt1 = TextureFormatAlternative.newBuilder();
+
+        textureFormatAlt1.setFormat(TextureFormat.TEXTURE_FORMAT_RGB_ETC1);
+        textureFormatAlt1.setCompressionLevel(CompressionLevel.NORMAL);
+
+        platformProfile.setOs(PlatformProfile.OS.OS_ID_GENERIC);
+        platformProfile.addFormats(textureFormatAlt1.build());
+        platformProfile.setMipmaps(false);
+        platformProfile.setMaxTextureSize(0);
+
+        textureProfile.setName("Test Profile");
+        textureProfile.addPlatforms(platformProfile.build());
+
+        // Generate texture withput compression applied
+        TextureImage texture = TextureGenerator.generate(getClass().getResourceAsStream("128_64_rgba.png"), textureProfile.build(), false);
+
+        assertEquals(1, texture.getAlternativesCount());
+        assertEquals(128, texture.getAlternatives(0).getWidth());
+        assertEquals(64, texture.getAlternatives(0).getHeight());
+        assertEquals(TextureFormat.TEXTURE_FORMAT_RGB, texture.getAlternatives(0).getFormat());
+    }
+
+    @Test
+    public void testTextureProfilesNoCompressionPVRTC() throws TextureGeneratorException, IOException {
+        // Create a texture profile with texture compression
+        TextureProfile.Builder textureProfile = TextureProfile.newBuilder();
+        PlatformProfile.Builder platformProfile = PlatformProfile.newBuilder();
+        TextureFormatAlternative.Builder textureFormatAlt1 = TextureFormatAlternative.newBuilder();
+
+        textureFormatAlt1.setFormat(TextureFormat.TEXTURE_FORMAT_RGBA_PVRTC_4BPPV1);
+        textureFormatAlt1.setCompressionLevel(CompressionLevel.NORMAL);
+
+        platformProfile.setOs(PlatformProfile.OS.OS_ID_GENERIC);
+        platformProfile.addFormats(textureFormatAlt1.build());
+        platformProfile.setMipmaps(false);
+        platformProfile.setMaxTextureSize(0);
+
+        textureProfile.setName("Test Profile");
+        textureProfile.addPlatforms(platformProfile.build());
+
+        // Generate texture withput compression applied
+        TextureImage texture = TextureGenerator.generate(getClass().getResourceAsStream("128_64_rgba.png"), textureProfile.build(), false);
+
+        assertEquals(1, texture.getAlternativesCount());
+        assertEquals(128, texture.getAlternatives(0).getWidth());
+        assertEquals(64, texture.getAlternatives(0).getHeight());
+        assertEquals(TextureFormat.TEXTURE_FORMAT_RGBA, texture.getAlternatives(0).getFormat());
+    }
+
+    @Test
     public void testNoFlip() throws TextureGeneratorException, IOException {
-        TextureImage texture = TextureGenerator.generate(createFlipTestImage(), EnumSet.noneOf(FlipAxis.class));
+        TextureImage texture = TextureGenerator.generate(createFlipTestImage(), null, false, EnumSet.noneOf(FlipAxis.class));
 
         Image image = texture.getAlternatives(0);
         assertBlackPixel(image, 0, 0);
@@ -263,7 +316,7 @@
 
     @Test
     public void testFlipX() throws TextureGeneratorException, IOException {
-        TextureImage texture = TextureGenerator.generate(createFlipTestImage(), EnumSet.of(FlipAxis.FLIP_AXIS_X));
+        TextureImage texture = TextureGenerator.generate(createFlipTestImage(), null, false, EnumSet.of(FlipAxis.FLIP_AXIS_X));
 
         Image image = texture.getAlternatives(0);
         assertWhitePixel(image, 0, 0);
@@ -274,7 +327,7 @@
 
     @Test
     public void testFlipY() throws TextureGeneratorException, IOException {
-        TextureImage texture = TextureGenerator.generate(createFlipTestImage(), EnumSet.of(FlipAxis.FLIP_AXIS_Y));
+        TextureImage texture = TextureGenerator.generate(createFlipTestImage(), null, false, EnumSet.of(FlipAxis.FLIP_AXIS_Y));
 
         Image image = texture.getAlternatives(0);
         assertWhitePixel(image, 0, 0);
@@ -285,7 +338,7 @@
 
     @Test
     public void testFlipXY() throws TextureGeneratorException, IOException {
-        TextureImage texture = TextureGenerator.generate(createFlipTestImage(), EnumSet.of(FlipAxis.FLIP_AXIS_X, FlipAxis.FLIP_AXIS_Y));
+        TextureImage texture = TextureGenerator.generate(createFlipTestImage(), null, false, EnumSet.of(FlipAxis.FLIP_AXIS_X, FlipAxis.FLIP_AXIS_Y));
 
         Image image = texture.getAlternatives(0);
         assertWhitePixel(image, 0, 0);
@@ -294,61 +347,6 @@
         assertBlackPixel(image, 1, 1);
     }
 
-=======
-    public void testTextureProfilesNoCompressionETC1() throws TextureGeneratorException, IOException {
-    	// Create a texture profile with texture compression
-        TextureProfile.Builder textureProfile = TextureProfile.newBuilder();
-        PlatformProfile.Builder platformProfile = PlatformProfile.newBuilder();
-        TextureFormatAlternative.Builder textureFormatAlt1 = TextureFormatAlternative.newBuilder();
-
-        textureFormatAlt1.setFormat(TextureFormat.TEXTURE_FORMAT_RGB_ETC1);
-        textureFormatAlt1.setCompressionLevel(CompressionLevel.NORMAL);
-
-        platformProfile.setOs(PlatformProfile.OS.OS_ID_GENERIC);
-        platformProfile.addFormats(textureFormatAlt1.build());
-        platformProfile.setMipmaps(false);
-        platformProfile.setMaxTextureSize(0);
-
-        textureProfile.setName("Test Profile");
-        textureProfile.addPlatforms(platformProfile.build());
-
-        // Generate texture withput compression applied
-        TextureImage texture = TextureGenerator.generate(getClass().getResourceAsStream("128_64_rgba.png"), textureProfile.build(), false);
-
-        assertEquals(1, texture.getAlternativesCount());
-        assertEquals(128, texture.getAlternatives(0).getWidth());
-        assertEquals(64, texture.getAlternatives(0).getHeight());
-        assertEquals(TextureFormat.TEXTURE_FORMAT_RGB, texture.getAlternatives(0).getFormat());
-    }
-    
-    @Test
-    public void testTextureProfilesNoCompressionPVRTC() throws TextureGeneratorException, IOException {
-    	// Create a texture profile with texture compression
-        TextureProfile.Builder textureProfile = TextureProfile.newBuilder();
-        PlatformProfile.Builder platformProfile = PlatformProfile.newBuilder();
-        TextureFormatAlternative.Builder textureFormatAlt1 = TextureFormatAlternative.newBuilder();
-
-        textureFormatAlt1.setFormat(TextureFormat.TEXTURE_FORMAT_RGBA_PVRTC_4BPPV1);
-        textureFormatAlt1.setCompressionLevel(CompressionLevel.NORMAL);
-
-        platformProfile.setOs(PlatformProfile.OS.OS_ID_GENERIC);
-        platformProfile.addFormats(textureFormatAlt1.build());
-        platformProfile.setMipmaps(false);
-        platformProfile.setMaxTextureSize(0);
-
-        textureProfile.setName("Test Profile");
-        textureProfile.addPlatforms(platformProfile.build());
-
-        // Generate texture withput compression applied
-        TextureImage texture = TextureGenerator.generate(getClass().getResourceAsStream("128_64_rgba.png"), textureProfile.build(), false);
-
-        assertEquals(1, texture.getAlternativesCount());
-        assertEquals(128, texture.getAlternatives(0).getWidth());
-        assertEquals(64, texture.getAlternatives(0).getHeight());
-        assertEquals(TextureFormat.TEXTURE_FORMAT_RGBA, texture.getAlternatives(0).getFormat());
-    }
-    
->>>>>>> 2ed340a2
     @Test
     public void testTextureProfilesFormat() throws TextureGeneratorException, IOException {
 
