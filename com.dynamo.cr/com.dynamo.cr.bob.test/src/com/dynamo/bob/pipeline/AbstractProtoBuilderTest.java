--- conflicted
+++ resolved
@@ -77,13 +77,8 @@
             throw new RuntimeException(e);
         }
 
-<<<<<<< HEAD
-        ClassLoaderScanner scanner = new ClassLoaderScanner();
+        scanner = new ClassLoaderScanner();
         scanner.addUrl(new File(jar));
-=======
-        this.scanner = new ClassLoaderScanner();
-        this.scanner.addUrl(new File(jar));
->>>>>>> 2b4d94b4
 
         project.scan(scanner, "com.dynamo.bob");
         project.scan(scanner, "com.dynamo.bob.pipeline");
