--- conflicted
+++ resolved
@@ -109,14 +109,10 @@
             // Clang errors
             assertEquals(true, checkIssue(issues, "ProgramFilesx86/WindowsKits/8.1/Include/shared/ws2def.h", 905, "error", "pasting formed '\"Use \"\"ADDRINFOEXW\"', an invalid preprocessing token [-Winvalid-token-paste]\n"));
             // lld-link error
-<<<<<<< HEAD
-            assertEquals(true, checkIssue(issues, "9cc45f19-9064-4342-bd00-39e6e9965c82.lib", 1, "error", "undefined symbol: _ERR_reason_error_string"));
-            assertEquals(true, checkIssue(issues, null, 1, "error", "could not open Crypt32.Lib.lib: No such file or directory"));
-=======
             assertEquals(true, checkIssue(issues, "222613a7-2aea-4afd-8498-68f39f62468f.lib", 1, "error", "undefined symbol: _ERR_reason_error_string"));
             assertEquals(true, checkIssue(issues, "222613a7-2aea-4afd-8498-68f39f62468f.lib", 1, "error", "undefined symbol: _ERR_clear_error"));
             assertEquals(true, checkIssue(issues, "222613a7-2aea-4afd-8498-68f39f62468f.lib", 1, "error", "undefined symbol: _BIO_new_mem_buf"));
->>>>>>> 69e06b3e
+            assertEquals(true, checkIssue(issues, null, 1, "error", "could not open Crypt32.Lib.lib: No such file or directory"));
         }
         {
             IResource resource = this.mp.get("com/dynamo/bob/bundle/test/errorLogOSX.txt");
