--- conflicted
+++ resolved
@@ -182,11 +182,7 @@
         assertNotNull(platform);
         Map<String, Object> bundle = (Map<String, Object>)platform.getOrDefault("bundle", null);
         assertNotNull(bundle);
-<<<<<<< HEAD
-        List<String> packages = (List<String>)aapt.getOrDefault("aapt-extra-packages", new ArrayList<String>());
-=======
         List<String> packages = (List<String>)bundle.getOrDefault("aaptExtraPackages", new ArrayList<String>());
->>>>>>> b3851234
         String[] expectedPackages = {"com.facebook"};
         assertEquals(Arrays.asList(expectedPackages), packages);
     }
@@ -210,12 +206,7 @@
         assertNotNull(platform);
         Map<String, Object> bundle = (Map<String, Object>)platform.getOrDefault("bundle", null);
         assertNotNull(bundle);
-<<<<<<< HEAD
-        List<String> packages = (List<String>)bundle.getOrDefault("aapt-extra-packages", new ArrayList<String>());
-        String[] expectedPackages = {"com.facebook", "com.other.package"};
-        assertEquals(Arrays.asList(expectedPackages), packages);
-    }
-=======
+
         List<String> packages = (List<String>)bundle.getOrDefault("aaptExtraPackages", new ArrayList<String>());
         String[] expectedPackages = {"com.facebook", "com.other.package"};
         assertEquals(Arrays.asList(expectedPackages), packages);
@@ -229,5 +220,4 @@
         List<String> result = BundleHelper.excludeItems(input, expressions);
         assertEquals(Arrays.asList(new String[]{"com.other.package"}), result);
     }
->>>>>>> b3851234
 }