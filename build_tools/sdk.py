#!/usr/bin/env python

"""
The idea is to be able to use locally installed tools if wanted, or rely on prebuilt packages
The order of priority is:
* Packages in tmp/dynamo_home
* Local packages on the host machine
"""

import os
import sys
import log
import run
import platform
from collections import defaultdict

DYNAMO_HOME=os.environ.get('DYNAMO_HOME', os.path.join(os.getcwd(), 'tmp', 'dynamo_home'))

SDK_ROOT=os.path.join(DYNAMO_HOME, 'ext', 'SDKs')

VERSION_XCODE="13.2.1"
VERSION_MACOSX="12.1"
VERSION_IPHONEOS="15.2"
VERSION_IPHONESIMULATOR="15.2"

# NOTE: Minimum iOS-version is also specified in Info.plist-files
# (MinimumOSVersion and perhaps DTPlatformVersion)
VERSION_IPHONEOS_MIN="8.0"
VERSION_MACOSX_MIN="10.7"

VERSION_XCODE_CLANG="13.0.0"
SWIFT_VERSION="5.5"

VERSION_LINUX_CLANG="13.0.0"
PACKAGES_LINUX_CLANG="clang-%s" % VERSION_LINUX_CLANG
PACKAGES_LINUX_TOOLCHAIN="clang+llvm-%s-x86_64-linux-gnu-ubuntu-16.04" % VERSION_LINUX_CLANG

## **********************************************************************************************
# Android

ANDROID_NDK_VERSION='20'

## **********************************************************************************************
## used by build.py

PACKAGES_IOS_SDK="iPhoneOS%s.sdk" % VERSION_IPHONEOS
PACKAGES_IOS_SIMULATOR_SDK="iPhoneSimulator%s.sdk" % VERSION_IPHONESIMULATOR
PACKAGES_MACOS_SDK="MacOSX%s.sdk" % VERSION_MACOSX
PACKAGES_XCODE_TOOLCHAIN="XcodeDefault%s.xctoolchain" % VERSION_XCODE

## **********************************************************************************************

# The names of the folders in the ext/SDKs folder
defold_info = defaultdict(defaultdict)
defold_info['xcode']['version'] = VERSION_XCODE
defold_info['xcode']['pattern'] = PACKAGES_XCODE_TOOLCHAIN
defold_info['xcode-clang']['version'] = VERSION_XCODE_CLANG
defold_info['arm64-darwin']['version'] = VERSION_IPHONEOS
defold_info['arm64-darwin']['pattern'] = PACKAGES_IOS_SDK
defold_info['x86_64-ios']['version'] = VERSION_IPHONESIMULATOR
defold_info['x86_64-ios']['pattern'] = PACKAGES_IOS_SIMULATOR_SDK
defold_info['x86_64-darwin']['version'] = VERSION_MACOSX
defold_info['x86_64-darwin']['pattern'] = PACKAGES_MACOS_SDK

defold_info['x86_64-linux']['version'] = VERSION_LINUX_CLANG
defold_info['x86_64-linux']['pattern'] = 'linux/clang-%s' % VERSION_LINUX_CLANG

## **********************************************************************************************
## DARWIN


def _convert_darwin_platform(platform):
    if platform in ('x86_64-darwin',):
        return 'macosx'
    if platform in ('arm64-darwin',):
        return 'iphoneos'
    if platform in ('x86_64-ios',):
        return 'iphonesimulator'
    return 'unknown'

def get_local_darwin_toolchain_path():
    default_path = '/Applications/Xcode.app/Contents/Developer/Toolchains/XcodeDefault.xctoolchain'
    if os.path.exists(default_path):
        return default_path

    path = run.shell_command('xcrun -f --show-sdk-path') # /Applications/Xcode.app/Contents/Developer/Platforms/MacOSX.platform/Developer/SDKs/MacOSX.sdk
    substr = 'Contents/Developer'
    if substr in path:
        i = path.find(substr)
        path = path[:i + len(substr)] + 'XcodeDefault.xctoolchain'
        return path

    return None

def get_local_darwin_toolchain_version():
    if not os.path.exists('/usr/bin/xcodebuild'):
        return None
    # Xcode 12.5.1
    # Build version 12E507
    xcode_version_full = run.shell_command('/usr/bin/xcodebuild -version')
    xcode_version_lines = xcode_version_full.split("\n")
    xcode_version = xcode_version_lines[0].split()[1].strip()
    return xcode_version

def get_local_darwin_sdk_path(platform):
    return run.shell_command('xcrun -f --sdk %s --show-sdk-path' % _convert_darwin_platform(platform)).strip()

def get_local_darwin_sdk_version(platform):
    return run.shell_command('xcrun -f --sdk %s --show-sdk-platform-version' % _convert_darwin_platform(platform)).strip()


## **********************************************************************************************

# ANDROID_HOME


## **********************************************************************************************

# Linux

_is_wsl = None

def is_wsl():
    global _is_wsl
    if _is_wsl is not None:
        return _is_wsl

    """ Checks if we're running on native Linux on in WSL """
    _is_wsl = False
    if 'Linux' == platform.system():
        with open("/proc/version") as f:
            data = f.read()
            _is_wsl = "Microsoft" in data
    return _is_wsl

<<<<<<< HEAD
def get_local_compiler_from_bash():
    path = run.shell_command('which clang++')
    if path != None:
        return "clang++"
    path = run.shell_command('which g++')
    if path != None:
        return "g++"
    return None

def get_local_compiler_path():
    tool = get_local_compiler_from_bash()
    if tool is None:
        return None

    path = run.shell_command('which %s' % tool)
    substr = '/bin'
    if substr in path:
        i = path.find(substr)
        path = path[:i]
        return path
    return None

def get_local_compiler_version():
    tool = get_local_compiler_from_bash()
    if tool is None:
        return None
    return run.shell_command('%s -dumpversion' % tool).strip()

    

=======
>>>>>>> 90f5fd10
## **********************************************************************************************

def _get_defold_path(sdkfolder, platform):
    return os.path.join(sdkfolder, defold_info[platform]['pattern'])

def check_defold_sdk(sdkfolder, platform):
    folders = []
    print "check_defold_sdk", sdkfolder, platform

    if platform in ('x86_64-darwin', 'arm64-darwin', 'x86_64-ios'):
        folders.append(_get_defold_path(sdkfolder, 'xcode'))
        folders.append(_get_defold_path(sdkfolder, platform))

    if platform in ('x86_64-win32', 'win32'):
        folders.append(os.path.join(sdkfolder, 'Win32','WindowsKits','10'))
        folders.append(os.path.join(sdkfolder, 'Win32','MicrosoftVisualStudio14.0','VC'))
    if platform in ('armv7-android', 'arm64-android'):
        folders.append(os.path.join(sdkfolder, "android-ndk-r%s" % ANDROID_NDK_VERSION))
        folders.append(os.path.join(sdkfolder, "android-sdk"))

    if platform in ('x86_64-linux',):
        folders.append(os.path.join(sdkfolder, "linux"))

    if not folders:
        log.log("No SDK folders specified for %s" %platform)
        return False

    count = 0
    for f in folders:
        if not os.path.exists(f):
            log.log("Missing SDK in %s" % f)
        else:
            count = count + 1
    return count == len(folders)


def check_local_sdk(platform):
    if platform in ('x86_64-darwin', 'arm64-darwin', 'x86_64-ios'):
        xcode_version = get_local_darwin_toolchain_version()
        if not xcode_version:
            return False
    return True


def _get_defold_sdk_info(sdkfolder, platform):
    info = {}
    if platform in ('x86_64-darwin','x86_64-ios','arm64-darwin'):
        info['xcode'] = {}
        info['xcode']['version'] = VERSION_XCODE
        info['xcode']['path'] = _get_defold_path(sdkfolder, 'xcode')
        info['xcode-clang'] = defold_info['xcode-clang']
        info[platform] = {}
        info[platform]['version'] = defold_info[platform]['version']
        info[platform]['path'] = _get_defold_path(sdkfolder, 'xcode')
    
    elif platform in ('x86_64-linux',):
        info[platform] = {}
        info[platform]['version'] = defold_info[platform]['version']
        info[platform]['path'] = _get_defold_path(sdkfolder, platform)

        print "MAWE", info

    return info

def _get_local_sdk_info(platform):
    info = {}
    if platform in ('x86_64-darwin','x86_64-ios','arm64-darwin'):
        info['xcode'] = {}
        info['xcode']['version'] = get_local_darwin_toolchain_version()
        info['xcode']['path'] = get_local_darwin_toolchain_path()
        info[platform] = {}
        info[platform]['version'] = get_local_darwin_sdk_version(platform)
        info[platform]['path'] = get_local_darwin_sdk_path(platform)
    
    elif platform in ('x86_64-linux',):
        info[platform] = {}
        info[platform]['version'] = get_local_compiler_version()
        info[platform]['path'] = get_local_compiler_path()

    return info

# It's only cached for the duration of one build
cached_platforms = defaultdict(defaultdict)

def get_sdk_info(sdkfolder, platform):
    if platform in cached_platforms:
        return cached_platforms[platform]

    if check_defold_sdk(sdkfolder, platform):
        result = _get_defold_sdk_info(sdkfolder, platform)
        cached_platforms[platform] = result
        return result

    if check_local_sdk(platform):
        result = _get_local_sdk_info(platform)
        cached_platforms[platform] = result
        return result

    return None

def get_toolchain_root(sdkinfo, platform):
    if platform in ('x86_64-darwin','x86_64-ios','arm64-darwin'):
        return sdkinfo['xcode']['path']
    if platform in ('x86_64-linux',):
        return sdkinfo['x86_64-linux']['path']
    return None


def _is_64bit_machine():
    return platform.machine().endswith('64')

def get_host_platform():
    if _is_64bit_machine():
        if sys.platform == 'linux2':
            return 'x86_64-linux'
        elif sys.platform == 'win32':
            return 'x86_64-win32'
        elif sys.platform == 'darwin':
            return 'x86_64-darwin'
    raise Exception("Unsupported host platform: %s %s" % (sys.platform,  platform.machine()))
<|MERGE_RESOLUTION|>--- conflicted
+++ resolved
@@ -133,7 +133,6 @@
             _is_wsl = "Microsoft" in data
     return _is_wsl
 
-<<<<<<< HEAD
 def get_local_compiler_from_bash():
     path = run.shell_command('which clang++')
     if path != None:
@@ -162,10 +161,7 @@
         return None
     return run.shell_command('%s -dumpversion' % tool).strip()
 
-    
-
-=======
->>>>>>> 90f5fd10
+
 ## **********************************************************************************************
 
 def _get_defold_path(sdkfolder, platform):
