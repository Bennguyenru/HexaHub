#!/usr/bin/env python

"""
The idea is to be able to use locally installed tools if wanted, or rely on prebuilt packages
The order of priority is:
* Packages in tmp/dynamo_home
* Local packages on the host machine
"""

import os
import sys
import log
import run
import platform
from collections import defaultdict

DYNAMO_HOME=os.environ.get('DYNAMO_HOME', os.path.join(os.getcwd(), 'tmp', 'dynamo_home'))

SDK_ROOT=os.path.join(DYNAMO_HOME, 'ext', 'SDKs')

## **********************************************************************************************
# Darwin

VERSION_XCODE="13.2.1"
VERSION_MACOSX="12.1"
VERSION_IPHONEOS="15.2"
VERSION_IPHONESIMULATOR="15.2"

# NOTE: Minimum iOS-version is also specified in Info.plist-files
# (MinimumOSVersion and perhaps DTPlatformVersion)
VERSION_IPHONEOS_MIN="8.0"
VERSION_MACOSX_MIN="10.7"

VERSION_XCODE_CLANG="13.0.0"
SWIFT_VERSION="5.5"

VERSION_LINUX_CLANG="13.0.0"
PACKAGES_LINUX_CLANG="clang-%s" % VERSION_LINUX_CLANG
PACKAGES_LINUX_TOOLCHAIN="clang+llvm-%s-x86_64-linux-gnu-ubuntu-16.04" % VERSION_LINUX_CLANG

## **********************************************************************************************
# Android

ANDROID_NDK_VERSION='20'

## **********************************************************************************************
# Win32

# The version we have prepackaged
VERSION_WINDOWS_SDK_10="10.0.18362.0"
VERSION_WINDOWS_MSVC_2019="14.25.28610"
PACKAGES_WIN32_TOOLCHAIN="Microsoft-Visual-Studio-2019-{0}".format(VERSION_WINDOWS_MSVC_2019)
PACKAGES_WIN32_SDK_10="WindowsKits-{0}".format(VERSION_WINDOWS_SDK_10)

## **********************************************************************************************
## used by build.py

PACKAGES_IOS_SDK="iPhoneOS%s.sdk" % VERSION_IPHONEOS
PACKAGES_IOS_SIMULATOR_SDK="iPhoneSimulator%s.sdk" % VERSION_IPHONESIMULATOR
PACKAGES_MACOS_SDK="MacOSX%s.sdk" % VERSION_MACOSX
PACKAGES_XCODE_TOOLCHAIN="XcodeDefault%s.xctoolchain" % VERSION_XCODE

## **********************************************************************************************

<<<<<<< HEAD
# The "pattern" is the path relative to the tmp/dynamo/ext/SDKs/ folder 

=======
# The names of the folders in the ext/SDKs folder
>>>>>>> 688360b3
defold_info = defaultdict(defaultdict)
defold_info['xcode']['version'] = VERSION_XCODE
defold_info['xcode']['pattern'] = PACKAGES_XCODE_TOOLCHAIN
defold_info['xcode-clang']['version'] = VERSION_XCODE_CLANG
defold_info['arm64-darwin']['version'] = VERSION_IPHONEOS
defold_info['arm64-darwin']['pattern'] = PACKAGES_IOS_SDK
defold_info['x86_64-ios']['version'] = VERSION_IPHONESIMULATOR
defold_info['x86_64-ios']['pattern'] = PACKAGES_IOS_SIMULATOR_SDK
defold_info['x86_64-darwin']['version'] = VERSION_MACOSX
defold_info['x86_64-darwin']['pattern'] = PACKAGES_MACOS_SDK

<<<<<<< HEAD

defold_info['x86_64-win32']['version'] = VERSION_WINDOWS_SDK_10
defold_info['x86_64-win32']['pattern'] = "Win32/%s" % PACKAGES_WIN32_TOOLCHAIN
defold_info['win32']['version'] = defold_info['x86_64-win32']['version']
defold_info['win32']['pattern'] = defold_info['x86_64-win32']['pattern']

defold_info['win10sdk']['version'] = VERSION_WINDOWS_SDK_10
defold_info['win10sdk']['pattern'] = "Win32/%s" % PACKAGES_WIN32_SDK_10

=======
defold_info['x86_64-linux']['version'] = VERSION_LINUX_CLANG
defold_info['x86_64-linux']['pattern'] = 'linux/clang-%s' % VERSION_LINUX_CLANG
>>>>>>> 688360b3

## **********************************************************************************************
## DARWIN


def _convert_darwin_platform(platform):
    if platform in ('x86_64-darwin',):
        return 'macosx'
    if platform in ('arm64-darwin',):
        return 'iphoneos'
    if platform in ('x86_64-ios',):
        return 'iphonesimulator'
    return 'unknown'

def get_local_darwin_toolchain_path():
    default_path = '/Applications/Xcode.app/Contents/Developer/Toolchains/XcodeDefault.xctoolchain'
    if os.path.exists(default_path):
        return default_path

    path = run.shell_command('xcrun -f --show-sdk-path') # /Applications/Xcode.app/Contents/Developer/Platforms/MacOSX.platform/Developer/SDKs/MacOSX.sdk
    substr = 'Contents/Developer'
    if substr in path:
        i = path.find(substr)
        path = path[:i + len(substr)] + 'XcodeDefault.xctoolchain'
        return path

    return None

def get_local_darwin_toolchain_version():
    if not os.path.exists('/usr/bin/xcodebuild'):
        return None
    # Xcode 12.5.1
    # Build version 12E507
    xcode_version_full = run.shell_command('/usr/bin/xcodebuild -version')
    xcode_version_lines = xcode_version_full.split("\n")
    xcode_version = xcode_version_lines[0].split()[1].strip()
    return xcode_version

def get_local_darwin_sdk_path(platform):
    return run.shell_command('xcrun -f --sdk %s --show-sdk-path' % _convert_darwin_platform(platform)).strip()

def get_local_darwin_sdk_version(platform):
    return run.shell_command('xcrun -f --sdk %s --show-sdk-platform-version' % _convert_darwin_platform(platform)).strip()


## **********************************************************************************************

# ANDROID_HOME


## **********************************************************************************************

# Linux

_is_wsl = None

def is_wsl():
    global _is_wsl
    if _is_wsl is not None:
        return _is_wsl

    """ Checks if we're running on native Linux on in WSL """
    _is_wsl = False
    if 'Linux' == platform.system():
        with open("/proc/version") as f:
            data = f.read()
            _is_wsl = "Microsoft" in data
    return _is_wsl

def get_local_compiler_from_bash():
    path = run.shell_command('which clang++')
    if path != None:
        return "clang++"
    path = run.shell_command('which g++')
    if path != None:
        return "g++"
    return None

def get_local_compiler_path():
    tool = get_local_compiler_from_bash()
    if tool is None:
        return None

    path = run.shell_command('which %s' % tool)
    substr = '/bin'
    if substr in path:
        i = path.find(substr)
        path = path[:i]
        return path
    return None

def get_local_compiler_version():
    tool = get_local_compiler_from_bash()
    if tool is None:
        return None
    return run.shell_command('%s -dumpversion' % tool).strip()


## **********************************************************************************************

# Windows

windows_info = None

def get_windows_local_sdk_info(platform):
    global windows_info

    if windows_info is not None:
        return windows_info

    vswhere_path = '%s/../../scripts/windows/vswhere2/vswhere2.exe' % os.environ['DYNAMO_HOME']
    if not os.path.exists(vswhere_path):
        vswhere_path = './scripts/windows/vswhere2/vswhere2.exe'
        vswhere_path = path.normpath(vswhere_path)
        if not os.path.exists(vswhere_path):
            print "Couldn't find executable '%s'" % vswhere_path
            return None

    sdk_root = run.shell_command('%s --sdk_root' % vswhere_path).strip()
    sdk_version = run.shell_command('%s --sdk_version' % vswhere_path).strip()
    includes = run.shell_command('%s --includes' % vswhere_path).strip()
    lib_paths = run.shell_command('%s --lib_paths' % vswhere_path).strip()
    bin_paths = run.shell_command('%s --bin_paths' % vswhere_path).strip()
    vs_root = run.shell_command('%s --vs_root' % vswhere_path).strip()
    vs_version = run.shell_command('%s --vs_version' % vswhere_path).strip()

    if platform == 'win32':
        arch64 = 'x64'
        arch32 = 'x86'
        bin_paths = bin_paths.replace(arch64, arch32)
        lib_paths = lib_paths.replace(arch64, arch32)

    info = {}
    info['sdk_root'] = sdk_root
    info['sdk_version'] = sdk_version
    info['includes'] = includes
    info['lib_paths'] = lib_paths
    info['bin_paths'] = bin_paths
    info['vs_root'] = vs_root
    info['vs_version'] = vs_version
    windows_info = info
    return windows_info

def get_windows_packaged_sdk_info(sdkdir, platform):
    global windows_info
    if windows_info is not None:
        return windows_info

    # We return these mappings in a format that the waf tools would have returned (if they worked, and weren't very very slow)
    msvcdir = os.path.join(sdkdir, 'Win32', 'MicrosoftVisualStudio14.0')
    windowskitsdir = os.path.join(sdkdir, 'Win32', 'WindowsKits')

    arch = 'x64'
    if platform == 'win32':
        arch = 'x86'

    # Since the programs(Windows!) can update, we do this dynamically to find the correct version
    ucrt_dirs = [ x for x in os.listdir(os.path.join(windowskitsdir,'10','Include'))]
    ucrt_dirs = [ x for x in ucrt_dirs if x.startswith('10.0')]
    ucrt_dirs.sort(key=lambda x: int((x.split('.'))[2]))
    ucrt_version = ucrt_dirs[-1]
    if not ucrt_version.startswith('10.0'):
        conf.fatal("Unable to determine ucrt version: '%s'" % ucrt_version)

    msvc_version = [x for x in os.listdir(os.path.join(msvcdir,'VC','Tools','MSVC'))]
    msvc_version = [x for x in msvc_version if x.startswith('14.')]
    msvc_version.sort(key=lambda x: map(int, x.split('.')))
    msvc_version = msvc_version[-1]
    if not msvc_version.startswith('14.'):
        conf.fatal("Unable to determine msvc version: '%s'" % msvc_version)

    msvc_path = (os.path.join(msvcdir,'VC', 'Tools', 'MSVC', msvc_version, 'bin', 'Host'+arch, arch),
                os.path.join(windowskitsdir,'10','bin',ucrt_version,arch))

    includes = [os.path.join(msvcdir,'VC','Tools','MSVC',msvc_version,'include'),
                os.path.join(msvcdir,'VC','Tools','MSVC',msvc_version,'atlmfc','include'),
                os.path.join(windowskitsdir,'10','Include',ucrt_version,'ucrt'),
                os.path.join(windowskitsdir,'10','Include',ucrt_version,'winrt'),
                os.path.join(windowskitsdir,'10','Include',ucrt_version,'um'),
                os.path.join(windowskitsdir,'10','Include',ucrt_version,'shared')]

    libdirs = [ os.path.join(msvcdir,'VC','Tools','MSVC',msvc_version,'lib',arch),
                os.path.join(msvcdir,'VC','Tools','MSVC',msvc_version,'atlmfc','lib',arch),
                os.path.join(windowskitsdir,'10','Lib',ucrt_version,'ucrt',arch),
                os.path.join(windowskitsdir,'10','Lib',ucrt_version,'um',arch)]
    
    info = {}
    info['sdk_root'] = os.path.join(windowskitsdir,'10')
    info['sdk_version'] = ucrt_version
    info['includes'] = ','.join(includes)
    info['lib_paths'] = ','.join(libdirs)
    info['bin_paths'] = ','.join(msvc_path)
    info['vs_root'] = msvcdir
    info['vs_version'] = msvc_version
    windows_info = info
    return windows_info

def _setup_info_from_windowsinfo(windowsinfo, platform):

    info = {} 
    info[platform] = {}
    info[platform]['version'] = windowsinfo['sdk_version']
    info[platform]['path'] = windowsinfo['sdk_root']
    
    info['msvc'] = {}
    info['msvc']['version'] = windowsinfo['vs_version']
    info['msvc']['path'] = windowsinfo['vs_root']

    info['bin_paths'] = {}
    info['bin_paths']['version'] = info[platform]['version']
    info['bin_paths']['path'] = windowsinfo['bin_paths'].split(',')

    info['lib_paths'] = {}
    info['lib_paths']['version'] = info[platform]['version']
    info['lib_paths']['path'] = windowsinfo['lib_paths'].split(',')

    info['includes'] = {}
    info['includes']['version'] = info[platform]['version']
    info['includes']['path'] = windowsinfo['includes'].split(',')

    return info


## **********************************************************************************************

def _get_defold_path(sdkfolder, platform):
    return os.path.join(sdkfolder, defold_info[platform]['pattern'])

def check_defold_sdk(sdkfolder, platform):
    folders = []
    print "check_defold_sdk", sdkfolder, platform

    if platform in ('x86_64-darwin', 'arm64-darwin', 'x86_64-ios'):
        folders.append(_get_defold_path(sdkfolder, 'xcode'))
        folders.append(_get_defold_path(sdkfolder, platform))

    if platform in ('x86_64-win32', 'win32'):
        folders.append(os.path.join(sdkfolder, 'Win32','WindowsKits','10'))
        folders.append(os.path.join(sdkfolder, 'Win32','MicrosoftVisualStudio14.0','VC'))

    if platform in ('armv7-android', 'arm64-android'):
        folders.append(os.path.join(sdkfolder, "android-ndk-r%s" % ANDROID_NDK_VERSION))
        folders.append(os.path.join(sdkfolder, "android-sdk"))

    if platform in ('x86_64-linux',):
        folders.append(os.path.join(sdkfolder, "linux"))

    if not folders:
        log.log("No SDK folders specified for %s" %platform)
        return False

    count = 0
    for f in folders:
        if not os.path.exists(f):
            log.log("Missing SDK in %s" % f)
<<<<<<< HEAD
            ok = False
    return ok
=======
        else:
            count = count + 1
    return count == len(folders)
>>>>>>> 688360b3


def check_local_sdk(platform):
    if platform in ('x86_64-darwin', 'arm64-darwin', 'x86_64-ios'):
        xcode_version = get_local_darwin_toolchain_version()
        if not xcode_version:
            return False
    if platform in ('win32', 'x86_64-win32'):
        info = get_windows_local_sdk_info(platform)
        return info is not None

    return True


def _get_defold_sdk_info(sdkfolder, platform):
    info = {}
    if platform in ('x86_64-darwin','x86_64-ios','arm64-darwin'):
        info['xcode'] = {}
        info['xcode']['version'] = VERSION_XCODE
        info['xcode']['path'] = _get_defold_path(sdkfolder, 'xcode')
        info['xcode-clang'] = defold_info['xcode-clang']
        info[platform] = {}
        info[platform]['version'] = defold_info[platform]['version']
        info[platform]['path'] = _get_defold_path(sdkfolder, 'xcode')
    
    elif platform in ('x86_64-linux',):
        info[platform] = {}
        info[platform]['version'] = defold_info[platform]['version']
        info[platform]['path'] = _get_defold_path(sdkfolder, platform)

        print "MAWE", info

    if platform in ('win32', 'x86_64-win32'):
        windowsinfo = get_windows_packaged_sdk_info(sdkfolder, platform)
        return _setup_info_from_windowsinfo(windowsinfo, platform)

    return info

def _get_local_sdk_info(platform):
    info = {}
    if platform in ('x86_64-darwin','x86_64-ios','arm64-darwin'):
        info['xcode'] = {}
        info['xcode']['version'] = get_local_darwin_toolchain_version()
        info['xcode']['path'] = get_local_darwin_toolchain_path()
        info[platform] = {}
        info[platform]['version'] = get_local_darwin_sdk_version(platform)
        info[platform]['path'] = get_local_darwin_sdk_path(platform)
    
    elif platform in ('x86_64-linux',):
        info[platform] = {}
        info[platform]['version'] = get_local_compiler_version()
        info[platform]['path'] = get_local_compiler_path()

    if platform in ('win32', 'x86_64-win32'):
        windowsinfo = get_windows_local_sdk_info(platform)
        return _setup_info_from_windowsinfo(windowsinfo, platform)

    return info

# It's only cached for the duration of one build
cached_platforms = defaultdict(defaultdict)

def get_sdk_info(sdkfolder, platform):
    if platform in cached_platforms:
        return cached_platforms[platform]

    if check_defold_sdk(sdkfolder, platform):
        result = _get_defold_sdk_info(sdkfolder, platform)
        cached_platforms[platform] = result
        return result

    if check_local_sdk(platform):
        result = _get_local_sdk_info(platform)
        cached_platforms[platform] = result
        return result

    return None

def get_toolchain_root(sdkinfo, platform):
    if platform in ('x86_64-darwin','x86_64-ios','arm64-darwin'):
        return sdkinfo['xcode']['path']
    if platform in ('x86_64-linux',):
        return sdkinfo['x86_64-linux']['path']
    return None


def _is_64bit_machine():
    return platform.machine().endswith('64')

def get_host_platform():
    if _is_64bit_machine():
        if sys.platform == 'linux2':
            return 'x86_64-linux'
        elif sys.platform == 'win32':
            return 'x86_64-win32'
        elif sys.platform == 'darwin':
            return 'x86_64-darwin'
    raise Exception("Unsupported host platform: %s %s" % (sys.platform,  platform.machine()))
<|MERGE_RESOLUTION|>--- conflicted
+++ resolved
@@ -62,12 +62,8 @@
 
 ## **********************************************************************************************
 
-<<<<<<< HEAD
 # The "pattern" is the path relative to the tmp/dynamo/ext/SDKs/ folder 
 
-=======
-# The names of the folders in the ext/SDKs folder
->>>>>>> 688360b3
 defold_info = defaultdict(defaultdict)
 defold_info['xcode']['version'] = VERSION_XCODE
 defold_info['xcode']['pattern'] = PACKAGES_XCODE_TOOLCHAIN
@@ -79,8 +75,6 @@
 defold_info['x86_64-darwin']['version'] = VERSION_MACOSX
 defold_info['x86_64-darwin']['pattern'] = PACKAGES_MACOS_SDK
 
-<<<<<<< HEAD
-
 defold_info['x86_64-win32']['version'] = VERSION_WINDOWS_SDK_10
 defold_info['x86_64-win32']['pattern'] = "Win32/%s" % PACKAGES_WIN32_TOOLCHAIN
 defold_info['win32']['version'] = defold_info['x86_64-win32']['version']
@@ -89,10 +83,8 @@
 defold_info['win10sdk']['version'] = VERSION_WINDOWS_SDK_10
 defold_info['win10sdk']['pattern'] = "Win32/%s" % PACKAGES_WIN32_SDK_10
 
-=======
 defold_info['x86_64-linux']['version'] = VERSION_LINUX_CLANG
 defold_info['x86_64-linux']['pattern'] = 'linux/clang-%s' % VERSION_LINUX_CLANG
->>>>>>> 688360b3
 
 ## **********************************************************************************************
 ## DARWIN
@@ -348,15 +340,9 @@
     for f in folders:
         if not os.path.exists(f):
             log.log("Missing SDK in %s" % f)
-<<<<<<< HEAD
-            ok = False
-    return ok
-=======
         else:
             count = count + 1
     return count == len(folders)
->>>>>>> 688360b3
-
 
 def check_local_sdk(platform):
     if platform in ('x86_64-darwin', 'arm64-darwin', 'x86_64-ios'):
