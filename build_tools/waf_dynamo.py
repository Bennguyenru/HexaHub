import os, sys, subprocess, shutil, re, stat, glob, zipfile
import Build, Options, Utils, Task, Logs
import Configure
from Configure import conf
from TaskGen import extension, taskgen, feature, after, before
from Logs import error
import cc, cxx
from Constants import RUN_ME
from BuildUtility import BuildUtility, BuildUtilityException, create_build_utility

if not 'DYNAMO_HOME' in os.environ:
    print >>sys.stderr, "You must define DYNAMO_HOME. Have you run './script/build.py shell' ?"
    sys.exit(1)

HOME=os.environ['USERPROFILE' if sys.platform == 'win32' else 'HOME']
# Also defined in build.py _strip_engine
ANDROID_ROOT=os.path.join(HOME, 'android')
ANDROID_BUILD_TOOLS_VERSION = '23.0.2'
ANDROID_NDK_VERSION='10e'
ANDROID_NDK_API_VERSION='14' # Android 4.0
ANDROID_TARGET_API_LEVEL='28' # Android 9.0
ANDROID_MIN_API_LEVEL='16' # Android 4.1
ANDROID_GCC_VERSION='4.8'
ANDROID_64_NDK_API_VERSION='21' # Android 5.0
ANDROID_64_GCC_VERSION='4.9'
EMSCRIPTEN_ROOT=os.environ.get('EMSCRIPTEN', '')

IOS_SDK_VERSION="12.1"
IOS_SIMULATOR_SDK_VERSION="12.1"
# NOTE: Minimum iOS-version is also specified in Info.plist-files
# (MinimumOSVersion and perhaps DTPlatformVersion)
MIN_IOS_SDK_VERSION="8.0"

OSX_SDK_VERSION="10.13"
MIN_OSX_SDK_VERSION="10.7"

XCODE_VERSION="10.1"

DARWIN_TOOLCHAIN_ROOT=os.path.join(os.environ['DYNAMO_HOME'], 'ext', 'SDKs','XcodeDefault%s.xctoolchain' % XCODE_VERSION)

# TODO: HACK
FLASCC_ROOT=os.path.join(HOME, 'local', 'FlasCC1.0', 'sdk')

# Workaround for a strange bug with the combination of ccache and clang
# Without CCACHE_CPP2 set breakpoint for source locations can't be set, e.g. b main.cpp:1234
os.environ['CCACHE_CPP2'] = 'yes'

def new_copy_task(name, input_ext, output_ext):
    def compile(task):
        with open(task.inputs[0].srcpath(task.env), 'rb') as in_f:
            with open(task.outputs[0].bldpath(task.env), 'wb') as out_f:
                out_f.write(in_f.read())

        return 0

    task = Task.task_type_from_func(name,
                                    func  = compile,
                                    color = 'PINK')

    @extension(input_ext)
    def copy_file(self, node):
        task = self.create_task(name)
        task.set_inputs(node)
        out = node.change_ext(output_ext)
        task.set_outputs(out)

def copy_file_task(bld, src, name=None):
    copy = 'copy /Y' if sys.platform == 'win32' else 'cp'
    parts = src.split('/')
    filename = parts[-1]
    src_path = src.replace('/', os.sep)
    return bld.new_task_gen(rule = '%s %s ${TGT}' % (copy, src_path),
                            target = filename,
                            name = name,
                            shell = True)

#   Extract api docs from source files and store the raw text in .apidoc
#   files per file and namespace for later collation into .json and .sdoc files.
def apidoc_extract_task(bld, src):
    import re
    def _strip_comment_stars(str):
        lines = str.split('\n')
        ret = []
        for line in lines:
            line = line.strip()
            if line.startswith('*'):
                line = line[1:]
                if line.startswith(' '):
                    line = line[1:]
            ret.append(line)
        return '\n'.join(ret)

    def _parse_comment(source):
        str = _strip_comment_stars(source)
        # The regexp means match all strings that:
        # * begins with line start, possible whitespace and an @
        # * followed by non-white-space (the tag)
        # * followed by possible spaces
        # * followed by every character that is not an @ or is an @ but not preceded by a new line (the value)
        lst = re.findall('^\s*@(\S+) *((?:[^@]|(?<!\n)@)*)', str, re.MULTILINE)
        is_document = False
        namespace = None
        for (tag, value) in lst:
            tag = tag.strip()
            value = value.strip()
            if tag == 'document':
                is_document = True
            elif tag == 'namespace':
                namespace = value
        return namespace, is_document

    def ns_elements(source):
        lst = re.findall('/(\*#.*?)\*/', source, re.DOTALL)
        elements = {}
        default_namespace = None
        for comment_str in lst:
            ns, is_doc = _parse_comment(comment_str)
            if ns and is_doc:
                default_namespace = ns
            if not ns:
                ns = default_namespace
            if ns not in elements:
                elements[ns] = []
            elements[ns].append('/' + comment_str + '*/')
        return elements

    import Node
    from itertools import chain
    from collections import defaultdict
    elements = {}
    def extract_docs(bld, src):
        ret = defaultdict(list)
        # Gather data
        for s in src:
            n = bld.path.find_resource(s)
            with open(n.abspath(), 'r') as in_f:
                source = in_f.read()
                for k,v in chain(elements.items(), ns_elements(source).items()):
                    if k == None:
                        print("Missing namespace definition in " + n.abspath())
                    ret[k] = ret[k] + v
        return ret

    def write_docs(task):
        # Write all namespace files
        for o in task.outputs:
            ns = o.file_base()
            with open(o.bldpath(task.env), 'w+') as out_f:
                out_f.write('\n'.join(elements[ns]))

    if not getattr(Options.options, 'skip_apidocs', False):
        elements = extract_docs(bld, src)
        target = []
        for ns in elements.keys():
            target.append(ns + '.apidoc')
        return bld.new_task_gen(rule=write_docs, name='apidoc_extract', source = src, target = target)


# Add single dmsdk file.
# * 'source' file is installed into 'target' directory
# * 'source' file is added to documentation pipeline
def dmsdk_add_file(bld, target, source):
    bld.install_files(target, source)
    apidoc_extract_task(bld, source)

# Add dmsdk files from 'source' recusrively.
# * 'source' files are installed into 'target' folder, preserving the hierarchy (subfolders in 'source' is appended to the 'target' path).
# * 'source' files are added to documentation pipeline
def dmsdk_add_files(bld, target, source):
    bld_sdk_files = bld.path.find_dir(source).abspath()
    bld_path = bld.path.abspath()
    doc_files = []
    for root, dirs, files in os.walk(bld_sdk_files):
        for f in files:
            f = os.path.relpath(os.path.join(root, f), bld_path)
            doc_files.append(f)
            sdk_dir = os.path.dirname(os.path.relpath(f, source))
            bld.install_files(os.path.join(target, sdk_dir), f)
    apidoc_extract_task(bld, doc_files)

def getAndroidNDKArch(target_arch):
    return 'arm64' if 'arm64' == target_arch else 'arm'

def getAndroidArch(target_arch):
    return 'arm64-v8a' if 'arm64' == target_arch else 'armeabi-v7a'

def getAndroidBuildtoolName(target_arch):
    return 'aarch64-linux-android' if 'arm64' == target_arch else 'arm-linux-androideabi'

def getAndroidGCCVersion(target_arch):
    return ANDROID_64_GCC_VERSION if 'arm64' == target_arch else ANDROID_GCC_VERSION

def getAndroidNDKAPIVersion(target_arch):
    return ANDROID_64_NDK_API_VERSION if 'arm64' == target_arch else ANDROID_NDK_API_VERSION

def getAndroidCompileFlags(target_arch):
    # NOTE compared to armv7-android:
    # -mthumb, -mfloat-abi, -mfpu are implicit on aarch64, removed from flags
    if 'arm64' == target_arch:
        return ['-D__aarch64__', '-DGOOGLE_PROTOBUF_NO_RTTI', '-Wno-psabi', '-march=armv8-a', '-fvisibility=hidden']
    # NOTE:
    # -fno-exceptions added
    else:
        return ['-D__ARM_ARCH_5__', '-D__ARM_ARCH_5T__', '-D__ARM_ARCH_5E__', '-D__ARM_ARCH_5TE__', '-DGOOGLE_PROTOBUF_NO_RTTI', '-Wno-psabi', '-march=armv7-a', '-mfloat-abi=softfp', '-mfpu=vfp', '-fvisibility=hidden']

def getAndroidLinkFlags(target_arch):
    if 'arm64' == target_arch:
        return ['-Wl,--no-undefined', '-Wl,-z,noexecstack', '-landroid', '-fpic', '-z', 'text']
    else:
        return ['-Wl,--fix-cortex-a8', '-Wl,--no-undefined', '-Wl,-z,noexecstack', '-landroid', '-fpic', '-z', 'text']


@feature('cc', 'cxx')
# We must apply this before the objc_hook below
# Otherwise will .mm-files not be compiled with -arch armv7 etc.
# I don't know if this is entirely correct
@before('apply_core')
def default_flags(self):
    global MIN_IOS_SDK_VERSION
    build_util = create_build_utility(self.env)

    opt_level = Options.options.opt_level
    if opt_level == "2" and 'web' == build_util.get_target_os():
        opt_level = "3" # emscripten highest opt level
    elif opt_level == "0" and 'win' in build_util.get_target_os():
        opt_level = "d" # how to disable optimizations in windows

    # For nicer better output (i.e. in CI logs), and still get some performance, let's default to -O1
    if Options.options.with_asan and opt_level != '0':
        opt_level = 1

    FLAG_ST = '/%s' if 'win' == build_util.get_target_os() else '-%s'

    # Common for all platforms
    flags = []
    flags += [FLAG_ST % ('O%s' % opt_level)]
    if Options.options.ndebug:
        flags += [self.env.CXXDEFINES_ST % 'NDEBUG']

    for f in ['CCFLAGS', 'CXXFLAGS']:
        self.env.append_value(f, flags)

    if 'osx' == build_util.get_target_os() or 'ios' == build_util.get_target_os():
        self.env.append_value('LINKFLAGS', ['-weak_framework', 'Foundation'])
        if 'ios' == build_util.get_target_os():
            self.env.append_value('LINKFLAGS', ['-framework', 'UIKit', '-framework', 'AdSupport', '-framework', 'SystemConfiguration', '-framework', 'CoreTelephony'])
        else:
            self.env.append_value('LINKFLAGS', ['-framework', 'AppKit'])

    if "linux" == build_util.get_target_os() or "osx" == build_util.get_target_os():
        for f in ['CCFLAGS', 'CXXFLAGS']:
            self.env.append_value(f, ['-g', '-D__STDC_LIMIT_MACROS', '-DDDF_EXPOSE_DESCRIPTORS', '-DGOOGLE_PROTOBUF_NO_RTTI', '-Wall', '-Werror=format', '-fno-exceptions','-fPIC', '-fvisibility=hidden'])

            if f == 'CXXFLAGS':
                self.env.append_value(f, ['-fno-rtti'])

            # Without using '-ffloat-store', on 32bit Linux, there are floating point precison errors in
            # some tests after we switched to -02 optimisations. We should refine these tests so that they
            # don't rely on equal-compare floating point values, and/or verify that underlaying engine
            # code don't rely on floats being of a certain precision level. When this is done, we can
            # remove -ffloat-store. Jira Issue: DEF-1891
            if 'linux' == build_util.get_target_os() and 'x86' == build_util.get_target_architecture():
                self.env.append_value(f, ['-ffloat-store'])
            if 'osx' == build_util.get_target_os() and 'x86' == build_util.get_target_architecture():
                self.env.append_value(f, ['-m32'])
            if "osx" == build_util.get_target_os():
                # NOTE: Default libc++ changed from libstdc++ to libc++ on Maverick/iOS7.
                # Force libstdc++ for now
                self.env.append_value(f, ['-stdlib=libstdc++'])
                self.env.append_value(f, '-mmacosx-version-min=%s' % MIN_OSX_SDK_VERSION)
                self.env.append_value(f, ['-isysroot', '%s/MacOSX%s.sdk' % (build_util.get_dynamo_ext('SDKs'), OSX_SDK_VERSION)])
            # We link by default to uuid on linux. libuuid is wrapped in dlib (at least currently)
        if 'osx' == build_util.get_target_os() and 'x86' == build_util.get_target_architecture():
            self.env.append_value('LINKFLAGS', ['-m32'])
        if 'osx' == build_util.get_target_os():
            self.env.append_value('LINKFLAGS', ['-stdlib=libstdc++', '-isysroot', '%s/MacOSX%s.sdk' % (build_util.get_dynamo_ext('SDKs'), OSX_SDK_VERSION), '-mmacosx-version-min=%s' % MIN_OSX_SDK_VERSION,'-lSystem', '-framework', 'Carbon','-flto'])

    elif 'ios' == build_util.get_target_os() and build_util.get_target_architecture() in ('armv7', 'arm64', 'x86_64'):
        if Options.options.with_asan:
            MIN_IOS_SDK_VERSION="8.0" # embedded dylibs/frameworks are only supported on iOS 8.0 and later

        #  NOTE: -lobjc was replaced with -fobjc-link-runtime in order to make facebook work with iOS 5 (dictionary subscription with [])
        sys_root = '%s/iPhoneOS%s.sdk' % (build_util.get_dynamo_ext('SDKs'), IOS_SDK_VERSION)
        if 'x86_64' == build_util.get_target_architecture():
            sys_root = '%s/iPhoneSimulator%s.sdk' % (build_util.get_dynamo_ext('SDKs'), IOS_SIMULATOR_SDK_VERSION)

        for f in ['CCFLAGS', 'CXXFLAGS']:

            self.env.append_value(f, ['-g', '-stdlib=libc++', '-D__STDC_LIMIT_MACROS', '-DDDF_EXPOSE_DESCRIPTORS', '-DGOOGLE_PROTOBUF_NO_RTTI', '-Wall', '-fno-exceptions', '-fno-rtti', '-fvisibility=hidden',
                                            '-arch', build_util.get_target_architecture(), '-miphoneos-version-min=%s' % MIN_IOS_SDK_VERSION,
                                            '-isysroot', sys_root])

            if 'x86_64' == build_util.get_target_architecture():
                self.env.append_value(f, ['-DIOS_SIMULATOR'])

        self.env.append_value('LINKFLAGS', [ '-arch', build_util.get_target_architecture(), '-stdlib=libc++', '-fobjc-link-runtime', '-isysroot', sys_root, '-dead_strip', '-miphoneos-version-min=%s' % MIN_IOS_SDK_VERSION])

    elif 'android' == build_util.get_target_os():
        target_arch = build_util.get_target_architecture()
        sysroot='%s/android-ndk-r%s/platforms/android-%s/arch-%s' % (ANDROID_ROOT, ANDROID_NDK_VERSION, getAndroidNDKAPIVersion(target_arch), getAndroidNDKArch(target_arch))
        stl="%s/android-ndk-r%s/sources/cxx-stl/gnu-libstdc++/%s/include" % (ANDROID_ROOT, ANDROID_NDK_VERSION, getAndroidGCCVersion(target_arch))
        stl_lib="%s/android-ndk-r%s/sources/cxx-stl/gnu-libstdc++/%s/libs/%s" % (ANDROID_ROOT, ANDROID_NDK_VERSION, getAndroidGCCVersion(target_arch), getAndroidArch(target_arch))
        stl_arch="%s/include" % stl_lib

        for f in ['CCFLAGS', 'CXXFLAGS']:
            self.env.append_value(f, ['-g', '-gdwarf-2', '-D__STDC_LIMIT_MACROS', '-DDDF_EXPOSE_DESCRIPTORS', '-Wall',
                                      '-fpic', '-ffunction-sections', '-fstack-protector',
                                      '-fomit-frame-pointer', '-fno-strict-aliasing', '-finline-limit=64', '-fno-exceptions', '-funwind-tables',
                                      '-I%s/android-ndk-r%s/sources/android/native_app_glue' % (ANDROID_ROOT, ANDROID_NDK_VERSION),
                                      '-I%s/android-ndk-r%s/sources/android/cpufeatures' % (ANDROID_ROOT, ANDROID_NDK_VERSION),
                                      '-I%s/tmp/android-ndk-r%s/platforms/android-%s/arch-%s/usr/include' % (ANDROID_ROOT, ANDROID_NDK_VERSION, getAndroidNDKAPIVersion(target_arch), getAndroidNDKArch(target_arch)),
                                      '-I%s' % stl,
                                      '-I%s' % stl_arch,
                                      '--sysroot=%s' % sysroot,
                                      '-DANDROID', '-Wa,--noexecstack'] + getAndroidCompileFlags(target_arch))
            if f == 'CXXFLAGS':
                self.env.append_value(f, ['-fno-rtti'])

        # TODO: Should be part of shared libraries
        # -Wl,-soname,libnative-activity.so -shared
        # -lgnustl_static -lsupc++
        self.env.append_value('LINKFLAGS', [
                '--sysroot=%s' % sysroot,
                '-L%s' % stl_lib] + getAndroidLinkFlags(target_arch))
    elif 'web' == build_util.get_target_os():

        # Default to asmjs output
        wasm_enabled = 0
        legacy_vm_support = 1
        binaryen_method = "asmjs"
        if 'wasm' == build_util.get_target_architecture():
            wasm_enabled = 1
            legacy_vm_support = 0
            binaryen_method = "native-wasm"

        for f in ['CCFLAGS', 'CXXFLAGS']:
            self.env.append_value(f, ['-DGL_ES_VERSION_2_0', '-DGOOGLE_PROTOBUF_NO_RTTI', '-fno-exceptions', '-fno-rtti', '-D__STDC_LIMIT_MACROS', '-DDDF_EXPOSE_DESCRIPTORS',
                                      '-Wall', '-s', 'LEGACY_VM_SUPPORT=%d' % legacy_vm_support, '-s', 'WASM=%d' % wasm_enabled, '-s', 'BINARYEN_METHOD="%s"' % binaryen_method, '-s', 'BINARYEN_TRAP_MODE="clamp"', '-s', 'EXTRA_EXPORTED_RUNTIME_METHODS=["stringToUTF8","ccall"]', '-s', 'EXPORTED_FUNCTIONS=["_JSWriteDump","_main"]',
                                      '-I%s/system/lib/libcxxabi/include' % EMSCRIPTEN_ROOT]) # gtest uses cxxabi.h and for some reason, emscripten doesn't find it (https://github.com/kripken/emscripten/issues/3484)

        # NOTE: Disabled lto for when upgrading to 1.35.23, see https://github.com/kripken/emscripten/issues/3616
        self.env.append_value('LINKFLAGS', ['-O%s' % opt_level, '--emit-symbol-map', '--llvm-lto', '0', '-s', 'PRECISE_F32=2', '-s', 'AGGRESSIVE_VARIABLE_ELIMINATION=1', '-s', 'DISABLE_EXCEPTION_CATCHING=1', '-Wno-warn-absolute-paths', '-s', 'TOTAL_MEMORY=268435456', '--memory-init-file', '0', '-s', 'LEGACY_VM_SUPPORT=%d' % legacy_vm_support, '-s', 'WASM=%d' % wasm_enabled, '-s', 'BINARYEN_METHOD="%s"' % binaryen_method, '-s', 'BINARYEN_TRAP_MODE="clamp"', '-s', 'EXTRA_EXPORTED_RUNTIME_METHODS=["stringToUTF8","ccall"]', '-s', 'EXPORTED_FUNCTIONS=["_JSWriteDump","_main"]', '-s','ERROR_ON_UNDEFINED_SYMBOLS=1'])

    elif 'as3' == build_util.get_target_architecture() and 'web' == build_util.get_target_os():
        # NOTE: -g set on both C*FLAGS and LINKFLAGS
        # For fully optimized builds add -O4 and -emit-llvm to C*FLAGS and -O4 to LINKFLAGS
        # NOTE: We can't disable exceptions as exceptions are used in the flash SDK...
        for f in ['CCFLAGS', 'CXXFLAGS']:
            self.env.append_value(f, ['-g', '-D__STDC_LIMIT_MACROS', '-DDDF_EXPOSE_DESCRIPTORS', '-Wall'])
        self.env.append_value('LINKFLAGS', ['-g'])
    else: # *-win32
        for f in ['CCFLAGS', 'CXXFLAGS']:
            # /Oy- = Disable frame pointer omission. Omitting frame pointers breaks crash report stack trace. /O2 implies /Oy.
            # 0x0600 = _WIN32_WINNT_VISTA
            self.env.append_value(f, ['/Oy-', '/Z7', '/MT', '/D__STDC_LIMIT_MACROS', '/DDDF_EXPOSE_DESCRIPTORS', '/DWINVER=0x0600', '/D_WIN32_WINNT=0x0600', '/D_CRT_SECURE_NO_WARNINGS', '/wd4996', '/wd4200'])
        self.env.append_value('LINKFLAGS', '/DEBUG')
        self.env.append_value('LINKFLAGS', ['shell32.lib', 'WS2_32.LIB', 'Iphlpapi.LIB'])
        self.env.append_unique('ARFLAGS', '/WX')

    libpath = build_util.get_library_path()

    # Create directory in order to avoid warning 'ld: warning: directory not found for option' before first install
    if not os.path.exists(libpath):
        os.makedirs(libpath)
    self.env.append_value('LIBPATH', libpath)

    self.env.append_value('CPPPATH', build_util.get_dynamo_ext('include'))
    self.env.append_value('CPPPATH', build_util.get_dynamo_home('sdk','include'))
    self.env.append_value('CPPPATH', build_util.get_dynamo_home('include'))
    self.env.append_value('CPPPATH', build_util.get_dynamo_home('include', build_util.get_target_platform()))
    self.env.append_value('CPPPATH', build_util.get_dynamo_ext('include', build_util.get_target_platform()))
    self.env.append_value('LIBPATH', build_util.get_dynamo_ext('lib', build_util.get_target_platform()))

@feature('cprogram', 'cxxprogram', 'cstaticlib', 'cshlib')
@after('apply_obj_vars')
def android_link_flags(self):
    build_util = create_build_utility(self.env)
    if 'android' == build_util.get_target_os():
        self.link_task.env.append_value('LINKFLAGS', ['-lgnustl_static', '-lm', '-llog', '-lc'])
        self.link_task.env.append_value('LINKFLAGS', '-Wl,--no-undefined -Wl,-z,noexecstack -Wl,-z,relro -Wl,-z,now'.split())

        if 'apk' in self.features:
            # NOTE: This is a hack We change cprogram -> cshlib
            # but it's probably to late. It works for the name though (libX.so and not X)
            self.link_task.env.append_value('LINKFLAGS', ['-shared'])

@feature('cprogram', 'cxxprogram')
@before('apply_core')
def osx_64_luajit(self):
    # Was previously needed for 64bit OSX, but removed when we updated luajit-2.1.0-beta3,
    # however it is still needed for 64bit iOS Simulator.
    if self.env['PLATFORM'] == 'x86_64-ios':
        self.env.append_value('LINKFLAGS', ['-pagezero_size', '10000', '-image_base', '100000000'])

@feature('skip_asan')
@before('apply_core')
def asan_skip(self):
    self.skip_asan = True

@feature('cprogram', 'cxxprogram', 'cstaticlib', 'cshlib')
@before('apply_core')
@after('skip_asan')
def asan_cxxflags(self):
    if getattr(self, 'skip_asan', False):
        return
    build_util = create_build_utility(self.env)
    if Options.options.with_asan and build_util.get_target_os() in ('osx','ios'):
        self.env.append_value('CXXFLAGS', ['-fsanitize=address', '-fno-omit-frame-pointer', '-fsanitize-address-use-after-scope', '-DSANITIZE_ADDRESS'])
        self.env.append_value('CCFLAGS', ['-fsanitize=address', '-fno-omit-frame-pointer', '-fsanitize-address-use-after-scope', '-DSANITIZE_ADDRESS'])
        self.env.append_value('LINKFLAGS', ['-fsanitize=address', '-fno-omit-frame-pointer', '-fsanitize-address-use-after-scope'])

@taskgen
@feature('cprogram', 'cxxprogram')
@after('apply_link')
def apply_unit_test(self):
    # Do not execute unit-tests tasks (compile and link) when --skip-build-tests is set
    if 'test' in self.features and getattr(Options.options, 'skip_build_tests', False):
            for t in self.tasks:
                t.hasrun = True

@feature('apk')
@before('apply_core')
def apply_apk_test(self):
    build_util = create_build_utility(self.env)
    if 'android' == build_util.get_target_os():
        self.features.remove('cprogram')
        self.features.append('cshlib')

# Install all static libraries by default
@feature('cstaticlib')
@after('default_cc')
@before('apply_core')
def default_install_staticlib(self):
    self.default_install_path = self.env.LIBDIR

@feature('cshlib')
@after('default_cc')
@before('apply_core')
def default_install_shlib(self):
    # Force installation dir to LIBDIR.
    # Default on windows is BINDIR
    self.default_install_path = self.env.LIBDIR

# objective-c++ support
if sys.platform == "darwin":
    EXT_OBJCXX = ['.mm']
    @extension(EXT_OBJCXX)
    def objc_hook(self, node):
        tsk = cxx.cxx_hook(self, node)
        tsk.env.append_unique('CXXFLAGS', tsk.env['GCC-OBJCXX'])
        tsk.env.append_unique('LINKFLAGS', tsk.env['GCC-OBJCLINK'])

# objective-c support
if sys.platform == "darwin":
    EXT_OBJC = ['.m']
    @extension(EXT_OBJC)
    def objc_hook(self, node):
        tsk = cc.c_hook(self, node)
        tsk.env.append_unique('CXXFLAGS', tsk.env['GCC-OBJCC'])
        tsk.env.append_unique('LINKFLAGS', tsk.env['GCC-OBJCLINK'])

# iPhone bundle and signing support
RESOURCE_RULES_PLIST = """<?xml version="1.0" encoding="UTF-8"?>
<!DOCTYPE plist PUBLIC "-//Apple//DTD PLIST 1.0//EN" "http://www.apple.com/DTDs/PropertyList-1.0.dtd">
<plist version="1.0">
<dict>
        <key>rules</key>
        <dict>
                <key>.*</key>
                <true/>
                <key>Info.plist</key>
                <dict>
                        <key>omit</key>
                        <true/>
                        <key>weight</key>
                        <real>10</real>
                </dict>
                <key>ResourceRules.plist</key>
                <dict>
                        <key>omit</key>
                        <true/>
                        <key>weight</key>
                        <real>100</real>
                </dict>
        </dict>
</dict>
</plist>
"""

# The following is removed info.plist
# <key>NSMainNibFile</key>
# <string>MainWindow</string>
# We manage our own setup. At least for now

# NOTE: fb355198514515820 is HelloFBSample appid and for testing only
# This INFO_PLIST is only used for development
INFO_PLIST = """<?xml version="1.0" encoding="UTF-8"?>
<!DOCTYPE plist PUBLIC "-//Apple//DTD PLIST 1.0//EN" "http://www.apple.com/DTDs/PropertyList-1.0.dtd">
<plist version="1.0">
<dict>
        <key>BuildMachineOSBuild</key>
        <string>10K540</string>
        <key>CFBundleDevelopmentRegion</key>
        <string>en</string>
        <key>CFBundleDisplayName</key>
        <string>%(executable)s</string>
        <key>CFBundleExecutable</key>
        <string>%(executable)s</string>
        <key>CFBundleIdentifier</key>
        <string>%(bundleid)s</string>
        <key>CFBundleInfoDictionaryVersion</key>
        <string>6.0</string>
        <key>CFBundleName</key>
        <string>%(executable)s</string>
        <key>CFBundlePackageType</key>
        <string>APPL</string>
        <key>CFBundleResourceSpecification</key>
        <string>ResourceRules.plist</string>
        <key>CFBundleShortVersionString</key>
        <string>1.0</string>
        <key>CFBundleSignature</key>
        <string>????</string>
        <key>CFBundleSupportedPlatforms</key>
        <array>
                <string>iPhoneOS</string>
        </array>
        <key>CFBundleVersion</key>
        <string>1.0</string>
        <key>DTCompiler</key>
        <string>com.apple.compilers.llvmgcc42</string>
        <key>DTPlatformBuild</key>
        <string>8H7</string>
        <key>DTPlatformName</key>
        <string>iphoneos</string>
        <key>DTPlatformVersion</key>
        <string>4.3</string>
        <key>DTSDKBuild</key>
        <string>8H7</string>
        <key>DTSDKName</key>
        <string>iphoneos4.3</string>
        <key>DTXcode</key>
        <string>0402</string>
        <key>DTXcodeBuild</key>
        <string>4A2002a</string>
        <key>UIFileSharingEnabled</key>
        <true/>
        <key>LSRequiresIPhoneOS</key>
        <true/>
        <key>MinimumOSVersion</key>
        <string>5.0</string>
        <key>UIDeviceFamily</key>
        <array>
                <integer>1</integer>
                <integer>2</integer>
        </array>
        <key>UIStatusBarHidden</key>
        <true/>
        <key>UIViewControllerBasedStatusBarAppearance</key>
        <false/>
        <key>UISupportedInterfaceOrientations</key>
        <array>
                <string>UIInterfaceOrientationPortrait</string>
                <string>UIInterfaceOrientationPortraitUpsideDown</string>
                <string>UIInterfaceOrientationLandscapeLeft</string>
                <string>UIInterfaceOrientationLandscapeRight</string>
        </array>
        <key>UISupportedInterfaceOrientations~ipad</key>
        <array>
                <string>UIInterfaceOrientationPortrait</string>
                <string>UIInterfaceOrientationPortraitUpsideDown</string>
                <string>UIInterfaceOrientationLandscapeLeft</string>
                <string>UIInterfaceOrientationLandscapeRight</string>
        </array>

        <key>CFBundleURLTypes</key>
        <array>
                <dict>
                        <key>CFBundleURLSchemes</key>
                        <array>
                                <string>fb596203607098569</string>
                        </array>
                </dict>
        </array>
</dict>
</plist>
"""
def codesign(task):
    bld = task.generator.bld

    exe_path = task.exe.bldpath(task.env)
    signed_exe_path = task.signed_exe.bldpath(task.env)
    shutil.copy(exe_path, signed_exe_path)

    signed_exe_dir = os.path.dirname(signed_exe_path)

    identity = task.env.IDENTITY
    if not identity:
        identity = 'iPhone Developer'

    mobileprovision = task.provision
    if not mobileprovision:
        mobileprovision = 'engine_profile.mobileprovision'
    mobileprovision_path = os.path.join(task.env['DYNAMO_HOME'], 'share', mobileprovision)
    shutil.copyfile(mobileprovision_path, os.path.join(signed_exe_dir, 'embedded.mobileprovision'))

    entitlements = task.entitlements
    if not entitlements:
        entitlements = 'engine_profile.xcent'
    entitlements_path = os.path.join(task.env['DYNAMO_HOME'], 'share', entitlements)
    resource_rules_plist_file = task.resource_rules_plist.bldpath(task.env)

    ret = bld.exec_command('CODESIGN_ALLOCATE=%s/usr/bin/codesign_allocate codesign -f -s "%s" --resource-rules=%s --entitlements %s %s' % (DARWIN_TOOLCHAIN_ROOT, identity, resource_rules_plist_file, entitlements_path, signed_exe_dir))
    if ret != 0:
        error('Error running codesign')
        return 1

    return 0

Task.task_type_from_func('codesign',
                         func = codesign,
                         #color = 'RED',
                         after  = 'app_bundle')

def app_bundle(task):
    info_plist_file = open(task.info_plist.bldpath(task.env), 'wb')
    bundleid = 'com.defold.%s' % task.exe_name
    if task.bundleid:
        bundleid = task.bundleid
    info_plist_file.write(INFO_PLIST % { 'executable' : task.exe_name, 'bundleid' : bundleid })
    info_plist_file.close()

    resource_rules_plist_file = open(task.resource_rules_plist.bldpath(task.env), 'wb')
    resource_rules_plist_file.write(RESOURCE_RULES_PLIST)
    resource_rules_plist_file.close()

    return 0

def create_export_symbols(task):
    with open(task.outputs[0].bldpath(task.env), 'wb') as out_f:
        for name in Utils.to_list(task.exported_symbols):
            print >>out_f, 'extern "C" void %s();' % name
        print >>out_f, "void dmExportedSymbols() {"
        for name in Utils.to_list(task.exported_symbols):
            print >>out_f, "    %s();" % name
        print >>out_f, "}"

    return 0

task = Task.task_type_from_func('create_export_symbols',
                                func  = create_export_symbols,
                                color = 'PINK',
                                before  = 'cc cxx')

task.runnable_status = lambda self: RUN_ME

@taskgen
@feature('cprogram')
@before('apply_core')
def export_symbols(self):
    # Force inclusion of symbol, e.g. from static libraries
    # We used to use -Wl,-exported_symbol on Darwin but changed
    # to a more general solution by generating a .cpp-file with
    # a function which references the symbols in question
    Utils.def_attrs(self, exported_symbols=[])
    if not self.exported_symbols:
        return

    exported_symbols = self.path.find_or_declare('__exported_symbols_%d.cpp' % self.idx)
    self.allnodes.append(exported_symbols)

    task = self.create_task('create_export_symbols')
    task.exported_symbols = self.exported_symbols
    task.set_outputs([exported_symbols])

Task.task_type_from_func('app_bundle',
                         func = app_bundle,
                         vars = ['SRC', 'DST'],
                         #color = 'RED',
                         after  = 'cxx_link cc_link static_link')


def _strip_executable(bld, platform, target_arch, path):
    """ Strips the debug symbols from an executable """
    if platform not in ['x86_64-linux','x86_64-darwin','armv7-darwin','arm64-darwin','armv7-android','arm64-android']:
        return 0 # return ok, path is still unstripped

    strip = "strip"
    if 'android' in platform:
        HOME = os.environ['USERPROFILE' if sys.platform == 'win32' else 'HOME']
        ANDROID_HOST = 'linux' if sys.platform == 'linux2' else 'darwin'
        build_tool = getAndroidBuildtoolName(target_arch)
        strip = "%s/android-ndk-r%s/toolchains/%s-%s/prebuilt/%s-x86_64/bin/%s-strip" % (ANDROID_ROOT, ANDROID_NDK_VERSION, build_tool, getAndroidGCCVersion(target_arch), ANDROID_HOST, build_tool)

    return bld.exec_command("%s %s" % (strip, path))

AUTHENTICODE_CERTIFICATE="Midasplayer Technology AB"

def authenticode_certificate_installed(task):
    if Options.options.skip_codesign:
        return 0
    ret = task.exec_command('powershell "Get-ChildItem cert: -Recurse | Where-Object {$_.FriendlyName -Like """%s*"""} | Measure | Foreach-Object { exit $_.Count }"' % AUTHENTICODE_CERTIFICATE, log=True)
    return ret > 0

def authenticode_sign(task):
    if Options.options.skip_codesign:
        return
    exe_file = task.inputs[0].abspath(task.env)
    exe_file_to_sign = task.inputs[0].change_ext('_to_sign.exe').abspath(task.env)
    exe_file_signed = task.outputs[0].abspath(task.env)

    ret = task.exec_command('copy /Y %s %s' % (exe_file, exe_file_to_sign), log=True)
    if ret != 0:
        error("Unable to copy file before signing")
        return 1

    ret = task.exec_command('"%s" sign /sm /n "%s" /fd sha256 /tr http://timestamp.comodoca.com /td sha256 /d defold /du https://www.defold.com /v %s' % (task.env['SIGNTOOL'], AUTHENTICODE_CERTIFICATE, exe_file_to_sign), log=True)
    if ret != 0:
        error("Unable to sign executable")
        return 1

    ret = task.exec_command('move /Y %s %s' % (exe_file_to_sign, exe_file_signed), log=True)
    if ret != 0:
        error("Unable to rename file after signing")
        return 1

    return 0

Task.task_type_from_func('authenticode_sign',
                         func = authenticode_sign,
                         after = 'cxx_link cc_link static_link msvc_manifest')

@taskgen
@feature('authenticode')
def authenticode(self):
    exe_file = self.link_task.outputs[0].abspath(self.env)
    sign_task = self.create_task('authenticode_sign', self.env)
    sign_task.set_inputs(self.link_task.outputs)
    sign_task.set_outputs([self.link_task.outputs[0].change_ext('_signed.exe')])

@taskgen
@after('apply_link')
@feature('cprogram')
def create_app_bundle(self):
    if not re.match('arm.*?darwin', self.env['PLATFORM']):
        return
    Utils.def_attrs(self, bundleid = None, provision = None, entitlements = None)

    app_bundle_task = self.create_task('app_bundle', self.env)
    app_bundle_task.bundleid = self.bundleid
    app_bundle_task.set_inputs(self.link_task.outputs)

    exe_name = self.link_task.outputs[0].name
    app_bundle_task.exe_name = exe_name

    info_plist = self.path.exclusive_build_node("%s.app/Info.plist" % exe_name)
    app_bundle_task.info_plist = info_plist

    resource_rules_plist = self.path.exclusive_build_node("%s.app/ResourceRules.plist" % exe_name)
    app_bundle_task.resource_rules_plist = resource_rules_plist

    app_bundle_task.set_outputs([info_plist, resource_rules_plist])

    self.app_bundle_task = app_bundle_task

    if not Options.options.skip_codesign:
        signed_exe = self.path.exclusive_build_node("%s.app/%s" % (exe_name, exe_name))

        codesign = self.create_task('codesign', self.env)
        codesign.provision = self.provision
        codesign.entitlements = self.entitlements
        codesign.resource_rules_plist = resource_rules_plist
        codesign.set_inputs(self.link_task.outputs)
        codesign.set_outputs(signed_exe)

        codesign.exe = self.link_task.outputs[0]
        codesign.signed_exe = signed_exe

# TODO: We should support a custom AndroidManifest.xml-file in waf
# Or at least a decent templating system, e.g. mustache
ANDROID_MANIFEST = """<?xml version="1.0" encoding="utf-8"?>
<!-- BEGIN_INCLUDE(manifest) -->
<manifest xmlns:android="http://schemas.android.com/apk/res/android"
        package="%(package)s"
        android:versionCode="1"
        android:versionName="1.0"
        android:installLocation="auto">

    <uses-feature android:required="true" android:glEsVersion="0x00020000" />
    <uses-sdk android:minSdkVersion="%(min_api_level)s" android:targetSdkVersion="%(target_api_level)s" />
    <application
        android:label="%(app_name)s"
        android:hasCode="true"
        android:name="android.support.multidex.MultiDexApplication">

<<<<<<< HEAD
=======
        <meta-data android:name="android.max_aspect" android:value="2.1" />
        <meta-data android:name="android.notch_support" android:value="true"/>

        <!-- For Local Notifications -->
        <receiver android:name="com.defold.push.LocalNotificationReceiver" >
        </receiver>

        <!-- For GCM (push) -->
        <meta-data
            android:name="com.google.android.gms.version"
            android:value="@integer/google_play_services_version" />

        <!-- Disable Firebase Analytics -->
        <meta-data android:name="firebase_analytics_collection_deactivated" android:value="true" />

>>>>>>> 6810c688
        <activity android:name="com.dynamo.android.DefoldActivity"
                android:label="%(app_name)s"
                android:configChanges="orientation|screenSize|keyboardHidden"
                android:theme="@android:style/Theme.NoTitleBar.Fullscreen"
                android:launchMode="singleTask">
            <meta-data android:name="android.app.lib_name"
                    android:value="%(lib_name)s" />
            <intent-filter>
                <action android:name="android.intent.action.MAIN" />
                <category android:name="android.intent.category.LAUNCHER" />
            </intent-filter>
        </activity>
        <activity android:name="com.dynamo.android.DispatcherActivity" android:theme="@android:style/Theme.Translucent.NoTitleBar" />
        <activity android:name="com.defold.iap.IapGooglePlayActivity"
          android:theme="@android:style/Theme.Translucent.NoTitleBar"
          android:configChanges="keyboard|keyboardHidden|screenLayout|screenSize|orientation"
          android:label="IAP">
        </activity>

        <!-- For IAC Invocations -->
        <activity android:name="com.defold.iac.IACActivity"
            android:theme="@android:style/Theme.Translucent.NoTitleBar"
            android:launchMode="singleTask"
            android:configChanges="keyboardHidden|orientation|screenSize">
            <intent-filter>
               <action android:name="android.intent.action.VIEW" />
               <category android:name="android.intent.category.DEFAULT" />
               <category android:name="android.intent.category.BROWSABLE" />
               <data android:scheme="%(package)s" />
            </intent-filter>
        </activity>

        <!-- For Amazon IAP -->
        <receiver android:name="com.amazon.device.iap.ResponseReceiver" >
            <intent-filter>
                <action android:name="com.amazon.inapp.purchasing.NOTIFY" android:permission="com.amazon.inapp.purchasing.Permission.NOTIFY" />
            </intent-filter>
        </receiver>

    </application>
    <uses-permission android:name="android.permission.INTERNET" />
    <uses-permission android:name="com.android.vending.BILLING" />
    <uses-permission android:name="android.permission.WRITE_EXTERNAL_STORAGE" />
    <uses-permission android:name="android.permission.READ_PHONE_STATE" />
    <uses-permission android:name="android.permission.ACCESS_NETWORK_STATE" />

</manifest>
<!-- END_INCLUDE(manifest) -->
"""

ANDROID_STUB = """
struct android_app;

extern void _glfwPreMain(struct android_app* state);
extern void app_dummy();

void android_main(struct android_app* state)
{
    // Make sure glue isn't stripped.
    app_dummy();
    _glfwPreMain(state);
}
"""

def android_package(task):
    # TODO: This is a complete mess and should be split in several smaller tasks!

    bld = task.generator.bld

    package = 'com.defold.%s' % task.exe_name
    if task.android_package:
        package = task.android_package

    try:
        build_util = create_build_utility(task.env)
    except BuildUtilityException as ex:
        task.fatal(ex.msg)
    manifest_file = open(task.manifest.bldpath(task.env), 'wb')
    manifest_file.write(ANDROID_MANIFEST % { 'package' : package, 'app_name' : task.exe_name, 'lib_name' : task.exe_name, 'min_api_level' : ANDROID_MIN_API_LEVEL, 'target_api_level' : ANDROID_TARGET_API_LEVEL })
    manifest_file.close()

    aapt = '%s/android-sdk/build-tools/%s/aapt' % (ANDROID_ROOT, ANDROID_BUILD_TOOLS_VERSION)
    dx = '%s/android-sdk/build-tools/%s/dx' % (ANDROID_ROOT, ANDROID_BUILD_TOOLS_VERSION)
    dynamo_home = task.env['DYNAMO_HOME']
    android_jar = '%s/ext/share/java/android.jar' % (dynamo_home)

    # DEF-3873
    # Previously we looped over all subfolders in ext/share/java/res and added them to this list.
    # After the release of 1.2.149 Facebook dialogs stopped working, unless the engine was built
    # on NE server. It was narrowed down to what order the res dirs were listed in the aapt
    # argument list and now we use the same order on all places.
    res_dirs = ["%s/ext/share/java/res/com.android.support.support-compat-27.1.1" % dynamo_home,
                "%s/ext/share/java/res/com.android.support.support-core-ui-27.1.1" % dynamo_home,
                "%s/ext/share/java/res/com.android.support.support-media-compat-27.1.1" % dynamo_home,
                "%s/ext/share/java/res/com.google.android.gms.play-services-base-16.0.1" % dynamo_home,
                "%s/ext/share/java/res/com.google.android.gms.play-services-basement-16.0.1" % dynamo_home]

    manifest = task.manifest.abspath(task.env)
    dme_and = os.path.normpath(os.path.join(os.path.dirname(task.manifest.abspath(task.env)), '..', '..'))
    r_java_gen_dir = task.r_java_gen_dir.abspath(task.env)
    r_jar = task.r_jar.abspath(task.env)

    libs = os.path.join(dme_and, 'libs')
    bin = os.path.join(dme_and, 'bin')
    bin_cls = os.path.join(bin, 'classes')
    dx_libs = os.path.join(bin, 'dexedLibs')
    gen = os.path.join(dme_and, 'gen')
    ap_ = task.ap_.abspath(task.env)
    native_lib = task.native_lib.abspath(task.env)

    bld.exec_command('mkdir -p %s' % (libs))
    bld.exec_command('mkdir -p %s' % (bin))
    bld.exec_command('mkdir -p %s' % (bin_cls))
    bld.exec_command('mkdir -p %s' % (dx_libs))
    bld.exec_command('mkdir -p %s' % (gen))
    bld.exec_command('mkdir -p %s' % (r_java_gen_dir))
    shutil.copy(task.native_lib_in.abspath(task.env), native_lib)

    res_args = ""
    for d in res_dirs:
        res_args += ' -S %s' % d

    ret = bld.exec_command('%s package -f -m --output-text-symbols %s --auto-add-overlay -M %s -I %s -J %s --generate-dependencies -G %s %s' % (aapt, bin, manifest, android_jar, gen, os.path.join(bin, 'proguard.txt'), res_args))
    if ret != 0:
        error('Error running aapt')
        return 1

    if task.extra_packages:
        extra_packages_cmd = '--extra-packages %s' % task.extra_packages[0]
    else:
        extra_packages_cmd = ''

    ret = bld.exec_command('%s package -f %s -m --debug-mode --auto-add-overlay -M %s -I %s -J %s %s -F %s' % (aapt, extra_packages_cmd, manifest, android_jar, r_java_gen_dir, res_args, ap_))
    if ret != 0:
        error('Error running aapt')
        return 1

    r_java_files = []
    for root, dirs, files in os.walk(r_java_gen_dir):
        for f in files:
            if f.endswith(".java"):
                p = os.path.join(root, f)
                r_java_files.append(p)

    ret = bld.exec_command('%s %s %s' % (task.env['JAVAC'][0], '-source 1.6 -target 1.6', ' '.join(r_java_files)))
    if ret != 0:
        error('Error compiling R.java files')
        return 1

    for p in r_java_files:
        os.unlink(p)

    ret = bld.exec_command('%s cf %s -C %s .' % (task.env['JAR'][0], r_jar, r_java_gen_dir))
    if ret != 0:
        error('Error creating jar of compiled R.java files')
        return 1

    dx_jars = []
    for jar in task.jars:
        dx_jars.append(jar)
    dx_jars.append(r_jar)

    if getattr(task, 'proguard', None):
        proguardtxt = task.proguard[0]
        proguardjar = '%s/android-sdk/tools/proguard/lib/proguard.jar' % ANDROID_ROOT
        dex_input = ['%s/share/java/classes.jar' % dynamo_home]

        ret = bld.exec_command('%s -jar %s -include %s -libraryjars %s -injars %s -outjar %s' % (task.env['JAVA'][0], proguardjar, proguardtxt, android_jar, ':'.join(dx_jars), dex_input[0]))
        if ret != 0:
            error('Error running proguard')
            return 1
    else:
        dex_input = dx_jars

    ret = bld.exec_command('%s --dex --output %s %s' % (dx, task.classes_dex.abspath(task.env), ' '.join(dex_input)))
    if ret != 0:
        error('Error running dx')
        return 1

    with zipfile.ZipFile(ap_, 'a', zipfile.ZIP_DEFLATED) as zip:
        zip.write(task.classes_dex.abspath(task.env), 'classes.dex')

    apk_unaligned = task.apk_unaligned.abspath(task.env)
    libs_dir = task.native_lib.parent.parent.abspath(task.env)

    # strip the executable
    path = task.native_lib.abspath(task.env)
    ret = _strip_executable(bld, task.env.PLATFORM, build_util.get_target_architecture(), path)
    if ret != 0:
        error('Error stripping file %s' % path)
        return 1

    # add library files
    with zipfile.ZipFile(ap_, 'a', zipfile.ZIP_DEFLATED) as zip:
        for root, dirs, files in os.walk(libs_dir):
            for f in files:
                full_path = os.path.join(root, f)
                relative_path = os.path.relpath(full_path, libs_dir)
                if relative_path.startswith('armeabi-v7a'):
                    relative_path = os.path.join('lib', relative_path)
                if relative_path.startswith('arm64-v8a'):
                    relative_path = os.path.join('lib', relative_path)
                zip.write(full_path, relative_path)

    shutil.copy(ap_, apk_unaligned)

    apk = task.apk.abspath(task.env)

    zipalign = '%s/android-sdk/build-tools/%s/zipalign' % (ANDROID_ROOT, ANDROID_BUILD_TOOLS_VERSION)
    ret = bld.exec_command('%s -f 4 %s %s' % (zipalign, apk_unaligned, ap_))
    if ret != 0:
        error('Error running zipalign')
        return 1

    apkc = '%s/../../com.dynamo.cr/com.dynamo.cr.bob/libexec/x86_64-%s/apkc' % (os.environ['DYNAMO_HOME'], task.env.BUILD_PLATFORM)
    if not os.path.exists(apkc):
        error("file doesn't exist: %s" % apkc)
        return 1

    ret = bld.exec_command('%s --in="%s" --out="%s"' % (apkc, ap_, apk))
    if ret != 0:
        error('Error running apkc')
        return 1

    with open(task.android_mk.abspath(task.env), 'wb') as f:
        print >>f, 'APP_ABI := %s' % getAndroidArch(build_util.get_target_architecture())

    with open(task.application_mk.abspath(task.env), 'wb') as f:
        print >>f, ''

    with open(task.gdb_setup.abspath(task.env), 'wb') as f:
        if 'arm64' == build_util.get_target_architecture():
            print >>f, 'set solib-search-path ./libs/arm64-v8a:./obj/local/arm64-v8a/'
        else:
            print >>f, 'set solib-search-path ./libs/armeabi-v7a:./obj/local/armeabi-v7a/'

    return 0

Task.task_type_from_func('android_package',
                         func = android_package,
                         vars = ['SRC', 'DST'],
                         after  = 'cxx_link cc_link static_link')

@taskgen
@after('apply_link')
@feature('apk')
def create_android_package(self):
    if not re.match('arm.*?android', self.env['PLATFORM']):
        return
    Utils.def_attrs(self, android_package = None)

    android_package_task = self.create_task('android_package', self.env)
    android_package_task.set_inputs(self.link_task.outputs)
    android_package_task.android_package = self.android_package

    Utils.def_attrs(self, extra_packages = "")
    android_package_task.extra_packages = Utils.to_list(self.extra_packages)

    Utils.def_attrs(self, jars=[])
    android_package_task.jars = Utils.to_list(self.jars)

    exe_name = self.name
    lib_name = self.link_task.outputs[0].name

    android_package_task.exe_name = exe_name

    manifest = self.path.exclusive_build_node("%s.android/AndroidManifest.xml" % exe_name)
    android_package_task.manifest = manifest

    try:
        build_util = create_build_utility(android_package_task.env)
    except BuildUtilityException as ex:
        android_package_task.fatal(ex.msg)

    if 'arm64' == build_util.get_target_architecture():
        native_lib = self.path.exclusive_build_node("%s.android/libs/arm64-v8a/%s" % (exe_name, lib_name))
    else:
        native_lib = self.path.exclusive_build_node("%s.android/libs/armeabi-v7a/%s" % (exe_name, lib_name))
    android_package_task.native_lib = native_lib
    android_package_task.native_lib_in = self.link_task.outputs[0]

    ap_ = self.path.exclusive_build_node("%s.android/%s.ap_" % (exe_name, exe_name))
    android_package_task.ap_ = ap_

    apk_unaligned = self.path.exclusive_build_node("%s.android/%s-unaligned.apk" % (exe_name, exe_name))
    android_package_task.apk_unaligned = apk_unaligned

    apk = self.path.exclusive_build_node("%s.android/%s.apk" % (exe_name, exe_name))
    android_package_task.apk = apk

    android_package_task.classes_dex = self.path.exclusive_build_node("%s.android/classes.dex" % (exe_name))

    android_package_task.r_java_gen_dir = self.path.exclusive_build_node("%s.android/gen" % (exe_name))
    android_package_task.r_jar = self.path.exclusive_build_node("%s.android/r.jar" % (exe_name))

    # NOTE: These files are required for ndk-gdb
    android_package_task.android_mk = self.path.exclusive_build_node("%s.android/jni/Android.mk" % (exe_name))
    android_package_task.application_mk = self.path.exclusive_build_node("%s.android/jni/Application.mk" % (exe_name))
    if 'arm64' == build_util.get_target_architecture():
        android_package_task.gdb_setup = self.path.exclusive_build_node("%s.android/libs/arm64-v8a/gdb.setup" % (exe_name))
    else:
        android_package_task.gdb_setup = self.path.exclusive_build_node("%s.android/libs/armeabi-v7a/gdb.setup" % (exe_name))

    android_package_task.set_outputs([native_lib, manifest, ap_, apk_unaligned, apk,
                                      android_package_task.android_mk, android_package_task.application_mk, android_package_task.gdb_setup])

    self.android_package_task = android_package_task

def copy_stub(task):
    with open(task.outputs[0].bldpath(task.env), 'wb') as out_f:
        out_f.write(ANDROID_STUB)

    return 0

task = Task.task_type_from_func('copy_stub',
                                func  = copy_stub,
                                color = 'PINK',
                                before  = 'cc cxx')

task.runnable_status = lambda self: RUN_ME

@taskgen
@before('apply_core')
@feature('apk')
def create_copy_glue(self):
    if not re.match('arm.*?android', self.env['PLATFORM']):
        return

    stub = self.path.find_or_declare('android_stub.c')
    self.allnodes.append(stub)

    task = self.create_task('copy_stub')
    task.set_outputs([stub])

def embed_build(task):
    symbol = task.inputs[0].name.upper().replace('.', '_').replace('-', '_').replace('@', 'at')
    in_file = open(task.inputs[0].bldpath(task.env), 'rb')
    cpp_out_file = open(task.outputs[0].bldpath(task.env), 'wb')
    h_out_file = open(task.outputs[1].bldpath(task.env), 'wb')

    cpp_str = """
#include <stdint.h>
#include "dlib/align.h"
unsigned char DM_ALIGNED(16) %s[] =
"""
    cpp_out_file.write(cpp_str % (symbol))
    cpp_out_file.write('{\n    ')

    data = in_file.read()

    tmp = ''
    for i,x in enumerate(data):
        tmp += hex(ord(x)) + ', '
        if i > 0 and i % 4 == 0:
            tmp += '\n    '
    cpp_out_file.write(tmp)

    cpp_out_file.write('\n};\n')
    cpp_out_file.write('uint32_t %s_SIZE = sizeof(%s);\n' % (symbol, symbol))

    h_out_file.write('extern unsigned char %s[];\n' % (symbol))
    h_out_file.write('extern uint32_t %s_SIZE;\n' % (symbol))

    cpp_out_file.close()
    h_out_file.close()

    m = Utils.md5()
    m.update(data)

    task.generator.bld.node_sigs[task.inputs[0].variant(task.env)][task.inputs[0].id] = m.digest()
    return 0

Task.simple_task_type('dex', '${DX} --dex --output ${TGT} ${SRC}',
                      color='YELLOW',
                      after='jar_create',
                      shell=True)

@taskgen
@after('apply_java')
@feature('dex')
def apply_dex(self):
    if not re.match('arm.*?android', self.env['PLATFORM']):
        return

    jar = self.path.find_or_declare(self.destfile)
    dex = jar.change_ext('.dex')
    task = self.create_task('dex')
    task.set_inputs(jar)
    task.set_outputs(dex)

Task.task_type_from_func('embed_file',
                         func = embed_build,
                         vars = ['SRC', 'DST'],
                         color = 'RED',
                         before  = 'cc cxx')

@feature('embed')
@before('apply_core')
def embed_file(self):
    Utils.def_attrs(self, embed_source=[])
    for name in Utils.to_list(self.embed_source):
        Logs.info("Embedding '%s' ..." % name)
        node = self.path.find_resource(name)
        cc_out = node.parent.find_or_declare([node.name + '.embed.cpp'])
        h_out = node.parent.find_or_declare([node.name + '.embed.h'])

        task = self.create_task('embed_file')
        task.set_inputs(node)
        task.set_outputs([cc_out, h_out])
        self.allnodes.append(cc_out)

def do_find_file(file_name, path_list):
    for directory in Utils.to_list(path_list):
        found_file_name = os.path.join(directory,file_name)
        if os.path.exists(found_file_name):
            return found_file_name

@conf
def find_file(self, file_name, path_list = [], var = None, mandatory = False):
    if not path_list: path_list = os.environ['PATH'].split(os.pathsep)
    ret = do_find_file(file_name, path_list)
    self.check_message('file', file_name, ret, ret)
    if var: self.env[var] = ret

    if not ret and mandatory:
        self.fatal('The file %s could not be found' % file_name)

    return ret

def run_tests(valgrind = False, configfile = None):
    if not Options.commands['build'] or getattr(Options.options, 'skip_tests', False):
        return

    # TODO: Add something similar to this
    # http://code.google.com/p/v8/source/browse/trunk/tools/run-valgrind.py
    # to find leaks and set error code

    if not Build.bld.env['VALGRIND']:
        valgrind = False

    if not getattr(Options.options, 'with_valgrind', False):
        valgrind = False

    if 'web' in Build.bld.env.PLATFORM and not Build.bld.env['NODEJS']:
        Logs.info('Not running tests. node.js not found')
        return

    for t in Build.bld.all_task_gen:
        if 'test' in str(t.features) and t.name.startswith('test_') and ('cprogram' in t.features or 'cxxprogram' in t.features):
            output = t.path
            cmd = "%s %s" % (os.path.join(output.abspath(t.env), Build.bld.env.program_PATTERN % t.target), configfile)
            if 'web' in Build.bld.env.PLATFORM:
                cmd = '%s %s' % (Build.bld.env['NODEJS'], cmd)
            # disable shortly during beta release, due to issue with jctest + test_gui
            valgrind = False
            if valgrind:
                dynamo_home = os.getenv('DYNAMO_HOME')
                cmd = "valgrind -q --leak-check=full --suppressions=%s/share/valgrind-python.supp --suppressions=%s/share/valgrind-libasound.supp --suppressions=%s/share/valgrind-libdlib.supp --suppressions=%s/ext/share/luajit/lj.supp --error-exitcode=1 %s" % (dynamo_home, dynamo_home, dynamo_home, dynamo_home, cmd)
            proc = subprocess.Popen(cmd, shell = True)
            ret = proc.wait()
            if ret != 0:
                print("test failed %s" %(t.target) )
                sys.exit(ret)

@feature('cprogram', 'cxxprogram', 'cstaticlib', 'cshlib')
@after('apply_obj_vars')
def linux_link_flags(self):
    platform = self.env['PLATFORM']
    if re.match('.*?linux', platform):
        self.link_task.env.append_value('LINKFLAGS', ['-lpthread', '-lm', '-ldl'])

@feature('swf')
@after('apply_link')
def as3_link_flags_emit(self):
    platform = self.env['PLATFORM']
    if platform == 'as3-web' and 'swf' in self.features:
        self.link_task.env.append_value('LINKFLAGS', ['-emit-swf'])

@feature('swf')
@before('apply_link')
def as3_link_flags_pattern(self):
    platform = self.env['PLATFORM']
    if platform == 'as3-web' and 'swf' in self.features:
        self.env['program_PATTERN']='%s.swf'

@feature('cprogram', 'cxxprogram')
@after('apply_obj_vars')
def js_web_link_flags(self):
    platform = self.env['PLATFORM']
    if 'web' in platform:
        pre_js = os.path.join(self.env['DYNAMO_HOME'], 'share', "js-web-pre.js")
        self.link_task.env.append_value('LINKFLAGS', ['--pre-js', pre_js])

@taskgen
@before('apply_core')
@feature('test')
def test_flags(self):
# When building tests for the web, we disable emission of emscripten js.mem init files,
# as the assumption when these are loaded is that the cwd will contain these items.
    if 'web' in self.env['PLATFORM']:
        for f in ['CCFLAGS', 'CXXFLAGS', 'LINKFLAGS']:
            self.env.append_value(f, ['--memory-init-file', '0'])

@feature('cprogram', 'cxxprogram')
@after('apply_obj_vars')
def js_web_web_link_flags(self):
    platform = self.env['PLATFORM']
    if 'web' in platform:
        lib_dirs = None
        if 'JS_LIB_PATHS' in self.env:
            lib_dirs = self.env['JS_LIB_PATHS']
        else:
            lib_dirs = {}
        libs = getattr(self, 'web_libs', [])
        jsLibHome = os.path.join(self.env['DYNAMO_HOME'], 'lib', platform, 'js')
        for lib in libs:
            js = ''
            if lib in lib_dirs:
                js = os.path.join(lib_dirs[lib], lib)
            else:
                js = os.path.join(jsLibHome, lib)
            self.link_task.env.append_value('LINKFLAGS', ['--js-library', js])

Task.simple_task_type('dSYM', '${DSYMUTIL} -o ${TGT} ${SRC}',
                      color='YELLOW',
                      after='cxx_link',
                      shell=True)

Task.simple_task_type('DSYMZIP', '${ZIP} -r ${TGT} ${SRC}',
                      color='BROWN',
                      after='dSYM') # Not sure how I could ensure this task running after the dSYM task /MAWE

@feature('extract_symbols')
@after('cprogram')
def extract_symbols(self):
    platform = self.env['PLATFORM']
    if not 'darwin' in platform:
        return

    engine = self.path.find_or_declare(self.target)
    dsym = engine.change_ext('.dSYM')
    dsymtask = self.create_task('dSYM')
    dsymtask.set_inputs(engine)
    dsymtask.set_outputs(dsym)

    archive = engine.change_ext('.dSYM.zip')
    ziptask = self.create_task('DSYMZIP')
    ziptask.set_inputs(dsymtask.outputs[0])
    ziptask.set_outputs(archive)
    ziptask.install_path = self.install_path

def create_clang_wrapper(conf, exe):
    clang_wrapper_path = os.path.join(conf.env['DYNAMO_HOME'], 'bin', '%s-wrapper.sh' % exe)

    s = '#!/bin/sh\n'
    # NOTE:  -Qunused-arguments to make clang happy (clang: warning: argument unused during compilation)
    s += "%s -Qunused-arguments $@\n" % os.path.join(DARWIN_TOOLCHAIN_ROOT, 'usr/bin/%s' % exe)
    if os.path.exists(clang_wrapper_path):
        # Keep existing script if equal
        # The cache in ccache consistency control relies on the timestamp
        with open(clang_wrapper_path, 'rb') as f:
            if f.read() == s:
                return clang_wrapper_path

    with open(clang_wrapper_path, 'wb') as f:
        f.write(s)
    os.chmod(clang_wrapper_path, stat.S_IRUSR | stat.S_IWUSR | stat.S_IXUSR)
    return clang_wrapper_path

# Capture vcvarsall.bat environment variables for MSVC binaries, INCLUDE and LIB dir
# Adapted from msvc.py in waf 1.5.9
def _capture_vcvars_env(conf,target,vcvars):
    batfile=os.path.join(conf.blddir,'waf-print-msvc.bat')
    f=open(batfile,'w')
    f.write("""@echo off
set INCLUDE=
set LIB=
call "%s" %s
echo PATH=%%PATH%%
echo INCLUDE=%%INCLUDE%%
echo LIB=%%LIB%%
"""%(vcvars,target))
    f.close()
    sout=Utils.cmd_output(['cmd','/E:on','/V:on','/C',batfile])
    lines=sout.splitlines()
    for line in lines[0:]:
        if line.startswith('PATH='):
            path=line[5:]
            paths=[p for p in path.split(';') if "MinGW" not in p]
            MSVC_PATH=paths
        elif line.startswith('INCLUDE='):
            MSVC_INCDIR=[i for i in line[8:].split(';')if i]
        elif line.startswith('LIB='):
            MSVC_LIBDIR=[i for i in line[4:].split(';')if i]
    return(MSVC_PATH,MSVC_INCDIR,MSVC_LIBDIR)

# Given path to msvc installation, capture target platform settings
def _get_msvc_target_support(conf, product_dir, version):
    targets=[]
    vcvarsall_path = os.path.join(product_dir, 'VC', 'vcvarsall.bat')

    if os.path.isfile(vcvarsall_path):
        if os.path.isfile(os.path.join(product_dir, 'Common7', 'Tools', 'vsvars32.bat')):
            try:
                targets.append(('x86', ('x86', _capture_vcvars_env(conf, 'x86', vcvarsall_path))))
            except Configure.ConfigurationError:
                pass
        if os.path.isfile(os.path.join(product_dir, 'VC', 'bin', 'amd64', 'vcvars64.bat')):
            try:
                targets.append(('x64', ('amd64', _capture_vcvars_env(conf, 'x64', vcvarsall_path))))
            except:
                pass

    return targets

def _find_msvc_installs():
    import _winreg
    version_pattern = re.compile('^..?\...?')
    installs = []
    for vcver in ['VCExpress', 'VisualStudio']:
        try:
            all_versions = _winreg.OpenKey(_winreg.HKEY_LOCAL_MACHINE, 'SOFTWARE\\Wow6432node\\Microsoft\\' + vcver)
        except WindowsError:
            try:
                all_versions = _winreg.OpenKey(_winreg.HKEY_LOCAL_MACHINE, 'SOFTWARE\\Microsoft\\' + vcver)
            except WindowsError:
                continue
        index = 0
        while 1:
            try:
                version = _winreg.EnumKey(all_versions, index)
            except WindowsError:
                break
            index = index + 1
            if not version_pattern.match(version):
                continue
            try:
                msvc_version = _winreg.OpenKey(all_versions, version + "\\Setup\\VS")
                path, type = _winreg.QueryValueEx(msvc_version, 'ProductDir')
                path = str(path)
                installs.append((version, path))
            except WindowsError:
                continue
    return list(set(installs))

def get_msvc_version(conf, platform):
    dynamo_home = conf.env['DYNAMO_HOME']
    msvcdir = os.path.join(dynamo_home, 'ext', 'SDKs', 'Win32', 'MicrosoftVisualStudio14.0')
    windowskitsdir = os.path.join(dynamo_home, 'ext', 'SDKs', 'Win32', 'WindowsKits')

    if not os.path.exists(msvcdir):
        msvcdir = os.path.normpath(os.path.join(os.environ['VS140COMNTOOLS'], '..', '..'))
        windowskitsdir = os.path.join(os.environ['ProgramFiles(x86)'], 'Windows Kits')

    target_map = {'win32': 'x86',
                   'x86_64-win32': 'x64'}
    platform_map = {'win32': '',
                    'x86_64-win32': 'amd64'}

    msvc_path = (os.path.join(msvcdir,'VC','bin', platform_map[platform]),
                os.path.join(windowskitsdir,'8.1','bin',target_map[platform]))

    includes = [os.path.join(msvcdir,'VC','include'),
                os.path.join(msvcdir,'VC','atlmfc','include'),
                os.path.join(windowskitsdir,'10','Include','10.0.10240.0','ucrt'),
                os.path.join(windowskitsdir,'8.1','Include','winrt'),
                os.path.join(windowskitsdir,'8.1','Include','um'),
                os.path.join(windowskitsdir,'8.1','Include','shared')]
    libdirs = [ os.path.join(msvcdir,'VC','lib','amd64'),
                os.path.join(msvcdir,'VC','atlmfc','lib','amd64'),
                os.path.join(windowskitsdir,'10','Lib','10.0.10240.0','ucrt','x64'),
                os.path.join(windowskitsdir,'8.1','Lib','winv6.3','um','x64')]
    if platform == 'win32':
        libdirs = [os.path.join(msvcdir,'VC','lib'),
                    os.path.join(msvcdir,'VC','atlmfc','lib'),
                    os.path.join(windowskitsdir,'10','Lib','10.0.10240.0','ucrt','x86'),
                    os.path.join(windowskitsdir,'8.1','Lib','winv6.3','um','x86')]

    return msvc_path, includes, libdirs

def detect(conf):
    conf.find_program('valgrind', var='VALGRIND', mandatory = False)
    conf.find_program('ccache', var='CCACHE', mandatory = False)
    conf.find_program('nodejs', var='NODEJS', mandatory = False)
    if not conf.env['NODEJS']:
        conf.find_program('node', var='NODEJS', mandatory = False)

    platform = None
    if getattr(Options.options, 'platform', None):
        platform=getattr(Options.options, 'platform')

    if sys.platform == "darwin":
        build_platform = "darwin"
    elif sys.platform == "linux2":
        build_platform = "linux"
    elif sys.platform == "win32":
        build_platform = "win32"
    else:
        conf.fatal("Unable to determine host platform")

    if not platform:
        platform = build_platform

    if platform == "win32":
        bob_build_platform = "x86-win32"
    elif platform == "linux":
        bob_build_platform = "x86-linux"
    elif platform == "darwin":
        bob_build_platform = "x86-darwin"
    else:
        bob_build_platform = platform

    conf.env['BOB_BUILD_PLATFORM'] = bob_build_platform
    conf.env['PLATFORM'] = platform
    conf.env['BUILD_PLATFORM'] = build_platform

    try:
        build_util = create_build_utility(conf.env)
    except BuildUtilityException as ex:
        conf.fatal(ex.msg)

    dynamo_home = build_util.get_dynamo_home()
    conf.env['DYNAMO_HOME'] = dynamo_home

    if 'win32' in platform:
        if platform == 'x86_64-win32':
            conf.env['MSVC_INSTALLED_VERSIONS'] = [('msvc 14.0',[('x64', ('amd64', get_msvc_version(conf, 'x86_64-win32')))])]
        else:
            conf.env['MSVC_INSTALLED_VERSIONS'] = [('msvc 14.0',[('x86', ('x86', get_msvc_version(conf, 'win32')))])]

        target_map = {'win32': 'x86', 'x86_64-win32': 'x64'}
        windowskitsdir = os.path.join(dynamo_home, 'ext', 'SDKs', 'Win32', 'WindowsKits')
        if not os.path.exists(windowskitsdir):
            windowskitsdir = os.path.join(os.environ['ProgramFiles(x86)'], 'Windows Kits')
        conf.find_program('signtool', var='SIGNTOOL', mandatory = True, path_list = [os.path.join(windowskitsdir, '8.1','bin', target_map[platform] )])

    if  build_util.get_target_os() in ('osx', 'ios'):
        conf.find_program('dsymutil', var='DSYMUTIL', mandatory = True) # or possibly llvm-dsymutil
        conf.find_program('zip', var='ZIP', mandatory = True)

    if 'osx' == build_util.get_target_os():
        # Force gcc without llvm on darwin.
        # We got strange bugs with http cache with gcc-llvm...
        os.environ['CC'] = 'clang'
        os.environ['CXX'] = 'clang++'

        conf.env['CC']      = '%s/usr/bin/clang' % (DARWIN_TOOLCHAIN_ROOT)
        conf.env['CXX']     = '%s/usr/bin/clang++' % (DARWIN_TOOLCHAIN_ROOT)
        conf.env['LINK_CXX']= '%s/usr/bin/clang++' % (DARWIN_TOOLCHAIN_ROOT)
        conf.env['CPP']     = '%s/usr/bin/clang -E' % (DARWIN_TOOLCHAIN_ROOT)
        conf.env['AR']      = '%s/usr/bin/ar' % (DARWIN_TOOLCHAIN_ROOT)
        conf.env['RANLIB']  = '%s/usr/bin/ranlib' % (DARWIN_TOOLCHAIN_ROOT)
        conf.env['LD']      = '%s/usr/bin/ld' % (DARWIN_TOOLCHAIN_ROOT)

    elif 'ios' == build_util.get_target_os() and build_util.get_target_architecture() in ('armv7','arm64','x86_64'):
        # Wrap clang in a bash-script due to a bug in clang related to cwd
        # waf change directory from ROOT to ROOT/build when building.
        # clang "thinks" however that cwd is ROOT instead of ROOT/build
        # This bug is at least prevalent in "Apple clang version 3.0 (tags/Apple/clang-211.12) (based on LLVM 3.0svn)"

        # NOTE: If we are to use clang for OSX-builds the wrapper script must be qualifed, e.g. clang-ios.sh or similar
        clang_wrapper = create_clang_wrapper(conf, 'clang')
        clangxx_wrapper = create_clang_wrapper(conf, 'clang++')

        conf.env['GCC-OBJCXX'] = '-xobjective-c++'
        conf.env['GCC-OBJCLINK'] = '-lobjc'
        conf.env['CC'] = clang_wrapper
        conf.env['CXX'] = clangxx_wrapper
        conf.env['LINK_CXX'] = '%s/usr/bin/clang++' % (DARWIN_TOOLCHAIN_ROOT)
        conf.env['CPP'] = '%s/usr/bin/clang -E' % (DARWIN_TOOLCHAIN_ROOT)
        conf.env['AR'] = '%s/usr/bin/ar' % (DARWIN_TOOLCHAIN_ROOT)
        conf.env['RANLIB'] = '%s/usr/bin/ranlib' % (DARWIN_TOOLCHAIN_ROOT)
        conf.env['LD'] = '%s/usr/bin/ld' % (DARWIN_TOOLCHAIN_ROOT)
    elif 'android' == build_util.get_target_os() and build_util.get_target_architecture() in ('armv7', 'arm64'):
        # TODO: No windows support yet (unknown path to compiler when wrote this)
        arch = 'x86_64'
        target_arch = build_util.get_target_architecture()
        bin='%s/android-ndk-r%s/toolchains/%s-%s/prebuilt/%s-%s/bin' % (ANDROID_ROOT, ANDROID_NDK_VERSION, getAndroidBuildtoolName(target_arch), getAndroidGCCVersion(target_arch), build_platform, arch)
        conf.env['CC'] = '%s/%s-gcc' % (bin, getAndroidBuildtoolName(target_arch))
        conf.env['CXX'] = '%s/%s-g++' % (bin, getAndroidBuildtoolName(target_arch))
        conf.env['LINK_CXX'] = '%s/%s-g++' % (bin, getAndroidBuildtoolName(target_arch))
        conf.env['CPP'] = '%s/%s-cpp' % (bin, getAndroidBuildtoolName(target_arch))
        conf.env['AR'] = '%s/%s-ar' % (bin, getAndroidBuildtoolName(target_arch))
        conf.env['RANLIB'] = '%s/%s-ranlib' % (bin, getAndroidBuildtoolName(target_arch))
        conf.env['LD'] = '%s/%s-ld' % (bin, getAndroidBuildtoolName(target_arch))

        conf.env['DX'] =  '%s/android-sdk/build-tools/%s/dx' % (ANDROID_ROOT, ANDROID_BUILD_TOOLS_VERSION)
    elif 'linux' == build_util.get_target_os():
        conf.find_program('gcc-5', var='GCC5', mandatory = False)
        if conf.env.GCC5 and "gcc-5" in conf.env.GCC5:
            conf.env.CXX = "g++-5"
            conf.env.CC = "gcc-5"
            conf.env.CPP = "cpp-5"
            conf.env.AR = "gcc-ar-5"
            conf.env.RANLIB = "gcc-ranlib-5"
        else:
            conf.env.CXX = "g++"
            conf.env.CC = "gcc"
            conf.env.CPP = "cpp"

    conf.check_tool('compiler_cc')
    conf.check_tool('compiler_cxx')

    # Since we're using an old waf version, we remove unused arguments
    def remove_flag(arr, flag, nargs):
        if not flag in arr:
            return
        index = arr.index(flag)
        if index >= 0:
            del arr[index]
            for i in range(nargs):
                del arr[index]

    remove_flag(conf.env['shlib_CCFLAGS'], '-compatibility_version', 1)
    remove_flag(conf.env['shlib_CCFLAGS'], '-current_version', 1)
    remove_flag(conf.env['shlib_CXXFLAGS'], '-compatibility_version', 1)
    remove_flag(conf.env['shlib_CXXFLAGS'], '-current_version', 1)

    # NOTE: We override after check_tool. Otherwise waf gets confused and CXX_NAME etc are missing..
    if 'web' == build_util.get_target_os() and ('js' == build_util.get_target_architecture() or 'wasm' == build_util.get_target_architecture()):
        bin = os.environ.get('EMSCRIPTEN')
        if None == bin:
            conf.fatal('EMSCRIPTEN environment variable does not exist')
        conf.env['EMSCRIPTEN'] = bin
        conf.env['CC'] = '%s/emcc' % (bin)
        conf.env['CXX'] = '%s/em++' % (bin)
        conf.env['LINK_CXX'] = '%s/em++' % (bin)
        conf.env['CPP'] = '%s/em++' % (bin)
        conf.env['AR'] = '%s/emar' % (bin)
        conf.env['RANLIB'] = '%s/emranlib' % (bin)
        conf.env['LD'] = '%s/emcc' % (bin)
        conf.env['program_PATTERN']='%s.js'

    if 'web' == build_util.get_target_os() and 'as3' == build_util.get_target_architecture():
        bin = os.path.join(FLASCC_ROOT, 'usr', 'bin')
        conf.env['CC'] = '%s/gcc' % (bin)
        conf.env['CXX'] = '%s/g++' % (bin)
        conf.env['LINK_CXX'] = '%s/g++' % (bin)
        conf.env['CPP'] = '%s/cpp' % (bin)
        conf.env['AR'] = '%s/ar' % (bin)
        conf.env['RANLIB'] = '%s/ranlib' % (bin)
        conf.env['LD'] = '%s/ld' % (bin)

        # flascc got confused by -compatibility_version 1 and -current_version 1
        conf.env['shlib_CCFLAGS'] = []
        conf.env['shlib_CXXFLAGS'] = []

    if Options.options.static_analyze:
        conf.find_program('scan-build', var='SCANBUILD', mandatory = True, path_list=['/usr/local/opt/llvm/bin'])
        output_dir = os.path.normpath(os.path.join(os.environ['DYNAMO_HOME'], '..', '..', 'static_analyze'))
        for t in ['CC', 'CXX']:
            c = conf.env[t]
            if type(c) == list:
                conf.env[t] = [conf.env.SCANBUILD, '-k','-o',output_dir] + c
            else:
                conf.env[t] = [conf.env.SCANBUILD, '-k','-o',output_dir, c]

    if conf.env['CCACHE'] and not 'win' == build_util.get_target_os():
        if not Options.options.disable_ccache:
            # Prepend gcc/g++ with CCACHE
            for t in ['CC', 'CXX']:
                c = conf.env[t]
                if type(c) == list:
                    conf.env[t] = [conf.env.CCACHE] + c
                else:
                    conf.env[t] = [conf.env.CCACHE, c]
        else:
            Logs.info('ccache disabled')

    conf.env.BINDIR = Utils.subst_vars('${PREFIX}/bin/%s' % build_util.get_target_platform(), conf.env)
    conf.env.LIBDIR = Utils.subst_vars('${PREFIX}/lib/%s' % build_util.get_target_platform(), conf.env)

    if re.match('.*?linux', platform):
        conf.env['LIB_PLATFORM_SOCKET'] = ''
        conf.env['LIB_DL'] = 'dl'
        conf.env['LIB_UUID'] = 'uuid'
    elif 'darwin' in platform:
        conf.env['LIB_PLATFORM_SOCKET'] = ''
    elif 'android' in platform:
        conf.env['LIB_PLATFORM_SOCKET'] = ''
    elif platform == 'win32':
        conf.env['LIB_PLATFORM_SOCKET'] = 'WS2_32 Iphlpapi'.split()
    else:
        conf.env['LIB_PLATFORM_SOCKET'] = ''

    use_vanilla = getattr(Options.options, 'use_vanilla_lua', False)
    if build_util.get_target_os() == 'web':
        use_vanilla = True

    conf.env['LUA_BYTECODE_ENABLE_32'] = 'no'
    conf.env['LUA_BYTECODE_ENABLE_64'] = 'no'
    if use_vanilla:
        conf.env['STATICLIB_LUA'] = 'lua'
    else:
        conf.env['STATICLIB_LUA'] = 'luajit-5.1'
        if build_util.get_target_platform() == 'x86_64-linux' or build_util.get_target_platform() == 'x86_64-win32' or build_util.get_target_platform() == 'x86_64-darwin' or build_util.get_target_platform() == 'arm64-android' or build_util.get_target_platform() == 'arm64-darwin':
            conf.env['LUA_BYTECODE_ENABLE_64'] = 'yes'
        else:
            conf.env['LUA_BYTECODE_ENABLE_32'] = 'yes'

    conf.env['STATICLIB_CARES'] = []
    if platform != 'web':
        conf.env['STATICLIB_CARES'].append('cares')
    if platform in ('armv7-darwin','arm64-darwin','x86_64-ios'):
        conf.env['STATICLIB_CARES'].append('resolv')

def configure(conf):
    detect(conf)

old = Build.BuildContext.exec_command
def exec_command(self, cmd, **kw):
    if getattr(Options.options, 'eclipse', False):
        if isinstance(cmd, list):
            print >>sys.stderr, ' '.join(cmd)
        else:
            print >>sys.stderr, cmd
    return old(self, cmd, **kw)

Build.BuildContext.exec_command = exec_command

def set_options(opt):
    opt.tool_options('compiler_cc')
    opt.tool_options('compiler_cxx')

    opt.add_option('--eclipse', action='store_true', default=False, dest='eclipse', help='print eclipse friendly command-line')
    opt.add_option('--platform', default='', dest='platform', help='target platform, eg armv7-darwin')
    opt.add_option('--skip-tests', action='store_true', default=False, dest='skip_tests', help='skip running unit tests')
    opt.add_option('--skip-build-tests', action='store_true', default=False, dest='skip_build_tests', help='skip building unit tests')
    opt.add_option('--skip-codesign', action="store_true", default=False, dest='skip_codesign', help='skip code signing')
    opt.add_option('--skip-apidocs', action='store_true', default=False, dest='skip_apidocs', help='skip extraction and generation of API docs.')
    opt.add_option('--disable-ccache', action="store_true", default=False, dest='disable_ccache', help='force disable of ccache')
    opt.add_option('--use-vanilla-lua', action="store_true", default=False, dest='use_vanilla_lua', help='use luajit')
    opt.add_option('--disable-feature', action='append', default=[], dest='disable_features', help='disable feature, --disable-feature=foo')
    opt.add_option('--opt-level', default="2", dest='opt_level', help='optimization level')
    opt.add_option('--ndebug', action='store_true', default=False, help='Defines NDEBUG for the engine')
    opt.add_option('--with-asan', action='store_true', default=False, dest='with_asan', help='Enables address sanitizer')
    opt.add_option('--static-analyze', action='store_true', default=False, dest='static_analyze', help='Enables static code analyzer')
    opt.add_option('--with-valgrind', action='store_true', default=False, dest='with_valgrind', help='Enables usage of valgrind')
    opt.add_option('--with-vulkan', action='store_true', default=False, dest='with_vulkan', help='Enables Vulkan as graphics backend')<|MERGE_RESOLUTION|>--- conflicted
+++ resolved
@@ -792,24 +792,9 @@
         android:hasCode="true"
         android:name="android.support.multidex.MultiDexApplication">
 
-<<<<<<< HEAD
-=======
         <meta-data android:name="android.max_aspect" android:value="2.1" />
         <meta-data android:name="android.notch_support" android:value="true"/>
-
-        <!-- For Local Notifications -->
-        <receiver android:name="com.defold.push.LocalNotificationReceiver" >
-        </receiver>
-
-        <!-- For GCM (push) -->
-        <meta-data
-            android:name="com.google.android.gms.version"
-            android:value="@integer/google_play_services_version" />
-
-        <!-- Disable Firebase Analytics -->
-        <meta-data android:name="firebase_analytics_collection_deactivated" android:value="true" />
-
->>>>>>> 6810c688
+        
         <activity android:name="com.dynamo.android.DefoldActivity"
                 android:label="%(app_name)s"
                 android:configChanges="orientation|screenSize|keyboardHidden"
