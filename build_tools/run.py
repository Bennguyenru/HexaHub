# Copyright 2020-2022 The Defold Foundation
# Copyright 2014-2020 King
# Copyright 2009-2014 Ragnar Svensson, Christian Murray
# Licensed under the Defold License version 1.0 (the "License"); you may not use
# this file except in compliance with the License.
# 
# You may obtain a copy of the License, together with FAQs at
# https://www.defold.com/license
# 
# Unless required by applicable law or agreed to in writing, software distributed
# under the License is distributed on an "AS IS" BASIS, WITHOUT WARRANTIES OR
# CONDITIONS OF ANY KIND, either express or implied. See the License for the
# specific language governing permissions and limitations under the License.

from log import log
import subprocess
import sys

class ExecException(Exception):
    def __init__(self, retcode, output):
        self.retcode = retcode
        self.output = output
    def __init__(self, retcode):
        self.retcode = retcode
        self.output = ''
<<<<<<< HEAD
=======

def _to_str(x):
    if x is None:
        return ''
    elif isinstance(x, (bytes, bytearray)):
        x = str(x, encoding='utf-8')
    return x
>>>>>>> 83888fa0

def _to_str(x):
    if x is None:
        return ''
    elif isinstance(x, (bytes, bytearray)):
        x = str(x, encoding='utf-8')
    return x

def _exec_command(arg_list, **kwargs):
    arg_str = arg_list
    if not isinstance(arg_str, str):
        arg_list = [_to_str(x) for x in arg_list]
        arg_str = ' '.join(arg_list)
    log('[exec] %s' % arg_str)

    if sys.stdout.isatty():
        # If not on CI, we want the colored output, and we get the output as it runs, in order to preserve the colors
        if not 'stdout' in kwargs:
            kwargs['stdout'] = subprocess.PIPE # Only way to get output from the command
        process = subprocess.Popen(arg_list, **kwargs)
        output = process.communicate()[0]
        if process.returncode != 0:
            log(_to_str(output))
    else:
        # On the CI machines, we make sure we produce a steady stream of output
        # However, this also makes us lose the color information
        if 'stdout' in kwargs:
            del kwargs['stdout']
        process = subprocess.Popen(arg_list, stdout = subprocess.PIPE, stderr = subprocess.STDOUT, **kwargs)

        output = ''
        while True:
            line = process.stdout.readline().decode(errors='replace')
            if line != '':
                output += line
                log(line.rstrip())
            else:
                break

    if process.wait() != 0:
        e = ExecException(process.returncode)
        e.output = output
        raise e

    output = _to_str(output)
    return output.strip()

def command(args, **kwargs):
    if kwargs.get("shell") is None:
        kwargs["shell"] = False
    # Executes a command, and exits if it fails
    try:
        return _exec_command(args, **kwargs)
    except ExecException as e:
        sys.exit(e.retcode)

def shell_command(args):
    # Executes a command, and exits if it fails
    try:
        return _exec_command(args, shell = True)
    except ExecException as e:
        sys.exit(e.retcode)


def env_command(env, args, **kwargs):
    return _exec_command(args, shell = False, stdout = None, env = env, **kwargs)

def env_shell_command(env, args, **kwargs):
    return _exec_command(args, shell = True, env = env, **kwargs)<|MERGE_RESOLUTION|>--- conflicted
+++ resolved
@@ -23,8 +23,6 @@
     def __init__(self, retcode):
         self.retcode = retcode
         self.output = ''
-<<<<<<< HEAD
-=======
 
 def _to_str(x):
     if x is None:
@@ -32,7 +30,6 @@
     elif isinstance(x, (bytes, bytearray)):
         x = str(x, encoding='utf-8')
     return x
->>>>>>> 83888fa0
 
 def _to_str(x):
     if x is None:
